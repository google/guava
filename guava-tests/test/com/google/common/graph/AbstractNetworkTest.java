--- conflicted
+++ resolved
@@ -682,7 +682,6 @@
     Set<Integer> n2AdjacentNodes = networkAsMutableNetwork.adjacentNodes(N2);
 
     assertTrue(networkAsMutableNetwork.removeNode(N1));
-<<<<<<< HEAD
     assertThat(n1AdjacentNodes).isEmpty();
     assertThat(n2AdjacentNodes).isEmpty();
     try {
@@ -691,12 +690,6 @@
     } catch (IllegalArgumentException e) {
       assertNodeNotInGraphErrorMessage(e);
     }
-=======
-    IllegalArgumentException e =
-        assertThrows(
-            IllegalArgumentException.class, () -> networkAsMutableNetwork.adjacentNodes(N1));
-    assertNodeNotInGraphErrorMessage(e);
->>>>>>> 130709cd
   }
 
   @Test
