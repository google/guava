/*
 * Copyright (C) 2014 The Guava Authors
 *
 * Licensed under the Apache License, Version 2.0 (the "License");
 * you may not use this file except in compliance with the License.
 * You may obtain a copy of the License at
 *
 * http://www.apache.org/licenses/LICENSE-2.0
 *
 * Unless required by applicable law or agreed to in writing, software
 * distributed under the License is distributed on an "AS IS" BASIS,
 * WITHOUT WARRANTIES OR CONDITIONS OF ANY KIND, either express or implied.
 * See the License for the specific language governing permissions and
 * limitations under the License.
 */

package com.google.common.graph;

import static com.google.common.graph.TestUtil.assertNodeNotInGraphErrorMessage;
import static com.google.common.graph.TestUtil.assertStronglyEquivalent;
import static com.google.common.graph.TestUtil.sanityCheckSet;
import static com.google.common.truth.Truth.assertThat;
import static com.google.common.truth.TruthJUnit.assume;
import static org.junit.Assert.assertThrows;

import com.google.common.collect.ImmutableSet;
import java.util.HashSet;
import java.util.Set;
import org.junit.After;
import org.junit.Before;
import org.junit.Test;

/**
 * Abstract base class for testing implementations of {@link Graph} interface. Graph instances
 * created for testing should have Integer node and String edge objects.
 *
 * <p>Test cases that should be handled similarly in any graph implementation are included in this
 * class. For example, testing that {@code nodes()} method returns the set of the nodes in the
 * graph. The following test cases are left for the subclasses to handle:
 *
 * <ul>
 *   <li>Test cases related to whether the graph is directed or undirected.
 *   <li>Test cases related to the specific implementation of the {@link Graph} interface.
 * </ul>
 *
 * TODO(user): Make this class generic (using <N, E>) for all node and edge types.
 * TODO(user): Differentiate between directed and undirected edge strings.
 */
public abstract class AbstractGraphTest {

  Graph<Integer> graph;

  /**
   * The same reference as {@link #graph}, except as a mutable graph. This field is null in case
   * {@link #createGraph()} didn't return a mutable graph.
   */
  MutableGraph<Integer> graphAsMutableGraph;

  static final Integer N1 = 1;
  static final Integer N2 = 2;
  static final Integer N3 = 3;
  static final Integer N4 = 4;
  static final Integer N5 = 5;
  static final Integer NODE_NOT_IN_GRAPH = 1000;

  // TODO(user): Consider separating Strings that we've defined here to capture
  // identifiable substrings of expected error messages, from Strings that we've defined
  // here to provide error messages.
  // TODO(user): Some Strings used in the subclasses can be added as static Strings
  // here too.
  static final String ERROR_MODIFIABLE_SET = "Set returned is unexpectedly modifiable";
  static final String ERROR_SELF_LOOP = "self-loops are not allowed";
  static final String ERROR_ADDED_SELF_LOOP = "Should not be allowed to add a self-loop edge.";

  /** Creates and returns an instance of the graph to be tested. */
  abstract Graph<Integer> createGraph();

  /**
   * A proxy method that adds the node {@code n} to the graph being tested. In case of Immutable
   * graph implementations, this method should replace {@link #graph} with a new graph that includes
   * this node.
   */
  abstract void addNode(Integer n);

  /**
   * A proxy method that adds the edge {@code e} to the graph being tested. In case of Immutable
   * graph implementations, this method should replace {@link #graph} with a new graph that includes
   * this edge.
   */
  abstract void putEdge(Integer n1, Integer n2);

  final boolean graphIsMutable() {
    return graphAsMutableGraph != null;
  }

  @Before
  public final void init() {
    graph = createGraph();
    if (graph instanceof MutableGraph) {
      graphAsMutableGraph = (MutableGraph<Integer>) graph;
    }
  }

  @After
  public final void validateGraphState() {
    validateGraph(graph);
  }

  static <N> void validateGraph(Graph<N> graph) {
    assertStronglyEquivalent(graph, Graphs.copyOf(graph));
    assertStronglyEquivalent(graph, ImmutableGraph.copyOf(graph));

    String graphString = graph.toString();
    assertThat(graphString).contains("isDirected: " + graph.isDirected());
    assertThat(graphString).contains("allowsSelfLoops: " + graph.allowsSelfLoops());

    int nodeStart = graphString.indexOf("nodes:");
    int edgeStart = graphString.indexOf("edges:");
    String nodeString = graphString.substring(nodeStart, edgeStart);

    Set<EndpointPair<N>> allEndpointPairs = new HashSet<>();

    for (N node : sanityCheckSet(graph.nodes())) {
      assertThat(nodeString).contains(node.toString());

      if (graph.isDirected()) {
        assertThat(graph.degree(node)).isEqualTo(graph.inDegree(node) + graph.outDegree(node));
        assertThat(graph.predecessors(node)).hasSize(graph.inDegree(node));
        assertThat(graph.successors(node)).hasSize(graph.outDegree(node));
      } else {
        int selfLoopCount = graph.adjacentNodes(node).contains(node) ? 1 : 0;
        assertThat(graph.degree(node)).isEqualTo(graph.adjacentNodes(node).size() + selfLoopCount);
        assertThat(graph.predecessors(node)).isEqualTo(graph.adjacentNodes(node));
        assertThat(graph.successors(node)).isEqualTo(graph.adjacentNodes(node));
        assertThat(graph.inDegree(node)).isEqualTo(graph.degree(node));
        assertThat(graph.outDegree(node)).isEqualTo(graph.degree(node));
      }

      for (N adjacentNode : sanityCheckSet(graph.adjacentNodes(node))) {
        if (!graph.allowsSelfLoops()) {
          assertThat(node).isNotEqualTo(adjacentNode);
        }
        assertThat(
                graph.predecessors(node).contains(adjacentNode)
                    || graph.successors(node).contains(adjacentNode))
            .isTrue();
      }

      for (N predecessor : sanityCheckSet(graph.predecessors(node))) {
        assertThat(graph.successors(predecessor)).contains(node);
        assertThat(graph.hasEdgeConnecting(predecessor, node)).isTrue();
        assertThat(graph.incidentEdges(node)).contains(EndpointPair.of(graph, predecessor, node));
      }

      for (N successor : sanityCheckSet(graph.successors(node))) {
        allEndpointPairs.add(EndpointPair.of(graph, node, successor));
        assertThat(graph.predecessors(successor)).contains(node);
        assertThat(graph.hasEdgeConnecting(node, successor)).isTrue();
        assertThat(graph.incidentEdges(node)).contains(EndpointPair.of(graph, node, successor));
      }

      for (EndpointPair<N> endpoints : sanityCheckSet(graph.incidentEdges(node))) {
        if (graph.isDirected()) {
          assertThat(graph.hasEdgeConnecting(endpoints.source(), endpoints.target())).isTrue();
        } else {
          assertThat(graph.hasEdgeConnecting(endpoints.nodeU(), endpoints.nodeV())).isTrue();
        }
      }
    }

    sanityCheckSet(graph.edges());
    assertThat(graph.edges()).doesNotContain(EndpointPair.of(graph, new Object(), new Object()));
    assertThat(graph.edges()).isEqualTo(allEndpointPairs);
  }

  /**
   * Verifies that the {@code Set} returned by {@code nodes} has the expected mutability property
   * (see the {@code Graph} documentation for more information).
   */
  @Test
  public abstract void nodes_checkReturnedSetMutability();

  /**
   * Verifies that the {@code Set} returned by {@code adjacentNodes} has the expected mutability
   * property (see the {@code Graph} documentation for more information).
   */
  @Test
  public abstract void adjacentNodes_checkReturnedSetMutability();

  /**
   * Verifies that the {@code Set} returned by {@code predecessors} has the expected mutability
   * property (see the {@code Graph} documentation for more information).
   */
  @Test
  public abstract void predecessors_checkReturnedSetMutability();

  /**
   * Verifies that the {@code Set} returned by {@code successors} has the expected mutability
   * property (see the {@code Graph} documentation for more information).
   */
  @Test
  public abstract void successors_checkReturnedSetMutability();

  /**
   * Verifies that the {@code Set} returned by {@code incidentEdges} has the expected mutability
   * property (see the {@code Graph} documentation for more information).
   */
  @Test
  public abstract void incidentEdges_checkReturnedSetMutability();

  @Test
  public void nodes_oneNode() {
    addNode(N1);
    assertThat(graph.nodes()).containsExactly(N1);
  }

  @Test
  public void nodes_noNodes() {
    assertThat(graph.nodes()).isEmpty();
  }

  @Test
  public void adjacentNodes_oneEdge() {
    putEdge(N1, N2);
    assertThat(graph.adjacentNodes(N1)).containsExactly(N2);
    assertThat(graph.adjacentNodes(N2)).containsExactly(N1);
  }

  @Test
  public void adjacentNodes_noAdjacentNodes() {
    addNode(N1);
    assertThat(graph.adjacentNodes(N1)).isEmpty();
  }

  @Test
  public void adjacentNodes_nodeNotInGraph() {
    IllegalArgumentException e =
        assertThrows(IllegalArgumentException.class, () -> graph.adjacentNodes(NODE_NOT_IN_GRAPH));
    assertNodeNotInGraphErrorMessage(e);
  }

  @Test
  public void predecessors_noPredecessors() {
    addNode(N1);
    assertThat(graph.predecessors(N1)).isEmpty();
  }

  @Test
  public void predecessors_nodeNotInGraph() {
    IllegalArgumentException e =
        assertThrows(IllegalArgumentException.class, () -> graph.predecessors(NODE_NOT_IN_GRAPH));
    assertNodeNotInGraphErrorMessage(e);
  }

  @Test
  public void successors_noSuccessors() {
    addNode(N1);
    assertThat(graph.successors(N1)).isEmpty();
  }

  @Test
  public void successors_nodeNotInGraph() {
    IllegalArgumentException e =
        assertThrows(IllegalArgumentException.class, () -> graph.successors(NODE_NOT_IN_GRAPH));
    assertNodeNotInGraphErrorMessage(e);
  }

  @Test
  public void incidentEdges_noIncidentEdges() {
    addNode(N1);
    assertThat(graph.incidentEdges(N1)).isEmpty();
  }

  @Test
  public void incidentEdges_nodeNotInGraph() {
    IllegalArgumentException e =
        assertThrows(IllegalArgumentException.class, () -> graph.incidentEdges(NODE_NOT_IN_GRAPH));
    assertNodeNotInGraphErrorMessage(e);
  }

  @Test
  public void degree_oneEdge() {
    putEdge(N1, N2);
    assertThat(graph.degree(N1)).isEqualTo(1);
    assertThat(graph.degree(N2)).isEqualTo(1);
  }

  @Test
  public void degree_isolatedNode() {
    addNode(N1);
    assertThat(graph.degree(N1)).isEqualTo(0);
  }

  @Test
  public void degree_nodeNotInGraph() {
    IllegalArgumentException e =
        assertThrows(IllegalArgumentException.class, () -> graph.degree(NODE_NOT_IN_GRAPH));
    assertNodeNotInGraphErrorMessage(e);
  }

  @Test
  public void inDegree_isolatedNode() {
    addNode(N1);
    assertThat(graph.inDegree(N1)).isEqualTo(0);
  }

  @Test
  public void inDegree_nodeNotInGraph() {
    IllegalArgumentException e =
        assertThrows(IllegalArgumentException.class, () -> graph.inDegree(NODE_NOT_IN_GRAPH));
    assertNodeNotInGraphErrorMessage(e);
  }

  @Test
  public void outDegree_isolatedNode() {
    addNode(N1);
    assertThat(graph.outDegree(N1)).isEqualTo(0);
  }

  @Test
  public void outDegree_nodeNotInGraph() {
    IllegalArgumentException e =
        assertThrows(IllegalArgumentException.class, () -> graph.outDegree(NODE_NOT_IN_GRAPH));
    assertNodeNotInGraphErrorMessage(e);
  }

  @Test
  public void addNode_newNode() {
    assume().that(graphIsMutable()).isTrue();

    assertThat(graphAsMutableGraph.addNode(N1)).isTrue();
    assertThat(graph.nodes()).contains(N1);
  }

  @Test
  public void addNode_existingNode() {
    assume().that(graphIsMutable()).isTrue();

    addNode(N1);
    ImmutableSet<Integer> nodes = ImmutableSet.copyOf(graph.nodes());
    assertThat(graphAsMutableGraph.addNode(N1)).isFalse();
    assertThat(graph.nodes()).containsExactlyElementsIn(nodes);
  }

  @Test
  public void removeNode_existingNode() {
    assume().that(graphIsMutable()).isTrue();

    putEdge(N1, N2);
    putEdge(N4, N1);
    assertThat(graphAsMutableGraph.removeNode(N1)).isTrue();
    assertThat(graphAsMutableGraph.removeNode(N1)).isFalse();
    assertThat(graph.nodes()).containsExactly(N2, N4);
    assertThat(graph.adjacentNodes(N2)).isEmpty();
    assertThat(graph.adjacentNodes(N4)).isEmpty();
  }

  @Test
  public void removeNode_antiparallelEdges() {
    assume().that(graphIsMutable()).isTrue();

    putEdge(N1, N2);
    putEdge(N2, N1);

    assertThat(graphAsMutableGraph.removeNode(N1)).isTrue();
    assertThat(graph.nodes()).containsExactly(N2);
    assertThat(graph.edges()).isEmpty();

    assertThat(graphAsMutableGraph.removeNode(N2)).isTrue();
    assertThat(graph.nodes()).isEmpty();
    assertThat(graph.edges()).isEmpty();
  }

  @Test
  public void removeNode_nodeNotPresent() {
    assume().that(graphIsMutable()).isTrue();

    addNode(N1);
    ImmutableSet<Integer> nodes = ImmutableSet.copyOf(graph.nodes());
    assertThat(graphAsMutableGraph.removeNode(NODE_NOT_IN_GRAPH)).isFalse();
    assertThat(graph.nodes()).containsExactlyElementsIn(nodes);
  }

  @Test
  public void removeNode_queryAfterRemoval() {
    assume().that(graphIsMutable()).isTrue();

    putEdge(N1, N2);
    putEdge(N2, N1);
    Set<Integer> n1AdjacentNodes = graph.adjacentNodes(N1);
    Set<Integer> n2AdjacentNodes = graph.adjacentNodes(N2);

    assertThat(graphAsMutableGraph.removeNode(N1)).isTrue();
<<<<<<< HEAD
    assertThat(n1AdjacentNodes).isEmpty();
    assertThat(n2AdjacentNodes).isEmpty();
    try {
      graph.adjacentNodes(N1);
      fail(ERROR_NODE_NOT_IN_GRAPH);
    } catch (IllegalArgumentException e) {
      assertNodeNotInGraphErrorMessage(e);
    }
=======
    IllegalArgumentException e =
        assertThrows(IllegalArgumentException.class, () -> graph.adjacentNodes(N1));
    assertNodeNotInGraphErrorMessage(e);
>>>>>>> 130709cd
  }

  @Test
  public void removeEdge_existingEdge() {
    assume().that(graphIsMutable()).isTrue();

    putEdge(N1, N2);
    assertThat(graph.successors(N1)).containsExactly(N2);
    assertThat(graph.predecessors(N2)).containsExactly(N1);
    assertThat(graphAsMutableGraph.removeEdge(N1, N2)).isTrue();
    assertThat(graphAsMutableGraph.removeEdge(N1, N2)).isFalse();
    assertThat(graph.successors(N1)).isEmpty();
    assertThat(graph.predecessors(N2)).isEmpty();
  }

  @Test
  public void removeEdge_oneOfMany() {
    assume().that(graphIsMutable()).isTrue();

    putEdge(N1, N2);
    putEdge(N1, N3);
    putEdge(N1, N4);
    assertThat(graphAsMutableGraph.removeEdge(N1, N3)).isTrue();
    assertThat(graph.adjacentNodes(N1)).containsExactly(N2, N4);
  }

  @Test
  public void removeEdge_nodeNotPresent() {
    assume().that(graphIsMutable()).isTrue();

    putEdge(N1, N2);
    assertThat(graphAsMutableGraph.removeEdge(N1, NODE_NOT_IN_GRAPH)).isFalse();
    assertThat(graph.successors(N1)).contains(N2);
  }

  @Test
  public void removeEdge_edgeNotPresent() {
    assume().that(graphIsMutable()).isTrue();

    putEdge(N1, N2);
    addNode(N3);

    assertThat(graphAsMutableGraph.removeEdge(N1, N3)).isFalse();
    assertThat(graph.successors(N1)).contains(N2);
  }
}<|MERGE_RESOLUTION|>--- conflicted
+++ resolved
@@ -391,7 +391,6 @@
     Set<Integer> n2AdjacentNodes = graph.adjacentNodes(N2);
 
     assertThat(graphAsMutableGraph.removeNode(N1)).isTrue();
-<<<<<<< HEAD
     assertThat(n1AdjacentNodes).isEmpty();
     assertThat(n2AdjacentNodes).isEmpty();
     try {
@@ -400,11 +399,6 @@
     } catch (IllegalArgumentException e) {
       assertNodeNotInGraphErrorMessage(e);
     }
-=======
-    IllegalArgumentException e =
-        assertThrows(IllegalArgumentException.class, () -> graph.adjacentNodes(N1));
-    assertNodeNotInGraphErrorMessage(e);
->>>>>>> 130709cd
   }
 
   @Test
