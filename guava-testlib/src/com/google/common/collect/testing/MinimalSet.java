/*
 * Copyright (C) 2009 The Guava Authors
 *
 * Licensed under the Apache License, Version 2.0 (the "License");
 * you may not use this file except in compliance with the License.
 * You may obtain a copy of the License at
 *
 * http://www.apache.org/licenses/LICENSE-2.0
 *
 * Unless required by applicable law or agreed to in writing, software
 * distributed under the License is distributed on an "AS IS" BASIS,
 * WITHOUT WARRANTIES OR CONDITIONS OF ANY KIND, either express or implied.
 * See the License for the specific language governing permissions and
 * limitations under the License.
 */

package com.google.common.collect.testing;

import com.google.common.annotations.GwtCompatible;
import java.util.ArrayList;
import java.util.Arrays;
import java.util.Collection;
import java.util.List;
import java.util.Set;
<<<<<<< HEAD
import org.jspecify.annotations.Nullable;
=======
import org.checkerframework.checker.nullness.qual.NonNull;
import org.checkerframework.checker.nullness.qual.Nullable;
>>>>>>> 514f2127

/**
 * A simplistic set which implements the bare minimum so that it can be used in tests without
 * relying on any specific Set implementations. Slow. Explicitly allows null elements so that they
 * can be used in the testers.
 *
 * @author Regina O'Dell
 */
@GwtCompatible
@ElementTypesAreNonnullByDefault
public class MinimalSet<E extends @Nullable Object> extends MinimalCollection<E> implements Set<E> {

  @SuppressWarnings("unchecked") // empty Object[] as E[]
  public static <E extends @Nullable Object> MinimalSet<E> of(E... contents) {
    return ofClassAndContents(Object.class, (E[]) new Object[0], Arrays.asList(contents));
  }

  @SuppressWarnings("unchecked") // empty Object[] as E[]
  public static <E extends @Nullable Object> MinimalSet<E> from(Collection<? extends E> contents) {
    return ofClassAndContents(Object.class, (E[]) new Object[0], contents);
  }

  public static <E extends @Nullable Object> MinimalSet<E> ofClassAndContents(
      Class<? super @NonNull E> type, E[] emptyArrayForContents, Iterable<? extends E> contents) {
    List<E> setContents = new ArrayList<>();
    for (E e : contents) {
      if (!setContents.contains(e)) {
        setContents.add(e);
      }
    }
    return new MinimalSet<>(type, setContents.toArray(emptyArrayForContents));
  }

  private MinimalSet(Class<? super @NonNull E> type, E... contents) {
    super(type, true, contents);
  }

  /*
   * equals() and hashCode() are more specific in the Set contract.
   */

  @Override
  public boolean equals(@Nullable Object object) {
    if (object instanceof Set) {
      Set<?> that = (Set<?>) object;
      return (this.size() == that.size()) && this.containsAll(that);
    }
    return false;
  }

  @Override
  public int hashCode() {
    int hashCodeSum = 0;
    for (Object o : this) {
      hashCodeSum += (o == null) ? 0 : o.hashCode();
    }
    return hashCodeSum;
  }
}<|MERGE_RESOLUTION|>--- conflicted
+++ resolved
@@ -22,12 +22,9 @@
 import java.util.Collection;
 import java.util.List;
 import java.util.Set;
-<<<<<<< HEAD
+import org.jspecify.annotations.NonNull;
+import org.jspecify.annotations.NullMarked;
 import org.jspecify.annotations.Nullable;
-=======
-import org.checkerframework.checker.nullness.qual.NonNull;
-import org.checkerframework.checker.nullness.qual.Nullable;
->>>>>>> 514f2127
 
 /**
  * A simplistic set which implements the bare minimum so that it can be used in tests without
@@ -37,7 +34,7 @@
  * @author Regina O'Dell
  */
 @GwtCompatible
-@ElementTypesAreNonnullByDefault
+@NullMarked
 public class MinimalSet<E extends @Nullable Object> extends MinimalCollection<E> implements Set<E> {
 
   @SuppressWarnings("unchecked") // empty Object[] as E[]
