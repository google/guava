This is a version of Guava with additional type annotations for the Checker Framework.

The annotations are only in the main Guava project, not in the "Android" variant that supports JDK 7 and Android.


To build this project
---------------------

Optionally change `guava/pom.xml` to use a locally-built version of the Checker Framework.

Create file `guava/target/guava-HEAD-jre-SNAPSHOT.jar`:

```
(cd guava && mvn package -Dmaven.test.skip=true -Danimal.sniffer.skip=true)
```


Typechecking
------------

Only the packages `com.google.common.primitives` and `com.google.common.base` are annotated by Index Checker annotations. 
In order to get implicit annotations in class files, the Index Checker runs on all files during compilation, but warnings are suppressed. The Index Checker is run in another phase to typecheck just the two annotated packages. If there are errors, then the build fails.

The Maven properties in guava/pom.xml can be used to change the behavior:

- `checkerframework.checkers` defines which checkers are run during compilation
- `checkerframework.suppress` defines warning keys suppressed during compilation
- `checkerframework.index.packages` defines packages checked by the Index Checker

- `checkerframework.extraargs` defines additional argument passed to the checkers during compilation, for example `-Ashowchecks`.
- `checkerframework.extraargs2` defines additional argument passed to the checkers during compilation, for example `-Aannotations`.
- `index.only.arg` defines additional argument passed to the Index Checker, for example `-Ashowchecks`.


To update to a newer version of the upstream library
----------------------------------------------------

This must be done on a CSE machine, which has access to the necessary passwords.

Pull in the latest Guava version; for example:
```
git fetch --tags https://github.com/google/guava
git pull https://github.com/google/guava v25.1
```

Use the latest Checker Framework version by changing `pom.xml` and `guava/pom.xml`.


To upload to Maven Central
--------------------------

# Ensure the version number is set properly in file guava/cfMavenCentral.xml.
# Then, set this variable to the same version.
# If it's not the same as the upstream version, then also edit pom.xml, guava/pom.xml
PACKAGE=guava-25.1.0.1-jre

cd guava

<<<<<<< HEAD

# Compile, and create Javadoc jar file (`mvn clean` removes MANIFEST.MF)
=======
# Compile, and create Javadoc jar file (`mvn clean` removes MANIFEST.MF).
# This takes about 20 minutes.
>>>>>>> 152c5282
[ ! -z "$PACKAGE" ] && \
mvn clean && \
mvn package -Dmaven.test.skip=true -Danimal.sniffer.skip=true && \
mvn source:jar && \
mvn javadoc:javadoc && (cd target/site/apidocs && jar -cf ${PACKAGE}-javadoc.jar com)

## This does not seem to work for me:
# -Dhomedir=/projects/swlab1/checker-framework/hosting-info

[ ! -z "$PACKAGE" ] && \
mvn gpg:sign-and-deploy-file -Durl=https://oss.sonatype.org/service/local/staging/deploy/maven2/ -DrepositoryId=sonatype-nexus-staging -DpomFile=cfMavenCentral.xml -Dgpg.publicKeyring=/projects/swlab1/checker-framework/hosting-info/pubring.gpg -Dgpg.secretKeyring=/projects/swlab1/checker-framework/hosting-info/secring.gpg -Dgpg.keyname=ADF4D638 -Dgpg.passphrase="`cat /projects/swlab1/checker-framework/hosting-info/release-private.password`" -Dfile=target/${PACKAGE}.jar \
&& \
mvn gpg:sign-and-deploy-file -Durl=https://oss.sonatype.org/service/local/staging/deploy/maven2/ -DrepositoryId=sonatype-nexus-staging -DpomFile=cfMavenCentral.xml -Dgpg.publicKeyring=/projects/swlab1/checker-framework/hosting-info/pubring.gpg -Dgpg.secretKeyring=/projects/swlab1/checker-framework/hosting-info/secring.gpg -Dgpg.keyname=ADF4D638 -Dgpg.passphrase="`cat /projects/swlab1/checker-framework/hosting-info/release-private.password`" -Dfile=target/${PACKAGE}-sources.jar -Dclassifier=sources \
&& \
mvn gpg:sign-and-deploy-file -Durl=https://oss.sonatype.org/service/local/staging/deploy/maven2/ -DrepositoryId=sonatype-nexus-staging -DpomFile=cfMavenCentral.xml -Dgpg.publicKeyring=/projects/swlab1/checker-framework/hosting-info/pubring.gpg -Dgpg.secretKeyring=/projects/swlab1/checker-framework/hosting-info/secring.gpg -Dgpg.keyname=ADF4D638 -Dgpg.passphrase="`cat /projects/swlab1/checker-framework/hosting-info/release-private.password`" -Dfile=target/site/apidocs/${PACKAGE}-javadoc.jar -Dclassifier=javadoc

# Browse to https://oss.sonatype.org/#stagingRepositories to complete the release.<|MERGE_RESOLUTION|>--- conflicted
+++ resolved
@@ -56,13 +56,8 @@
 
 cd guava
 
-<<<<<<< HEAD
-
-# Compile, and create Javadoc jar file (`mvn clean` removes MANIFEST.MF)
-=======
 # Compile, and create Javadoc jar file (`mvn clean` removes MANIFEST.MF).
 # This takes about 20 minutes.
->>>>>>> 152c5282
 [ ! -z "$PACKAGE" ] && \
 mvn clean && \
 mvn package -Dmaven.test.skip=true -Danimal.sniffer.skip=true && \
