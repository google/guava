<?xml version="1.0" encoding="UTF-8"?>
<project xmlns="http://maven.apache.org/POM/4.0.0" xmlns:xsi="http://www.w3.org/2001/XMLSchema-instance"
  xsi:schemaLocation="http://maven.apache.org/POM/4.0.0 http://maven.apache.org/maven-v4_0_0.xsd">
  <modelVersion>4.0.0</modelVersion>
  <parent>
    <groupId>com.google.guava</groupId>
    <artifactId>guava-parent</artifactId>
<<<<<<< HEAD
    <version>18.0</version>
=======
    <version>19.0-SNAPSHOT</version>
>>>>>>> 755b2a8a
  </parent>
  <artifactId>guava</artifactId>
  <packaging>bundle</packaging>
  <name>Guava: Google Core Libraries for Java</name>
  <description>
    Guava is a suite of core and expanded libraries that include
    utility classes, google's collections, io classes, and much
    much more.

    Guava has only one code dependency - javax.annotation,
    per the JSR-305 spec.
  </description>
  <dependencies>
    <dependency>
      <groupId>com.google.code.findbugs</groupId>
      <artifactId>jsr305</artifactId>
      <optional>true</optional><!-- needed only for annotations -->
    </dependency>
    <dependency>
      <groupId>com.google.errorprone</groupId>
      <artifactId>error_prone_annotations</artifactId>
      <optional>true</optional><!-- needed only for annotations -->
    </dependency>
    <dependency>
      <groupId>com.google.j2objc</groupId>
      <artifactId>j2objc-annotations</artifactId>
      <optional>true</optional><!-- needed only for annotations -->
    </dependency>
    <dependency>
      <groupId>org.codehaus.mojo</groupId>
      <artifactId>animal-sniffer-annotations</artifactId>
      <version>${animal.sniffer.version}</version>
      <optional>true</optional><!-- needed only for annotations -->
    </dependency>
    <!-- TODO(cpovirk): does this comment belong on the <dependency> in <profiles>? -->
    <!-- TODO(cpovirk): want this only for dependency plugin but seems not to work there? Maven runs without failure, but the resulting Javadoc is missing the hoped-for inherited text -->
  </dependencies>
  <build>
    <plugins>
      <plugin>
        <extensions>true</extensions>
        <groupId>org.apache.felix</groupId>
        <artifactId>maven-bundle-plugin</artifactId>
        <version>2.3.7</version>
        <executions>
          <execution>
            <id>bundle-manifest</id>
            <phase>process-classes</phase>
            <goals>
              <goal>manifest</goal>
            </goals>
          </execution>
        </executions>
        <configuration>
          <instructions>
            <Export-Package>!com.google.common.base.internal,com.google.common.*</Export-Package>
            <Import-Package>
              javax.annotation;resolution:=optional,
              sun.misc.*;resolution:=optional
            </Import-Package>
            <Bundle-DocURL>https://guava-libraries.googlecode.com/</Bundle-DocURL>
          </instructions>
        </configuration>
      </plugin>
      <plugin>
        <artifactId>maven-compiler-plugin</artifactId>
      </plugin>
      <plugin>
        <artifactId>maven-source-plugin</artifactId>
      </plugin>
      <!-- TODO(cpovirk): include JDK sources when building testlib doc, too -->
      <plugin>
        <artifactId>maven-dependency-plugin</artifactId>
        <executions>
          <execution>
            <id>unpack-jdk-sources</id>
            <phase>site</phase>
            <goals><goal>unpack-dependencies</goal></goals>
            <configuration>
              <includeArtifactIds>srczip</includeArtifactIds>
              <outputDirectory>${project.build.directory}/jdk-sources</outputDirectory>
              <silent>false</silent>
            </configuration>
          </execution>
        </executions>
      </plugin>
      <plugin>
        <groupId>org.codehaus.mojo</groupId>
        <artifactId>animal-sniffer-maven-plugin</artifactId>
      </plugin>
      <plugin>
        <groupId>org.apache.maven.plugins</groupId>
        <artifactId>maven-javadoc-plugin</artifactId>
        <configuration>
          <encoding>UTF-8</encoding>
          <docencoding>UTF-8</docencoding>
          <charset>UTF-8</charset>
          <additionalparam>-XDignore.symbol.file</additionalparam>
          <excludePackageNames>com.google.common.base.internal</excludePackageNames>
          <linksource>true</linksource>
          <links>
            <link>http://jsr-305.googlecode.com/svn/trunk/javadoc</link>
            <link>http://docs.oracle.com/javase/7/docs/api/</link>
          </links>
          <!-- TODO(cpovirk): can we use includeDependencySources and a local com.oracle.java:jdk-lib:noversion:sources instead of all this unzipping and manual sourcepath modification? -->
          <sourcepath>${project.build.sourceDirectory}:${project.build.directory}/jdk-sources</sourcepath>
          <subpackages>com.google.common</subpackages>
        </configuration>
        <executions>
          <execution>
            <id>attach-docs</id>
          </execution>
          <execution>
            <id>generate-javadoc-site-report</id>
            <phase>site</phase>
            <goals><goal>javadoc</goal></goals>
          </execution>
        </executions>
      </plugin>
    </plugins>
  </build>
  <profiles>
    <profile>
      <id>srczip</id>
      <activation>
        <file>
          <exists>${java.home}/../src.zip</exists>
        </file>
      </activation>
      <dependencies>
        <dependency>
          <groupId>jdk</groupId>
          <artifactId>srczip</artifactId>
          <version>999</version>
          <scope>system</scope>
          <systemPath>${java.home}/../src.zip</systemPath>
          <optional>true</optional>
        </dependency>
      </dependencies>
    </profile>
    <profile>
      <id>jdk8</id>
      <activation>
        <jdk>[1.8,)</jdk>
      </activation>
      <!-- Disable doclint under JDK 8 -->
      <!-- This is defined in guava-parent as well, but we need it here too because the
           <additionalparam> from the maven-javadoc-plugin configuration above seems to
           override the one from the parent pom. -->
      <reporting>
        <plugins>
          <plugin>
            <groupId>org.apache.maven.plugins</groupId>
            <artifactId>maven-javadoc-plugin</artifactId>
            <configuration>
              <additionalparam>-XDignore.symbol.file -Xdoclint:none</additionalparam>
            </configuration>
          </plugin>
        </plugins>
      </reporting>
      <build>
        <plugins>
          <plugin>
            <groupId>org.apache.maven.plugins</groupId>
            <artifactId>maven-javadoc-plugin</artifactId>
            <configuration>
              <additionalparam>-XDignore.symbol.file -Xdoclint:none</additionalparam>
            </configuration>
          </plugin>
        </plugins>
      </build>
    </profile>
  </profiles>
</project><|MERGE_RESOLUTION|>--- conflicted
+++ resolved
@@ -5,11 +5,7 @@
   <parent>
     <groupId>com.google.guava</groupId>
     <artifactId>guava-parent</artifactId>
-<<<<<<< HEAD
-    <version>18.0</version>
-=======
     <version>19.0-SNAPSHOT</version>
->>>>>>> 755b2a8a
   </parent>
   <artifactId>guava</artifactId>
   <packaging>bundle</packaging>
