/*
 * Copyright (C) 2006 The Guava Authors
 *
 * Licensed under the Apache License, Version 2.0 (the "License"); you may not use this file except
 * in compliance with the License. You may obtain a copy of the License at
 *
 * http://www.apache.org/licenses/LICENSE-2.0
 *
 * Unless required by applicable law or agreed to in writing, software distributed under the License
 * is distributed on an "AS IS" BASIS, WITHOUT WARRANTIES OR CONDITIONS OF ANY KIND, either express
 * or implied. See the License for the specific language governing permissions and limitations under
 * the License.
 */

package com.google.common.util.concurrent;

import static com.google.common.util.concurrent.Internal.toNanosSaturated;

import com.google.common.annotations.Beta;
import com.google.common.annotations.GwtIncompatible;
import com.google.errorprone.annotations.CanIgnoreReturnValue;
import com.google.errorprone.annotations.DoNotMock;
import java.time.Duration;
import java.util.concurrent.Callable;
import java.util.concurrent.ExecutionException;
import java.util.concurrent.TimeUnit;
import java.util.concurrent.TimeoutException;
import org.checkerframework.checker.nullness.qual.NonNull;
import org.checkerframework.checker.nullness.qual.Nullable;

/**
 * Imposes a time limit on method calls.
 *
 * @author Kevin Bourrillion
 * @author Jens Nyman
 * @since 1.0
 */
@Beta
@DoNotMock("Use FakeTimeLimiter")
@GwtIncompatible
public interface TimeLimiter {

  /**
   * Returns an instance of {@code interfaceType} that delegates all method calls to the {@code
   * target} object, enforcing the specified time limit on each call. This time-limited delegation
   * is also performed for calls to {@link Object#equals}, {@link Object#hashCode}, and {@link
   * Object#toString}.
   *
   * <p>If the target method call finishes before the limit is reached, the return value or
   * exception is propagated to the caller exactly as-is. If, on the other hand, the time limit is
   * reached, the proxy will attempt to abort the call to the target, and will throw an {@link
   * UncheckedTimeoutException} to the caller.
   *
   * <p>It is important to note that the primary purpose of the proxy object is to return control to
   * the caller when the timeout elapses; aborting the target method call is of secondary concern.
   * The particular nature and strength of the guarantees made by the proxy is
   * implementation-dependent. However, it is important that each of the methods on the target
   * object behaves appropriately when its thread is interrupted.
   *
   * <p>For example, to return the value of {@code target.someMethod()}, but substitute {@code
   * DEFAULT_VALUE} if this method call takes over 50 ms, you can use this code:
   *
   * <pre>
   *   TimeLimiter limiter = . . .;
   *   TargetType proxy = limiter.newProxy(
   *       target, TargetType.class, 50, TimeUnit.MILLISECONDS);
   *   try {
   *     return proxy.someMethod();
   *   } catch (UncheckedTimeoutException e) {
   *     return DEFAULT_VALUE;
   *   }
   * </pre>
   *
   * @param target the object to proxy
   * @param interfaceType the interface you wish the returned proxy to implement
   * @param timeoutDuration with timeoutUnit, the maximum length of time that callers are willing to
   *     wait on each method call to the proxy
   * @param timeoutUnit with timeoutDuration, the maximum length of time that callers are willing to
   *     wait on each method call to the proxy
   * @return a time-limiting proxy
   * @throws IllegalArgumentException if {@code interfaceType} is a regular class, enum, or
   *     annotation type, rather than an interface
   */
  @SuppressWarnings("GoodTime") // should accept a java.time.Duration
  <T extends @NonNull Object> T newProxy(
      T target, Class<T> interfaceType, long timeoutDuration, TimeUnit timeoutUnit);

  /**
   * Returns an instance of {@code interfaceType} that delegates all method calls to the {@code
   * target} object, enforcing the specified time limit on each call. This time-limited delegation
   * is also performed for calls to {@link Object#equals}, {@link Object#hashCode}, and {@link
   * Object#toString}.
   *
   * <p>If the target method call finishes before the limit is reached, the return value or
   * exception is propagated to the caller exactly as-is. If, on the other hand, the time limit is
   * reached, the proxy will attempt to abort the call to the target, and will throw an {@link
   * UncheckedTimeoutException} to the caller.
   *
   * <p>It is important to note that the primary purpose of the proxy object is to return control to
   * the caller when the timeout elapses; aborting the target method call is of secondary concern.
   * The particular nature and strength of the guarantees made by the proxy is
   * implementation-dependent. However, it is important that each of the methods on the target
   * object behaves appropriately when its thread is interrupted.
   *
   * <p>For example, to return the value of {@code target.someMethod()}, but substitute {@code
   * DEFAULT_VALUE} if this method call takes over 50 ms, you can use this code:
   *
   * <pre>
   *   TimeLimiter limiter = . . .;
   *   TargetType proxy = limiter.newProxy(target, TargetType.class, Duration.ofMillis(50));
   *   try {
   *     return proxy.someMethod();
   *   } catch (UncheckedTimeoutException e) {
   *     return DEFAULT_VALUE;
   *   }
   * </pre>
   *
   * @param target the object to proxy
   * @param interfaceType the interface you wish the returned proxy to implement
   * @param timeout the maximum length of time that callers are willing to wait on each method call
   *     to the proxy
   * @return a time-limiting proxy
   * @throws IllegalArgumentException if {@code interfaceType} is a regular class, enum, or
   *     annotation type, rather than an interface
   * @since 28.0
   */
<<<<<<< HEAD
  default <T extends @NonNull Object> T newProxy(
      T target, Class<T> interfaceType, Duration timeout) {
    return newProxy(target, interfaceType, saturatedToNanos(timeout), TimeUnit.NANOSECONDS);
=======
  default <T> T newProxy(T target, Class<T> interfaceType, Duration timeout) {
    return newProxy(target, interfaceType, toNanosSaturated(timeout), TimeUnit.NANOSECONDS);
>>>>>>> e71bcee7
  }

  /**
   * Invokes a specified Callable, timing out after the specified time limit. If the target method
   * call finishes before the limit is reached, the return value or a wrapped exception is
   * propagated. If, on the other hand, the time limit is reached, we attempt to abort the call to
   * the target, and throw a {@link TimeoutException} to the caller.
   *
   * @param callable the Callable to execute
   * @param timeoutDuration with timeoutUnit, the maximum length of time to wait
   * @param timeoutUnit with timeoutDuration, the maximum length of time to wait
   * @return the result returned by the Callable
   * @throws TimeoutException if the time limit is reached
   * @throws InterruptedException if the current thread was interrupted during execution
   * @throws ExecutionException if {@code callable} throws a checked exception
   * @throws UncheckedExecutionException if {@code callable} throws a {@code RuntimeException}
   * @throws ExecutionError if {@code callable} throws an {@code Error}
   * @since 22.0
   */
  @SuppressWarnings("GoodTime") // should accept a java.time.Duration
  @CanIgnoreReturnValue
  <T extends @Nullable Object> T callWithTimeout(
      Callable<T> callable, long timeoutDuration, TimeUnit timeoutUnit)
      throws TimeoutException, InterruptedException, ExecutionException;

  /**
   * Invokes a specified Callable, timing out after the specified time limit. If the target method
   * call finishes before the limit is reached, the return value or a wrapped exception is
   * propagated. If, on the other hand, the time limit is reached, we attempt to abort the call to
   * the target, and throw a {@link TimeoutException} to the caller.
   *
   * @param callable the Callable to execute
   * @param timeout the maximum length of time to wait
   * @return the result returned by the Callable
   * @throws TimeoutException if the time limit is reached
   * @throws InterruptedException if the current thread was interrupted during execution
   * @throws ExecutionException if {@code callable} throws a checked exception
   * @throws UncheckedExecutionException if {@code callable} throws a {@code RuntimeException}
   * @throws ExecutionError if {@code callable} throws an {@code Error}
   * @since 28.0
   */
  @CanIgnoreReturnValue
  default <T extends @Nullable Object> T callWithTimeout(Callable<T> callable, Duration timeout)
      throws TimeoutException, InterruptedException, ExecutionException {
    return callWithTimeout(callable, toNanosSaturated(timeout), TimeUnit.NANOSECONDS);
  }

  /**
   * Invokes a specified Callable, timing out after the specified time limit. If the target method
   * call finishes before the limit is reached, the return value or a wrapped exception is
   * propagated. If, on the other hand, the time limit is reached, we attempt to abort the call to
   * the target, and throw a {@link TimeoutException} to the caller.
   *
   * <p>The difference with {@link #callWithTimeout(Callable, long, TimeUnit)} is that this method
   * will ignore interrupts on the current thread.
   *
   * @param callable the Callable to execute
   * @param timeoutDuration with timeoutUnit, the maximum length of time to wait
   * @param timeoutUnit with timeoutDuration, the maximum length of time to wait
   * @return the result returned by the Callable
   * @throws TimeoutException if the time limit is reached
   * @throws ExecutionException if {@code callable} throws a checked exception
   * @throws UncheckedExecutionException if {@code callable} throws a {@code RuntimeException}
   * @throws ExecutionError if {@code callable} throws an {@code Error}
   * @since 22.0
   */
  @SuppressWarnings("GoodTime") // should accept a java.time.Duration
  @CanIgnoreReturnValue
  <T extends @Nullable Object> T callUninterruptiblyWithTimeout(
      Callable<T> callable, long timeoutDuration, TimeUnit timeoutUnit)
      throws TimeoutException, ExecutionException;

  /**
   * Invokes a specified Callable, timing out after the specified time limit. If the target method
   * call finishes before the limit is reached, the return value or a wrapped exception is
   * propagated. If, on the other hand, the time limit is reached, we attempt to abort the call to
   * the target, and throw a {@link TimeoutException} to the caller.
   *
   * <p>The difference with {@link #callWithTimeout(Callable, Duration)} is that this method will
   * ignore interrupts on the current thread.
   *
   * @param callable the Callable to execute
   * @param timeout the maximum length of time to wait
   * @return the result returned by the Callable
   * @throws TimeoutException if the time limit is reached
   * @throws ExecutionException if {@code callable} throws a checked exception
   * @throws UncheckedExecutionException if {@code callable} throws a {@code RuntimeException}
   * @throws ExecutionError if {@code callable} throws an {@code Error}
   * @since 28.0
   */
  @CanIgnoreReturnValue
  default <T extends @Nullable Object> T callUninterruptiblyWithTimeout(
      Callable<T> callable, Duration timeout) throws TimeoutException, ExecutionException {
    return callUninterruptiblyWithTimeout(
        callable, toNanosSaturated(timeout), TimeUnit.NANOSECONDS);
  }

  /**
   * Invokes a specified Runnable, timing out after the specified time limit. If the target method
   * run finishes before the limit is reached, this method returns or a wrapped exception is
   * propagated. If, on the other hand, the time limit is reached, we attempt to abort the run, and
   * throw a {@link TimeoutException} to the caller.
   *
   * @param runnable the Runnable to execute
   * @param timeoutDuration with timeoutUnit, the maximum length of time to wait
   * @param timeoutUnit with timeoutDuration, the maximum length of time to wait
   * @throws TimeoutException if the time limit is reached
   * @throws InterruptedException if the current thread was interrupted during execution
   * @throws UncheckedExecutionException if {@code runnable} throws a {@code RuntimeException}
   * @throws ExecutionError if {@code runnable} throws an {@code Error}
   * @since 22.0
   */
  @SuppressWarnings("GoodTime") // should accept a java.time.Duration
  void runWithTimeout(Runnable runnable, long timeoutDuration, TimeUnit timeoutUnit)
      throws TimeoutException, InterruptedException;

  /**
   * Invokes a specified Runnable, timing out after the specified time limit. If the target method
   * run finishes before the limit is reached, this method returns or a wrapped exception is
   * propagated. If, on the other hand, the time limit is reached, we attempt to abort the run, and
   * throw a {@link TimeoutException} to the caller.
   *
   * @param runnable the Runnable to execute
   * @param timeout the maximum length of time to wait
   * @throws TimeoutException if the time limit is reached
   * @throws InterruptedException if the current thread was interrupted during execution
   * @throws UncheckedExecutionException if {@code runnable} throws a {@code RuntimeException}
   * @throws ExecutionError if {@code runnable} throws an {@code Error}
   * @since 28.0
   */
  default void runWithTimeout(Runnable runnable, Duration timeout)
      throws TimeoutException, InterruptedException {
    runWithTimeout(runnable, toNanosSaturated(timeout), TimeUnit.NANOSECONDS);
  }

  /**
   * Invokes a specified Runnable, timing out after the specified time limit. If the target method
   * run finishes before the limit is reached, this method returns or a wrapped exception is
   * propagated. If, on the other hand, the time limit is reached, we attempt to abort the run, and
   * throw a {@link TimeoutException} to the caller.
   *
   * <p>The difference with {@link #runWithTimeout(Runnable, long, TimeUnit)} is that this method
   * will ignore interrupts on the current thread.
   *
   * @param runnable the Runnable to execute
   * @param timeoutDuration with timeoutUnit, the maximum length of time to wait
   * @param timeoutUnit with timeoutDuration, the maximum length of time to wait
   * @throws TimeoutException if the time limit is reached
   * @throws UncheckedExecutionException if {@code runnable} throws a {@code RuntimeException}
   * @throws ExecutionError if {@code runnable} throws an {@code Error}
   * @since 22.0
   */
  @SuppressWarnings("GoodTime") // should accept a java.time.Duration
  void runUninterruptiblyWithTimeout(Runnable runnable, long timeoutDuration, TimeUnit timeoutUnit)
      throws TimeoutException;

  /**
   * Invokes a specified Runnable, timing out after the specified time limit. If the target method
   * run finishes before the limit is reached, this method returns or a wrapped exception is
   * propagated. If, on the other hand, the time limit is reached, we attempt to abort the run, and
   * throw a {@link TimeoutException} to the caller.
   *
   * <p>The difference with {@link #runWithTimeout(Runnable, Duration)} is that this method will
   * ignore interrupts on the current thread.
   *
   * @param runnable the Runnable to execute
   * @param timeout the maximum length of time to wait
   * @throws TimeoutException if the time limit is reached
   * @throws UncheckedExecutionException if {@code runnable} throws a {@code RuntimeException}
   * @throws ExecutionError if {@code runnable} throws an {@code Error}
   * @since 28.0
   */
  default void runUninterruptiblyWithTimeout(Runnable runnable, Duration timeout)
      throws TimeoutException {
    runUninterruptiblyWithTimeout(runnable, toNanosSaturated(timeout), TimeUnit.NANOSECONDS);
  }
}<|MERGE_RESOLUTION|>--- conflicted
+++ resolved
@@ -19,7 +19,6 @@
 import com.google.common.annotations.Beta;
 import com.google.common.annotations.GwtIncompatible;
 import com.google.errorprone.annotations.CanIgnoreReturnValue;
-import com.google.errorprone.annotations.DoNotMock;
 import java.time.Duration;
 import java.util.concurrent.Callable;
 import java.util.concurrent.ExecutionException;
@@ -36,7 +35,6 @@
  * @since 1.0
  */
 @Beta
-@DoNotMock("Use FakeTimeLimiter")
 @GwtIncompatible
 public interface TimeLimiter {
 
@@ -124,14 +122,9 @@
    *     annotation type, rather than an interface
    * @since 28.0
    */
-<<<<<<< HEAD
   default <T extends @NonNull Object> T newProxy(
       T target, Class<T> interfaceType, Duration timeout) {
-    return newProxy(target, interfaceType, saturatedToNanos(timeout), TimeUnit.NANOSECONDS);
-=======
-  default <T> T newProxy(T target, Class<T> interfaceType, Duration timeout) {
     return newProxy(target, interfaceType, toNanosSaturated(timeout), TimeUnit.NANOSECONDS);
->>>>>>> e71bcee7
   }
 
   /**
