/*
 * Copyright (C) 2017 The Guava Authors
 *
 * Licensed under the Apache License, Version 2.0 (the "License");
 * you may not use this file except in compliance with the License.
 * You may obtain a copy of the License at
 *
 * http://www.apache.org/licenses/LICENSE-2.0
 *
 * Unless required by applicable law or agreed to in writing, software
 * distributed under the License is distributed on an "AS IS" BASIS,
 * WITHOUT WARRANTIES OR CONDITIONS OF ANY KIND, either express or implied.
 * See the License for the specific language governing permissions and
 * limitations under the License.
 */

package com.google.common.util.concurrent;

import static com.google.common.base.Functions.constant;
import static com.google.common.base.MoreObjects.toStringHelper;
import static com.google.common.base.Preconditions.checkArgument;
import static com.google.common.base.Preconditions.checkNotNull;
import static com.google.common.base.Preconditions.checkState;
import static com.google.common.collect.Lists.asList;
import static com.google.common.util.concurrent.ClosingFuture.State.CLOSED;
import static com.google.common.util.concurrent.ClosingFuture.State.CLOSING;
import static com.google.common.util.concurrent.ClosingFuture.State.OPEN;
import static com.google.common.util.concurrent.ClosingFuture.State.SUBSUMED;
import static com.google.common.util.concurrent.ClosingFuture.State.WILL_CLOSE;
import static com.google.common.util.concurrent.ClosingFuture.State.WILL_CREATE_VALUE_AND_CLOSER;
import static com.google.common.util.concurrent.Futures.getDone;
import static com.google.common.util.concurrent.Futures.immediateFuture;
import static com.google.common.util.concurrent.Futures.nonCancellationPropagating;
import static com.google.common.util.concurrent.MoreExecutors.directExecutor;
import static com.google.common.util.concurrent.Platform.restoreInterruptIfIsInterruptedException;
import static java.util.logging.Level.FINER;
import static java.util.logging.Level.SEVERE;
import static java.util.logging.Level.WARNING;

import com.google.common.annotations.J2ktIncompatible;
import com.google.common.annotations.VisibleForTesting;
import com.google.common.collect.FluentIterable;
import com.google.common.collect.ImmutableList;
import com.google.common.util.concurrent.ClosingFuture.Combiner.AsyncCombiningCallable;
import com.google.common.util.concurrent.ClosingFuture.Combiner.CombiningCallable;
import com.google.common.util.concurrent.Futures.FutureCombiner;
import com.google.errorprone.annotations.CanIgnoreReturnValue;
import com.google.errorprone.annotations.DoNotMock;
import com.google.j2objc.annotations.RetainedWith;
import java.io.Closeable;
import java.util.IdentityHashMap;
import java.util.Map;
import java.util.concurrent.Callable;
import java.util.concurrent.CancellationException;
import java.util.concurrent.CountDownLatch;
import java.util.concurrent.ExecutionException;
import java.util.concurrent.Executor;
import java.util.concurrent.Future;
import java.util.concurrent.RejectedExecutionException;
import java.util.concurrent.atomic.AtomicReference;
<<<<<<< HEAD
import java.util.logging.Logger;
import org.jspecify.annotations.NullMarked;
import org.jspecify.annotations.Nullable;
=======
import javax.annotation.CheckForNull;
import org.checkerframework.checker.nullness.qual.Nullable;
>>>>>>> 514f2127

/**
 * A step in a pipeline of an asynchronous computation. When the last step in the computation is
 * complete, some objects captured during the computation are closed.
 *
 * <p>A pipeline of {@code ClosingFuture}s is a tree of steps. Each step represents either an
 * asynchronously-computed intermediate value, or else an exception that indicates the failure or
 * cancellation of the operation so far. The only way to extract the value or exception from a step
 * is by declaring that step to be the last step of the pipeline. Nevertheless, we refer to the
 * "value" of a successful step or the "result" (value or exception) of any step.
 *
 * <ol>
 *   <li>A pipeline starts at its leaf step (or steps), which is created from either a callable
 *       block or a {@link ListenableFuture}.
 *   <li>Each other step is derived from one or more input steps. At each step, zero or more objects
 *       can be captured for later closing.
 *   <li>There is one last step (the root of the tree), from which you can extract the final result
 *       of the computation. After that result is available (or the computation fails), all objects
 *       captured by any of the steps in the pipeline are closed.
 * </ol>
 *
 * <h3>Starting a pipeline</h3>
 *
 * Start a {@code ClosingFuture} pipeline {@linkplain #submit(ClosingCallable, Executor) from a
 * callable block} that may capture objects for later closing. To start a pipeline from a {@link
 * ListenableFuture} that doesn't create resources that should be closed later, you can use {@link
 * #from(ListenableFuture)} instead.
 *
 * <h3>Derived steps</h3>
 *
 * A {@code ClosingFuture} step can be derived from one or more input {@code ClosingFuture} steps in
 * ways similar to {@link FluentFuture}s:
 *
 * <ul>
 *   <li>by transforming the value from a successful input step,
 *   <li>by catching the exception from a failed input step, or
 *   <li>by combining the results of several input steps.
 * </ul>
 *
 * Each derivation can capture the next value or any intermediate objects for later closing.
 *
 * <p>A step can be the input to at most one derived step. Once you transform its value, catch its
 * exception, or combine it with others, you cannot do anything else with it, including declare it
 * to be the last step of the pipeline.
 *
 * <h4>Transforming</h4>
 *
 * To derive the next step by asynchronously applying a function to an input step's value, call
 * {@link #transform(ClosingFunction, Executor)} or {@link #transformAsync(AsyncClosingFunction,
 * Executor)} on the input step.
 *
 * <h4>Catching</h4>
 *
 * To derive the next step from a failed input step, call {@link #catching(Class, ClosingFunction,
 * Executor)} or {@link #catchingAsync(Class, AsyncClosingFunction, Executor)} on the input step.
 *
 * <h4>Combining</h4>
 *
 * To derive a {@code ClosingFuture} from two or more input steps, pass the input steps to {@link
 * #whenAllComplete(Iterable)} or {@link #whenAllSucceed(Iterable)} or its overloads.
 *
 * <h3>Cancelling</h3>
 *
 * Any step in a pipeline can be {@linkplain #cancel(boolean) cancelled}, even after another step
 * has been derived, with the same semantics as cancelling a {@link Future}. In addition, a
 * successfully cancelled step will immediately start closing all objects captured for later closing
 * by it and by its input steps.
 *
 * <h3>Ending a pipeline</h3>
 *
 * Each {@code ClosingFuture} pipeline must be ended. To end a pipeline, decide whether you want to
 * close the captured objects automatically or manually.
 *
 * <h4>Automatically closing</h4>
 *
 * You can extract a {@link Future} that represents the result of the last step in the pipeline by
 * calling {@link #finishToFuture()}. All objects the pipeline has captured for closing will begin
 * to be closed asynchronously <b>after</b> the returned {@code Future} is done: the future
 * completes before closing starts, rather than once it has finished.
 *
 * <pre>{@code
 * FluentFuture<UserName> userName =
 *     ClosingFuture.submit(
 *             closer -> closer.eventuallyClose(database.newTransaction(), closingExecutor),
 *             executor)
 *         .transformAsync((closer, transaction) -> transaction.queryClosingFuture("..."), executor)
 *         .transform((closer, result) -> result.get("userName"), directExecutor())
 *         .catching(DBException.class, e -> "no user", directExecutor())
 *         .finishToFuture();
 * }</pre>
 *
 * In this example, when the {@code userName} {@link Future} is done, the transaction and the query
 * result cursor will both be closed, even if the operation is cancelled or fails.
 *
 * <h4>Manually closing</h4>
 *
 * If you want to close the captured objects manually, after you've used the final result, call
 * {@link #finishToValueAndCloser(ValueAndCloserConsumer, Executor)} to get an object that holds the
 * final result. You then call {@link ValueAndCloser#closeAsync()} to close the captured objects.
 *
 * <pre>{@code
 *     ClosingFuture.submit(
 *             closer -> closer.eventuallyClose(database.newTransaction(), closingExecutor),
 *             executor)
 *     .transformAsync((closer, transaction) -> transaction.queryClosingFuture("..."), executor)
 *     .transform((closer, result) -> result.get("userName"), directExecutor())
 *     .catching(DBException.class, e -> "no user", directExecutor())
 *     .finishToValueAndCloser(
 *         valueAndCloser -> this.userNameValueAndCloser = valueAndCloser, executor);
 *
 * // later
 * try { // get() will throw if the operation failed or was cancelled.
 *   UserName userName = userNameValueAndCloser.get();
 *   // do something with userName
 * } finally {
 *   userNameValueAndCloser.closeAsync();
 * }
 * }</pre>
 *
 * In this example, when {@code userNameValueAndCloser.closeAsync()} is called, the transaction and
 * the query result cursor will both be closed, even if the operation is cancelled or fails.
 *
 * <p>Note that if you don't call {@code closeAsync()}, the captured objects will not be closed. The
 * automatic-closing approach described above is safer.
 *
 * @param <V> the type of the value of this step
 * @since 30.0
 */
// TODO(dpb): Consider reusing one CloseableList for the entire pipeline, modulo combinations.
@DoNotMock("Use ClosingFuture.from(Futures.immediate*Future)")
@J2ktIncompatible
@NullMarked
// TODO(dpb): GWT compatibility.
public final class ClosingFuture<V extends @Nullable Object> {

  private static final LazyLogger logger = new LazyLogger(ClosingFuture.class);

  /**
   * An object that can capture objects to be closed later, when a {@link ClosingFuture} pipeline is
   * done.
   */
  public static final class DeferredCloser {
    @RetainedWith private final CloseableList list;

    DeferredCloser(CloseableList list) {
      this.list = list;
    }

    /**
     * Captures an object to be closed when a {@link ClosingFuture} pipeline is done.
     *
     * <p>For users of the {@code -jre} flavor of Guava, the object can be any {@code
     * AutoCloseable}. For users of the {@code -android} flavor, the object must be a {@code
     * Closeable}. (For more about the flavors, see <a
     * href="https://github.com/google/guava#adding-guava-to-your-build">Adding Guava to your
     * build</a>.)
     *
     * <p>Be careful when targeting an older SDK than you are building against (most commonly when
     * building for Android): Ensure that any object you pass implements the interface not just in
     * your current SDK version but also at the oldest version you support. For example, <a
     * href="https://developer.android.com/sdk/api_diff/16/">API Level 16</a> is the first version
     * in which {@code Cursor} is {@code Closeable}. To support older versions, pass a wrapper
     * {@code Closeable} with a method reference like {@code cursor::close}.
     *
     * <p>Note that this method is still binary-compatible between flavors because the erasure of
     * its parameter type is {@code Object}, not {@code AutoCloseable} or {@code Closeable}.
     *
     * @param closeable the object to be closed (see notes above)
     * @param closingExecutor the object will be closed on this executor
     * @return the first argument
     */
    @CanIgnoreReturnValue
    public <C extends @Nullable Object & @Nullable AutoCloseable> C eventuallyClose(
        C closeable, Executor closingExecutor) {
      checkNotNull(closingExecutor);
      if (closeable != null) {
        list.add(closeable, closingExecutor);
      }
      return closeable;
    }
  }

  /**
   * An operation that computes a result.
   *
   * @param <V> the type of the result
   */
  @FunctionalInterface
  public interface ClosingCallable<V extends @Nullable Object> {
    /**
     * Computes a result, or throws an exception if unable to do so.
     *
     * <p>Any objects that are passed to {@link DeferredCloser#eventuallyClose(Object, Executor)
     * closer.eventuallyClose()} will be closed when the {@link ClosingFuture} pipeline is done (but
     * not before this method completes), even if this method throws or the pipeline is cancelled.
     */
    V call(DeferredCloser closer) throws Exception;
  }

  /**
   * An operation that computes a {@link ClosingFuture} of a result.
   *
   * @param <V> the type of the result
   * @since 30.1
   */
  @FunctionalInterface
  public interface AsyncClosingCallable<V extends @Nullable Object> {
    /**
     * Computes a result, or throws an exception if unable to do so.
     *
     * <p>Any objects that are passed to {@link DeferredCloser#eventuallyClose(Object, Executor)
     * closer.eventuallyClose()} will be closed when the {@link ClosingFuture} pipeline is done (but
     * not before this method completes), even if this method throws or the pipeline is cancelled.
     */
    ClosingFuture<V> call(DeferredCloser closer) throws Exception;
  }

  /**
   * A function from an input to a result.
   *
   * @param <T> the type of the input to the function
   * @param <U> the type of the result of the function
   */
  @FunctionalInterface
  public interface ClosingFunction<T extends @Nullable Object, U extends @Nullable Object> {

    /**
     * Applies this function to an input, or throws an exception if unable to do so.
     *
     * <p>Any objects that are passed to {@link DeferredCloser#eventuallyClose(Object, Executor)
     * closer.eventuallyClose()} will be closed when the {@link ClosingFuture} pipeline is done (but
     * not before this method completes), even if this method throws or the pipeline is cancelled.
     */
    U apply(DeferredCloser closer, T input) throws Exception;
  }

  /**
   * A function from an input to a {@link ClosingFuture} of a result.
   *
   * @param <T> the type of the input to the function
   * @param <U> the type of the result of the function
   */
  @FunctionalInterface
  public interface AsyncClosingFunction<T extends @Nullable Object, U extends @Nullable Object> {
    /**
     * Applies this function to an input, or throws an exception if unable to do so.
     *
     * <p>Any objects that are passed to {@link DeferredCloser#eventuallyClose(Object, Executor)
     * closer.eventuallyClose()} will be closed when the {@link ClosingFuture} pipeline is done (but
     * not before this method completes), even if this method throws or the pipeline is cancelled.
     */
    ClosingFuture<U> apply(DeferredCloser closer, T input) throws Exception;
  }

  /**
   * An object that holds the final result of an asynchronous {@link ClosingFuture} operation and
   * allows the user to close all the closeable objects that were captured during it for later
   * closing.
   *
   * <p>The asynchronous operation will have completed before this object is created.
   *
   * @param <V> the type of the value of a successful operation
   * @see ClosingFuture#finishToValueAndCloser(ValueAndCloserConsumer, Executor)
   */
  public static final class ValueAndCloser<V extends @Nullable Object> {

    private final ClosingFuture<? extends V> closingFuture;

    ValueAndCloser(ClosingFuture<? extends V> closingFuture) {
      this.closingFuture = checkNotNull(closingFuture);
    }

    /**
     * Returns the final value of the associated {@link ClosingFuture}, or throws an exception as
     * {@link Future#get()} would.
     *
     * <p>Because the asynchronous operation has already completed, this method is synchronous and
     * returns immediately.
     *
     * @throws CancellationException if the computation was cancelled
     * @throws ExecutionException if the computation threw an exception
     */
    public V get() throws ExecutionException {
      return getDone(closingFuture.future);
    }

    /**
     * Starts closing all closeable objects captured during the {@link ClosingFuture}'s asynchronous
     * operation on the {@link Executor}s specified by calls to {@link
     * DeferredCloser#eventuallyClose(Object, Executor)}.
     *
     * <p>If any such calls specified {@link MoreExecutors#directExecutor()}, those objects will be
     * closed synchronously.
     *
     * <p>Idempotent: objects will be closed at most once.
     */
    public void closeAsync() {
      closingFuture.close();
    }
  }

  /**
   * Represents an operation that accepts a {@link ValueAndCloser} for the last step in a {@link
   * ClosingFuture} pipeline.
   *
   * @param <V> the type of the final value of a successful pipeline
   * @see ClosingFuture#finishToValueAndCloser(ValueAndCloserConsumer, Executor)
   */
  @FunctionalInterface
  public interface ValueAndCloserConsumer<V extends @Nullable Object> {

    /** Accepts a {@link ValueAndCloser} for the last step in a {@link ClosingFuture} pipeline. */
    void accept(ValueAndCloser<V> valueAndCloser);
  }

  /**
   * Starts a {@link ClosingFuture} pipeline by submitting a callable block to an executor.
   *
   * @throws java.util.concurrent.RejectedExecutionException if the task cannot be scheduled for
   *     execution
   */
  public static <V extends @Nullable Object> ClosingFuture<V> submit(
      ClosingCallable<V> callable, Executor executor) {
    checkNotNull(callable);
    CloseableList closeables = new CloseableList();
    TrustedListenableFutureTask<V> task =
        TrustedListenableFutureTask.create(
            new Callable<V>() {
              @Override
              @ParametricNullness
              public V call() throws Exception {
                return callable.call(closeables.closer);
              }

              @Override
              public String toString() {
                return callable.toString();
              }
            });
    executor.execute(task);
    return new ClosingFuture<>(task, closeables);
  }

  /**
   * Starts a {@link ClosingFuture} pipeline by submitting a callable block to an executor.
   *
   * @throws java.util.concurrent.RejectedExecutionException if the task cannot be scheduled for
   *     execution
   * @since 30.1
   */
  public static <V extends @Nullable Object> ClosingFuture<V> submitAsync(
      AsyncClosingCallable<V> callable, Executor executor) {
    checkNotNull(callable);
    CloseableList closeables = new CloseableList();
    TrustedListenableFutureTask<V> task =
        TrustedListenableFutureTask.create(
            new AsyncCallable<V>() {
              @Override
              public ListenableFuture<V> call() throws Exception {
                CloseableList newCloseables = new CloseableList();
                try {
                  ClosingFuture<V> closingFuture = callable.call(newCloseables.closer);
                  closingFuture.becomeSubsumedInto(closeables);
                  return closingFuture.future;
                } finally {
                  closeables.add(newCloseables, directExecutor());
                }
              }

              @Override
              public String toString() {
                return callable.toString();
              }
            });
    executor.execute(task);
    return new ClosingFuture<>(task, closeables);
  }

  /**
   * Starts a {@link ClosingFuture} pipeline with a {@link ListenableFuture}.
   *
   * <p>{@code future}'s value will not be closed when the pipeline is done even if {@code V}
   * implements {@link Closeable}. In order to start a pipeline with a value that will be closed
   * when the pipeline is done, use {@link #submit(ClosingCallable, Executor)} instead.
   */
  public static <V extends @Nullable Object> ClosingFuture<V> from(ListenableFuture<V> future) {
    return new ClosingFuture<>(future);
  }

  /**
   * Starts a {@link ClosingFuture} pipeline with a {@link ListenableFuture}.
   *
   * <p>If {@code future} succeeds, its value will be closed (using {@code closingExecutor)}) when
   * the pipeline is done, even if the pipeline is canceled or fails.
   *
   * <p>Cancelling the pipeline will not cancel {@code future}, so that the pipeline can access its
   * value in order to close it.
   *
   * @param future the future to create the {@code ClosingFuture} from. For discussion of the
   *     future's result type {@code C}, see {@link DeferredCloser#eventuallyClose(Object,
   *     Executor)}.
   * @param closingExecutor the future's result will be closed on this executor
   * @deprecated Creating {@link Future}s of closeable types is dangerous in general because the
   *     underlying value may never be closed if the {@link Future} is canceled after its operation
   *     begins. Consider replacing code that creates {@link ListenableFuture}s of closeable types,
   *     including those that pass them to this method, with {@link #submit(ClosingCallable,
   *     Executor)} in order to ensure that resources do not leak. Or, to start a pipeline with a
   *     {@link ListenableFuture} that doesn't create values that should be closed, use {@link
   *     ClosingFuture#from}.
   */
  @Deprecated
  public static <C extends @Nullable Object & @Nullable AutoCloseable>
      ClosingFuture<C> eventuallyClosing(
          ListenableFuture<C> future, final Executor closingExecutor) {
    checkNotNull(closingExecutor);
    final ClosingFuture<C> closingFuture = new ClosingFuture<>(nonCancellationPropagating(future));
    Futures.addCallback(
        future,
        new FutureCallback<@Nullable AutoCloseable>() {
          @Override
          public void onSuccess(@Nullable AutoCloseable result) {
            closingFuture.closeables.closer.eventuallyClose(result, closingExecutor);
          }

          @Override
          public void onFailure(Throwable t) {}
        },
        directExecutor());
    return closingFuture;
  }

  /**
   * Starts specifying how to combine {@link ClosingFuture}s into a single pipeline.
   *
   * @throws IllegalStateException if a {@code ClosingFuture} has already been derived from any of
   *     the {@code futures}, or if any has already been {@linkplain #finishToFuture() finished}
   */
  public static Combiner whenAllComplete(Iterable<? extends ClosingFuture<?>> futures) {
    return new Combiner(false, futures);
  }

  /**
   * Starts specifying how to combine {@link ClosingFuture}s into a single pipeline.
   *
   * @throws IllegalStateException if a {@code ClosingFuture} has already been derived from any of
   *     the arguments, or if any has already been {@linkplain #finishToFuture() finished}
   */
  public static Combiner whenAllComplete(
      ClosingFuture<?> future1, ClosingFuture<?>... moreFutures) {
    return whenAllComplete(asList(future1, moreFutures));
  }

  /**
   * Starts specifying how to combine {@link ClosingFuture}s into a single pipeline, assuming they
   * all succeed. If any fail, the resulting pipeline will fail.
   *
   * @throws IllegalStateException if a {@code ClosingFuture} has already been derived from any of
   *     the {@code futures}, or if any has already been {@linkplain #finishToFuture() finished}
   */
  public static Combiner whenAllSucceed(Iterable<? extends ClosingFuture<?>> futures) {
    return new Combiner(true, futures);
  }

  /**
   * Starts specifying how to combine two {@link ClosingFuture}s into a single pipeline, assuming
   * they all succeed. If any fail, the resulting pipeline will fail.
   *
   * <p>Calling this method allows you to use lambdas or method references typed with the types of
   * the input {@link ClosingFuture}s.
   *
   * @throws IllegalStateException if a {@code ClosingFuture} has already been derived from any of
   *     the arguments, or if any has already been {@linkplain #finishToFuture() finished}
   */
  public static <V1 extends @Nullable Object, V2 extends @Nullable Object>
      Combiner2<V1, V2> whenAllSucceed(ClosingFuture<V1> future1, ClosingFuture<V2> future2) {
    return new Combiner2<>(future1, future2);
  }

  /**
   * Starts specifying how to combine three {@link ClosingFuture}s into a single pipeline, assuming
   * they all succeed. If any fail, the resulting pipeline will fail.
   *
   * <p>Calling this method allows you to use lambdas or method references typed with the types of
   * the input {@link ClosingFuture}s.
   *
   * @throws IllegalStateException if a {@code ClosingFuture} has already been derived from any of
   *     the arguments, or if any has already been {@linkplain #finishToFuture() finished}
   */
  public static <
          V1 extends @Nullable Object, V2 extends @Nullable Object, V3 extends @Nullable Object>
      Combiner3<V1, V2, V3> whenAllSucceed(
          ClosingFuture<V1> future1, ClosingFuture<V2> future2, ClosingFuture<V3> future3) {
    return new Combiner3<>(future1, future2, future3);
  }

  /**
   * Starts specifying how to combine four {@link ClosingFuture}s into a single pipeline, assuming
   * they all succeed. If any fail, the resulting pipeline will fail.
   *
   * <p>Calling this method allows you to use lambdas or method references typed with the types of
   * the input {@link ClosingFuture}s.
   *
   * @throws IllegalStateException if a {@code ClosingFuture} has already been derived from any of
   *     the arguments, or if any has already been {@linkplain #finishToFuture() finished}
   */
  public static <
          V1 extends @Nullable Object,
          V2 extends @Nullable Object,
          V3 extends @Nullable Object,
          V4 extends @Nullable Object>
      Combiner4<V1, V2, V3, V4> whenAllSucceed(
          ClosingFuture<V1> future1,
          ClosingFuture<V2> future2,
          ClosingFuture<V3> future3,
          ClosingFuture<V4> future4) {
    return new Combiner4<>(future1, future2, future3, future4);
  }

  /**
   * Starts specifying how to combine five {@link ClosingFuture}s into a single pipeline, assuming
   * they all succeed. If any fail, the resulting pipeline will fail.
   *
   * <p>Calling this method allows you to use lambdas or method references typed with the types of
   * the input {@link ClosingFuture}s.
   *
   * @throws IllegalStateException if a {@code ClosingFuture} has already been derived from any of
   *     the arguments, or if any has already been {@linkplain #finishToFuture() finished}
   */
  public static <
          V1 extends @Nullable Object,
          V2 extends @Nullable Object,
          V3 extends @Nullable Object,
          V4 extends @Nullable Object,
          V5 extends @Nullable Object>
      Combiner5<V1, V2, V3, V4, V5> whenAllSucceed(
          ClosingFuture<V1> future1,
          ClosingFuture<V2> future2,
          ClosingFuture<V3> future3,
          ClosingFuture<V4> future4,
          ClosingFuture<V5> future5) {
    return new Combiner5<>(future1, future2, future3, future4, future5);
  }

  /**
   * Starts specifying how to combine {@link ClosingFuture}s into a single pipeline, assuming they
   * all succeed. If any fail, the resulting pipeline will fail.
   *
   * @throws IllegalStateException if a {@code ClosingFuture} has already been derived from any of
   *     the arguments, or if any has already been {@linkplain #finishToFuture() finished}
   */
  public static Combiner whenAllSucceed(
      ClosingFuture<?> future1,
      ClosingFuture<?> future2,
      ClosingFuture<?> future3,
      ClosingFuture<?> future4,
      ClosingFuture<?> future5,
      ClosingFuture<?> future6,
      ClosingFuture<?>... moreFutures) {
    return whenAllSucceed(
        FluentIterable.of(future1, future2, future3, future4, future5, future6)
            .append(moreFutures));
  }

  private final AtomicReference<State> state = new AtomicReference<>(OPEN);
  private final CloseableList closeables;
  private final FluentFuture<V> future;

  private ClosingFuture(ListenableFuture<V> future) {
<<<<<<< HEAD
    this.future = FluentFuture.from(future);
  }

  private ClosingFuture(final ClosingCallable<V> callable, Executor executor) {
    checkNotNull(callable);
    TrustedListenableFutureTask<V> task =
        TrustedListenableFutureTask.create(
            new Callable<V>() {
              @Override
              public V call() throws Exception {
                return callable.call(closeables.closer);
              }

              @Override
              public String toString() {
                return callable.toString();
              }
            });
    executor.execute(task);
    this.future = task;
=======
    this(future, new CloseableList());
>>>>>>> 514f2127
  }

  private ClosingFuture(ListenableFuture<V> future, CloseableList closeables) {
    this.future = FluentFuture.from(future);
    this.closeables = closeables;
  }

  /**
   * Returns a future that finishes when this step does. Calling {@code get()} on the returned
   * future returns {@code null} if the step is successful or throws the same exception that would
   * be thrown by calling {@code finishToFuture().get()} if this were the last step. Calling {@code
   * cancel()} on the returned future has no effect on the {@code ClosingFuture} pipeline.
   *
   * <p>{@code statusFuture} differs from most methods on {@code ClosingFuture}: You can make calls
   * to {@code statusFuture} <i>in addition to</i> the call you make to {@link #finishToFuture()} or
   * a derivation method <i>on the same instance</i>. This is important because calling {@code
   * statusFuture} alone does not provide a way to close the pipeline.
   */
  public ListenableFuture<?> statusFuture() {
    return nonCancellationPropagating(future.transform(constant(null), directExecutor()));
  }

  /**
   * Returns a new {@code ClosingFuture} pipeline step derived from this one by applying a function
   * to its value. The function can use a {@link DeferredCloser} to capture objects to be closed
   * when the pipeline is done.
   *
   * <p>If this {@code ClosingFuture} fails, the function will not be called, and the derived {@code
   * ClosingFuture} will be equivalent to this one.
   *
   * <p>If the function throws an exception, that exception is used as the result of the derived
   * {@code ClosingFuture}.
   *
   * <p>Example usage:
   *
   * <pre>{@code
   * ClosingFuture<List<Row>> rowsFuture =
   *     queryFuture.transform((closer, result) -> result.getRows(), executor);
   * }</pre>
   *
   * <p>When selecting an executor, note that {@code directExecutor} is dangerous in some cases. See
   * the discussion in the {@link ListenableFuture#addListener} documentation. All its warnings
   * about heavyweight listeners are also applicable to heavyweight functions passed to this method.
   *
   * <p>After calling this method, you may not call {@link #finishToFuture()}, {@link
   * #finishToValueAndCloser(ValueAndCloserConsumer, Executor)}, or any other derivation method on
   * the original {@code ClosingFuture} instance.
   *
   * @param function transforms the value of this step to the value of the derived step
   * @param executor executor to run the function in
   * @return the derived step
   * @throws IllegalStateException if a {@code ClosingFuture} has already been derived from this
   *     one, or if this {@code ClosingFuture} has already been {@linkplain #finishToFuture()
   *     finished}
   */
  public <U extends @Nullable Object> ClosingFuture<U> transform(
      final ClosingFunction<? super V, U> function, Executor executor) {
    checkNotNull(function);
    AsyncFunction<V, U> applyFunction =
        new AsyncFunction<V, U>() {
          @Override
          public ListenableFuture<U> apply(V input) throws Exception {
            return closeables.applyClosingFunction(function, input);
          }

          @Override
          public String toString() {
            return function.toString();
          }
        };
    // TODO(dpb): Switch to future.transformSync when that exists (passing a throwing function).
    return derive(future.transformAsync(applyFunction, executor));
  }

  /**
   * Returns a new {@code ClosingFuture} pipeline step derived from this one by applying a function
   * that returns a {@code ClosingFuture} to its value. The function can use a {@link
   * DeferredCloser} to capture objects to be closed when the pipeline is done (other than those
   * captured by the returned {@link ClosingFuture}).
   *
   * <p>If this {@code ClosingFuture} succeeds, the derived one will be equivalent to the one
   * returned by the function.
   *
   * <p>If this {@code ClosingFuture} fails, the function will not be called, and the derived {@code
   * ClosingFuture} will be equivalent to this one.
   *
   * <p>If the function throws an exception, that exception is used as the result of the derived
   * {@code ClosingFuture}. But if the exception is thrown after the function creates a {@code
   * ClosingFuture}, then none of the closeable objects in that {@code ClosingFuture} will be
   * closed.
   *
   * <p>Usage guidelines for this method:
   *
   * <ul>
   *   <li>Use this method only when calling an API that returns a {@link ListenableFuture} or a
   *       {@code ClosingFuture}. If possible, prefer calling {@link #transform(ClosingFunction,
   *       Executor)} instead, with a function that returns the next value directly.
   *   <li>Call {@link DeferredCloser#eventuallyClose(Object, Executor) closer.eventuallyClose()}
   *       for every closeable object this step creates in order to capture it for later closing.
   *   <li>Return a {@code ClosingFuture}. To turn a {@link ListenableFuture} into a {@code
   *       ClosingFuture} call {@link #from(ListenableFuture)}.
   *   <li>In case this step doesn't create new closeables, you can adapt an API that returns a
   *       {@link ListenableFuture} to return a {@code ClosingFuture} by wrapping it with a call to
   *       {@link #withoutCloser(AsyncFunction)}
   * </ul>
   *
   * <p>Example usage:
   *
   * <pre>{@code
   * // Result.getRowsClosingFuture() returns a ClosingFuture.
   * ClosingFuture<List<Row>> rowsFuture =
   *     queryFuture.transformAsync((closer, result) -> result.getRowsClosingFuture(), executor);
   *
   * // Result.writeRowsToOutputStreamFuture() returns a ListenableFuture that resolves to the
   * // number of written rows. openOutputFile() returns a FileOutputStream (which implements
   * // Closeable).
   * ClosingFuture<Integer> rowsFuture2 =
   *     queryFuture.transformAsync(
   *         (closer, result) -> {
   *           FileOutputStream fos = closer.eventuallyClose(openOutputFile(), closingExecutor);
   *           return ClosingFuture.from(result.writeRowsToOutputStreamFuture(fos));
   *      },
   *      executor);
   *
   * // Result.getRowsFuture() returns a ListenableFuture (no new closeables are created).
   * ClosingFuture<List<Row>> rowsFuture3 =
   *     queryFuture.transformAsync(withoutCloser(Result::getRowsFuture), executor);
   *
   * }</pre>
   *
   * <p>When selecting an executor, note that {@code directExecutor} is dangerous in some cases. See
   * the discussion in the {@link ListenableFuture#addListener} documentation. All its warnings
   * about heavyweight listeners are also applicable to heavyweight functions passed to this method.
   * (Specifically, {@code directExecutor} functions should avoid heavyweight operations inside
   * {@code AsyncClosingFunction.apply}. Any heavyweight operations should occur in other threads
   * responsible for completing the returned {@code ClosingFuture}.)
   *
   * <p>After calling this method, you may not call {@link #finishToFuture()}, {@link
   * #finishToValueAndCloser(ValueAndCloserConsumer, Executor)}, or any other derivation method on
   * the original {@code ClosingFuture} instance.
   *
   * @param function transforms the value of this step to a {@code ClosingFuture} with the value of
   *     the derived step
   * @param executor executor to run the function in
   * @return the derived step
   * @throws IllegalStateException if a {@code ClosingFuture} has already been derived from this
   *     one, or if this {@code ClosingFuture} has already been {@linkplain #finishToFuture()
   *     finished}
   */
  public <U extends @Nullable Object> ClosingFuture<U> transformAsync(
      final AsyncClosingFunction<? super V, U> function, Executor executor) {
    checkNotNull(function);
    AsyncFunction<V, U> applyFunction =
        new AsyncFunction<V, U>() {
          @Override
          public ListenableFuture<U> apply(V input) throws Exception {
            return closeables.applyAsyncClosingFunction(function, input);
          }

          @Override
          public String toString() {
            return function.toString();
          }
        };
    return derive(future.transformAsync(applyFunction, executor));
  }

  /**
   * Returns an {@link AsyncClosingFunction} that applies an {@link AsyncFunction} to an input,
   * ignoring the DeferredCloser and returning a {@code ClosingFuture} derived from the returned
   * {@link ListenableFuture}.
   *
   * <p>Use this method to pass a transformation to {@link #transformAsync(AsyncClosingFunction,
   * Executor)} or to {@link #catchingAsync(Class, AsyncClosingFunction, Executor)} as long as it
   * meets these conditions:
   *
   * <ul>
   *   <li>It does not need to capture any {@link Closeable} objects by calling {@link
   *       DeferredCloser#eventuallyClose(Object, Executor)}.
   *   <li>It returns a {@link ListenableFuture}.
   * </ul>
   *
   * <p>Example usage:
   *
   * <pre>{@code
   * // Result.getRowsFuture() returns a ListenableFuture.
   * ClosingFuture<List<Row>> rowsFuture =
   *     queryFuture.transformAsync(withoutCloser(Result::getRowsFuture), executor);
   * }</pre>
   *
   * @param function transforms the value of a {@code ClosingFuture} step to a {@link
   *     ListenableFuture} with the value of a derived step
   */
  public static <V extends @Nullable Object, U extends @Nullable Object>
      AsyncClosingFunction<V, U> withoutCloser(final AsyncFunction<V, U> function) {
    checkNotNull(function);
    return new AsyncClosingFunction<V, U>() {
      @Override
      public ClosingFuture<U> apply(DeferredCloser closer, V input) throws Exception {
        return ClosingFuture.from(function.apply(input));
      }
    };
  }

  /**
   * Returns a new {@code ClosingFuture} pipeline step derived from this one by applying a function
   * to its exception if it is an instance of a given exception type. The function can use a {@link
   * DeferredCloser} to capture objects to be closed when the pipeline is done.
   *
   * <p>If this {@code ClosingFuture} succeeds or fails with a different exception type, the
   * function will not be called, and the derived {@code ClosingFuture} will be equivalent to this
   * one.
   *
   * <p>If the function throws an exception, that exception is used as the result of the derived
   * {@code ClosingFuture}.
   *
   * <p>Example usage:
   *
   * <pre>{@code
   * ClosingFuture<QueryResult> queryFuture =
   *     queryFuture.catching(
   *         QueryException.class, (closer, x) -> Query.emptyQueryResult(), executor);
   * }</pre>
   *
   * <p>When selecting an executor, note that {@code directExecutor} is dangerous in some cases. See
   * the discussion in the {@link ListenableFuture#addListener} documentation. All its warnings
   * about heavyweight listeners are also applicable to heavyweight functions passed to this method.
   *
   * <p>After calling this method, you may not call {@link #finishToFuture()}, {@link
   * #finishToValueAndCloser(ValueAndCloserConsumer, Executor)}, or any other derivation method on
   * the original {@code ClosingFuture} instance.
   *
   * @param exceptionType the exception type that triggers use of {@code fallback}. The exception
   *     type is matched against this step's exception. "This step's exception" means the cause of
   *     the {@link ExecutionException} thrown by {@link Future#get()} on the {@link Future}
   *     underlying this step or, if {@code get()} throws a different kind of exception, that
   *     exception itself. To avoid hiding bugs and other unrecoverable errors, callers should
   *     prefer more specific types, avoiding {@code Throwable.class} in particular.
   * @param fallback the function to be called if this step fails with the expected exception type.
   *     The function's argument is this step's exception. "This step's exception" means the cause
   *     of the {@link ExecutionException} thrown by {@link Future#get()} on the {@link Future}
   *     underlying this step or, if {@code get()} throws a different kind of exception, that
   *     exception itself.
   * @param executor the executor that runs {@code fallback} if the input fails
   */
  public <X extends Throwable> ClosingFuture<V> catching(
      Class<X> exceptionType, ClosingFunction<? super X, ? extends V> fallback, Executor executor) {
    return catchingMoreGeneric(exceptionType, fallback, executor);
  }

  // Avoids generic type capture inconsistency problems where |? extends V| is incompatible with V.
  private <X extends Throwable, W extends V> ClosingFuture<V> catchingMoreGeneric(
      Class<X> exceptionType, final ClosingFunction<? super X, W> fallback, Executor executor) {
    checkNotNull(fallback);
    AsyncFunction<X, W> applyFallback =
        new AsyncFunction<X, W>() {
          @Override
          public ListenableFuture<W> apply(X exception) throws Exception {
            return closeables.applyClosingFunction(fallback, exception);
          }

          @Override
          public String toString() {
            return fallback.toString();
          }
        };
    // TODO(dpb): Switch to future.catchingSync when that exists (passing a throwing function).
    return derive(future.catchingAsync(exceptionType, applyFallback, executor));
  }

  /**
   * Returns a new {@code ClosingFuture} pipeline step derived from this one by applying a function
   * that returns a {@code ClosingFuture} to its exception if it is an instance of a given exception
   * type. The function can use a {@link DeferredCloser} to capture objects to be closed when the
   * pipeline is done (other than those captured by the returned {@link ClosingFuture}).
   *
   * <p>If this {@code ClosingFuture} fails with an exception of the given type, the derived {@code
   * ClosingFuture} will be equivalent to the one returned by the function.
   *
   * <p>If this {@code ClosingFuture} succeeds or fails with a different exception type, the
   * function will not be called, and the derived {@code ClosingFuture} will be equivalent to this
   * one.
   *
   * <p>If the function throws an exception, that exception is used as the result of the derived
   * {@code ClosingFuture}. But if the exception is thrown after the function creates a {@code
   * ClosingFuture}, then none of the closeable objects in that {@code ClosingFuture} will be
   * closed.
   *
   * <p>Usage guidelines for this method:
   *
   * <ul>
   *   <li>Use this method only when calling an API that returns a {@link ListenableFuture} or a
   *       {@code ClosingFuture}. If possible, prefer calling {@link #catching(Class,
   *       ClosingFunction, Executor)} instead, with a function that returns the next value
   *       directly.
   *   <li>Call {@link DeferredCloser#eventuallyClose(Object, Executor) closer.eventuallyClose()}
   *       for every closeable object this step creates in order to capture it for later closing.
   *   <li>Return a {@code ClosingFuture}. To turn a {@link ListenableFuture} into a {@code
   *       ClosingFuture} call {@link #from(ListenableFuture)}.
   *   <li>In case this step doesn't create new closeables, you can adapt an API that returns a
   *       {@link ListenableFuture} to return a {@code ClosingFuture} by wrapping it with a call to
   *       {@link #withoutCloser(AsyncFunction)}
   * </ul>
   *
   * <p>Example usage:
   *
   * <pre>{@code
   * // Fall back to a secondary input stream in case of IOException.
   * ClosingFuture<InputStream> inputFuture =
   *     firstInputFuture.catchingAsync(
   *         IOException.class, (closer, x) -> secondaryInputStreamClosingFuture(), executor);
   * }
   * }</pre>
   *
   * <p>When selecting an executor, note that {@code directExecutor} is dangerous in some cases. See
   * the discussion in the {@link ListenableFuture#addListener} documentation. All its warnings
   * about heavyweight listeners are also applicable to heavyweight functions passed to this method.
   * (Specifically, {@code directExecutor} functions should avoid heavyweight operations inside
   * {@code AsyncClosingFunction.apply}. Any heavyweight operations should occur in other threads
   * responsible for completing the returned {@code ClosingFuture}.)
   *
   * <p>After calling this method, you may not call {@link #finishToFuture()}, {@link
   * #finishToValueAndCloser(ValueAndCloserConsumer, Executor)}, or any other derivation method on
   * the original {@code ClosingFuture} instance.
   *
   * @param exceptionType the exception type that triggers use of {@code fallback}. The exception
   *     type is matched against this step's exception. "This step's exception" means the cause of
   *     the {@link ExecutionException} thrown by {@link Future#get()} on the {@link Future}
   *     underlying this step or, if {@code get()} throws a different kind of exception, that
   *     exception itself. To avoid hiding bugs and other unrecoverable errors, callers should
   *     prefer more specific types, avoiding {@code Throwable.class} in particular.
   * @param fallback the function to be called if this step fails with the expected exception type.
   *     The function's argument is this step's exception. "This step's exception" means the cause
   *     of the {@link ExecutionException} thrown by {@link Future#get()} on the {@link Future}
   *     underlying this step or, if {@code get()} throws a different kind of exception, that
   *     exception itself.
   * @param executor the executor that runs {@code fallback} if the input fails
   */
  // TODO(dpb): Should this do something special if the function throws CancellationException or
  // ExecutionException?
  public <X extends Throwable> ClosingFuture<V> catchingAsync(
      Class<X> exceptionType,
      AsyncClosingFunction<? super X, ? extends V> fallback,
      Executor executor) {
    return catchingAsyncMoreGeneric(exceptionType, fallback, executor);
  }

  // Avoids generic type capture inconsistency problems where |? extends V| is incompatible with V.
  private <X extends Throwable, W extends V> ClosingFuture<V> catchingAsyncMoreGeneric(
      Class<X> exceptionType,
      final AsyncClosingFunction<? super X, W> fallback,
      Executor executor) {
    checkNotNull(fallback);
    AsyncFunction<X, W> asyncFunction =
        new AsyncFunction<X, W>() {
          @Override
          public ListenableFuture<W> apply(X exception) throws Exception {
            return closeables.applyAsyncClosingFunction(fallback, exception);
          }

          @Override
          public String toString() {
            return fallback.toString();
          }
        };
    return derive(future.catchingAsync(exceptionType, asyncFunction, executor));
  }

  /**
   * Marks this step as the last step in the {@code ClosingFuture} pipeline.
   *
   * <p>The returned {@link Future} is completed when the pipeline's computation completes, or when
   * the pipeline is cancelled.
   *
   * <p>All objects the pipeline has captured for closing will begin to be closed asynchronously
   * <b>after</b> the returned {@code Future} is done: the future completes before closing starts,
   * rather than once it has finished.
   *
   * <p>After calling this method, you may not call {@link
   * #finishToValueAndCloser(ValueAndCloserConsumer, Executor)}, this method, or any other
   * derivation method on the original {@code ClosingFuture} instance.
   *
   * @return a {@link Future} that represents the final value or exception of the pipeline
   */
  public FluentFuture<V> finishToFuture() {
    if (compareAndUpdateState(OPEN, WILL_CLOSE)) {
      logger.get().log(FINER, "will close {0}", this);
      future.addListener(
          new Runnable() {
            @Override
            public void run() {
              checkAndUpdateState(WILL_CLOSE, CLOSING);
              close();
              checkAndUpdateState(CLOSING, CLOSED);
            }
          },
          directExecutor());
    } else {
      switch (state.get()) {
        case SUBSUMED:
          throw new IllegalStateException(
              "Cannot call finishToFuture() after deriving another step");

        case WILL_CREATE_VALUE_AND_CLOSER:
          throw new IllegalStateException(
              "Cannot call finishToFuture() after calling finishToValueAndCloser()");

        case WILL_CLOSE:
        case CLOSING:
        case CLOSED:
          throw new IllegalStateException("Cannot call finishToFuture() twice");

        case OPEN:
          throw new AssertionError();
      }
    }
    return future;
  }

  /**
   * Marks this step as the last step in the {@code ClosingFuture} pipeline. When this step is done,
   * {@code receiver} will be called with an object that contains the result of the operation. The
   * receiver can store the {@link ValueAndCloser} outside the receiver for later synchronous use.
   *
   * <p>After calling this method, you may not call {@link #finishToFuture()}, this method again, or
   * any other derivation method on the original {@code ClosingFuture} instance.
   *
   * @param consumer a callback whose method will be called (using {@code executor}) when this
   *     operation is done
   */
  public void finishToValueAndCloser(
      final ValueAndCloserConsumer<? super V> consumer, Executor executor) {
    checkNotNull(consumer);
    if (!compareAndUpdateState(OPEN, WILL_CREATE_VALUE_AND_CLOSER)) {
      switch (state.get()) {
        case SUBSUMED:
          throw new IllegalStateException(
              "Cannot call finishToValueAndCloser() after deriving another step");

        case WILL_CLOSE:
        case CLOSING:
        case CLOSED:
          throw new IllegalStateException(
              "Cannot call finishToValueAndCloser() after calling finishToFuture()");

        case WILL_CREATE_VALUE_AND_CLOSER:
          throw new IllegalStateException("Cannot call finishToValueAndCloser() twice");

        case OPEN:
          break;
      }
      throw new AssertionError(state);
    }
    future.addListener(
        new Runnable() {
          @Override
          public void run() {
            provideValueAndCloser(consumer, ClosingFuture.this);
          }
        },
        executor);
  }

  private static <C extends @Nullable Object, V extends C> void provideValueAndCloser(
      ValueAndCloserConsumer<C> consumer, ClosingFuture<V> closingFuture) {
    consumer.accept(new ValueAndCloser<C>(closingFuture));
  }

  /**
   * Attempts to cancel execution of this step. This attempt will fail if the step has already
   * completed, has already been cancelled, or could not be cancelled for some other reason. If
   * successful, and this step has not started when {@code cancel} is called, this step should never
   * run.
   *
   * <p>If successful, causes the objects captured by this step (if already started) and its input
   * step(s) for later closing to be closed on their respective {@link Executor}s. If any such calls
   * specified {@link MoreExecutors#directExecutor()}, those objects will be closed synchronously.
   *
   * @param mayInterruptIfRunning {@code true} if the thread executing this task should be
   *     interrupted; otherwise, in-progress tasks are allowed to complete, but the step will be
   *     cancelled regardless
   * @return {@code false} if the step could not be cancelled, typically because it has already
   *     completed normally; {@code true} otherwise
   */
  @CanIgnoreReturnValue
  public boolean cancel(boolean mayInterruptIfRunning) {
    logger.get().log(FINER, "cancelling {0}", this);
    boolean cancelled = future.cancel(mayInterruptIfRunning);
    if (cancelled) {
      close();
    }
    return cancelled;
  }

  private void close() {
    logger.get().log(FINER, "closing {0}", this);
    closeables.close();
  }

  private <U extends @Nullable Object> ClosingFuture<U> derive(FluentFuture<U> future) {
    ClosingFuture<U> derived = new ClosingFuture<>(future);
    becomeSubsumedInto(derived.closeables);
    return derived;
  }

  private void becomeSubsumedInto(CloseableList otherCloseables) {
    checkAndUpdateState(OPEN, SUBSUMED);
    otherCloseables.add(closeables, directExecutor());
  }

  /**
   * An object that can return the value of the {@link ClosingFuture}s that are passed to {@link
   * #whenAllComplete(Iterable)} or {@link #whenAllSucceed(Iterable)}.
   *
   * <p>Only for use by a {@link CombiningCallable} or {@link AsyncCombiningCallable} object.
   */
  public static final class Peeker {
    private final ImmutableList<ClosingFuture<?>> futures;
    private volatile boolean beingCalled;

    private Peeker(ImmutableList<ClosingFuture<?>> futures) {
      this.futures = checkNotNull(futures);
    }

    /**
     * Returns the value of {@code closingFuture}.
     *
     * @throws ExecutionException if {@code closingFuture} is a failed step
     * @throws CancellationException if the {@code closingFuture}'s future was cancelled
     * @throws IllegalArgumentException if {@code closingFuture} is not one of the futures passed to
     *     {@link #whenAllComplete(Iterable)} or {@link #whenAllComplete(Iterable)}
     * @throws IllegalStateException if called outside of a call to {@link
     *     CombiningCallable#call(DeferredCloser, Peeker)} or {@link
     *     AsyncCombiningCallable#call(DeferredCloser, Peeker)}
     */
    public final <D extends @Nullable Object> D getDone(ClosingFuture<D> closingFuture)
        throws ExecutionException {
      checkState(beingCalled);
      checkArgument(futures.contains(closingFuture));
      return Futures.getDone(closingFuture.future);
    }

    private <V extends @Nullable Object> V call(
        CombiningCallable<V> combiner, CloseableList closeables) throws Exception {
      beingCalled = true;
      CloseableList newCloseables = new CloseableList();
      try {
        return combiner.call(newCloseables.closer, this);
      } finally {
        closeables.add(newCloseables, directExecutor());
        beingCalled = false;
      }
    }

    private <V extends @Nullable Object> FluentFuture<V> callAsync(
        AsyncCombiningCallable<V> combiner, CloseableList closeables) throws Exception {
      beingCalled = true;
      CloseableList newCloseables = new CloseableList();
      try {
        ClosingFuture<V> closingFuture = combiner.call(newCloseables.closer, this);
        closingFuture.becomeSubsumedInto(closeables);
        return closingFuture.future;
      } finally {
        closeables.add(newCloseables, directExecutor());
        beingCalled = false;
      }
    }
  }

  /**
   * A builder of a {@link ClosingFuture} step that is derived from more than one input step.
   *
   * <p>See {@link #whenAllComplete(Iterable)} and {@link #whenAllSucceed(Iterable)} for how to
   * instantiate this class.
   *
   * <p>Example:
   *
   * <pre>{@code
   * final ClosingFuture<BufferedReader> file1ReaderFuture = ...;
   * final ClosingFuture<BufferedReader> file2ReaderFuture = ...;
   * ListenableFuture<Integer> numberOfDifferentLines =
   *       ClosingFuture.whenAllSucceed(file1ReaderFuture, file2ReaderFuture)
   *           .call(
   *               (closer, peeker) -> {
   *                 BufferedReader file1Reader = peeker.getDone(file1ReaderFuture);
   *                 BufferedReader file2Reader = peeker.getDone(file2ReaderFuture);
   *                 return countDifferentLines(file1Reader, file2Reader);
   *               },
   *               executor)
   *           .closing(executor);
   * }</pre>
   */
  // TODO(cpovirk): Use simple name instead of fully qualified after we stop building with JDK 8.
  @com.google.errorprone.annotations.DoNotMock(
      "Use ClosingFuture.whenAllSucceed() or .whenAllComplete() instead.")
  public static class Combiner {

    private final CloseableList closeables = new CloseableList();

    /**
     * An operation that returns a result and may throw an exception.
     *
     * @param <V> the type of the result
     */
    @FunctionalInterface
    public interface CombiningCallable<V extends @Nullable Object> {
      /**
       * Computes a result, or throws an exception if unable to do so.
       *
       * <p>Any objects that are passed to {@link DeferredCloser#eventuallyClose(Object, Executor)
       * closer.eventuallyClose()} will be closed when the {@link ClosingFuture} pipeline is done
       * (but not before this method completes), even if this method throws or the pipeline is
       * cancelled.
       *
       * @param peeker used to get the value of any of the input futures
       */
      V call(DeferredCloser closer, Peeker peeker) throws Exception;
    }

    /**
     * An operation that returns a {@link ClosingFuture} result and may throw an exception.
     *
     * @param <V> the type of the result
     */
    @FunctionalInterface
    public interface AsyncCombiningCallable<V extends @Nullable Object> {
      /**
       * Computes a {@link ClosingFuture} result, or throws an exception if unable to do so.
       *
       * <p>Any objects that are passed to {@link DeferredCloser#eventuallyClose(Object, Executor)
       * closer.eventuallyClose()} will be closed when the {@link ClosingFuture} pipeline is done
       * (but not before this method completes), even if this method throws or the pipeline is
       * cancelled.
       *
       * @param peeker used to get the value of any of the input futures
       */
      ClosingFuture<V> call(DeferredCloser closer, Peeker peeker) throws Exception;
    }

    private final boolean allMustSucceed;
    protected final ImmutableList<ClosingFuture<?>> inputs;

    private Combiner(boolean allMustSucceed, Iterable<? extends ClosingFuture<?>> inputs) {
      this.allMustSucceed = allMustSucceed;
      this.inputs = ImmutableList.copyOf(inputs);
      for (ClosingFuture<?> input : inputs) {
        input.becomeSubsumedInto(closeables);
      }
    }

    /**
     * Returns a new {@code ClosingFuture} pipeline step derived from the inputs by applying a
     * combining function to their values. The function can use a {@link DeferredCloser} to capture
     * objects to be closed when the pipeline is done.
     *
     * <p>If this combiner was returned by a {@link #whenAllSucceed} method and any of the inputs
     * fail, so will the returned step.
     *
     * <p>If the combiningCallable throws a {@code CancellationException}, the pipeline will be
     * cancelled.
     *
     * <p>If the combiningCallable throws an {@code ExecutionException}, the cause of the thrown
     * {@code ExecutionException} will be extracted and used as the failure of the derived step.
     */
    public <V extends @Nullable Object> ClosingFuture<V> call(
        final CombiningCallable<V> combiningCallable, Executor executor) {
      Callable<V> callable =
          new Callable<V>() {
            @Override
            public V call() throws Exception {
              return new Peeker(inputs).call(combiningCallable, closeables);
            }

            @Override
            public String toString() {
              return combiningCallable.toString();
            }
          };
      ClosingFuture<V> derived = new ClosingFuture<>(futureCombiner().call(callable, executor));
      derived.closeables.add(closeables, directExecutor());
      return derived;
    }

    /**
     * Returns a new {@code ClosingFuture} pipeline step derived from the inputs by applying a
     * {@code ClosingFuture}-returning function to their values. The function can use a {@link
     * DeferredCloser} to capture objects to be closed when the pipeline is done (other than those
     * captured by the returned {@link ClosingFuture}).
     *
     * <p>If this combiner was returned by a {@link #whenAllSucceed} method and any of the inputs
     * fail, so will the returned step.
     *
     * <p>If the combiningCallable throws a {@code CancellationException}, the pipeline will be
     * cancelled.
     *
     * <p>If the combiningCallable throws an {@code ExecutionException}, the cause of the thrown
     * {@code ExecutionException} will be extracted and used as the failure of the derived step.
     *
     * <p>If the combiningCallable throws any other exception, it will be used as the failure of the
     * derived step.
     *
     * <p>If an exception is thrown after the combiningCallable creates a {@code ClosingFuture},
     * then none of the closeable objects in that {@code ClosingFuture} will be closed.
     *
     * <p>Usage guidelines for this method:
     *
     * <ul>
     *   <li>Use this method only when calling an API that returns a {@link ListenableFuture} or a
     *       {@code ClosingFuture}. If possible, prefer calling {@link #call(CombiningCallable,
     *       Executor)} instead, with a function that returns the next value directly.
     *   <li>Call {@link DeferredCloser#eventuallyClose(Object, Executor) closer.eventuallyClose()}
     *       for every closeable object this step creates in order to capture it for later closing.
     *   <li>Return a {@code ClosingFuture}. To turn a {@link ListenableFuture} into a {@code
     *       ClosingFuture} call {@link #from(ListenableFuture)}.
     * </ul>
     *
     * <p>The same warnings about doing heavyweight operations within {@link
     * ClosingFuture#transformAsync(AsyncClosingFunction, Executor)} apply here.
     */
    public <V extends @Nullable Object> ClosingFuture<V> callAsync(
        final AsyncCombiningCallable<V> combiningCallable, Executor executor) {
      AsyncCallable<V> asyncCallable =
          new AsyncCallable<V>() {
            @Override
            public ListenableFuture<V> call() throws Exception {
              return new Peeker(inputs).callAsync(combiningCallable, closeables);
            }

            @Override
            public String toString() {
              return combiningCallable.toString();
            }
          };
      ClosingFuture<V> derived =
          new ClosingFuture<>(futureCombiner().callAsync(asyncCallable, executor));
      derived.closeables.add(closeables, directExecutor());
      return derived;
    }

    private FutureCombiner<@Nullable Object> futureCombiner() {
      return allMustSucceed
          ? Futures.whenAllSucceed(inputFutures())
          : Futures.whenAllComplete(inputFutures());
    }

    private ImmutableList<FluentFuture<?>> inputFutures() {
      return FluentIterable.from(inputs)
          .<FluentFuture<?>>transform(future -> future.future)
          .toList();
    }
  }

  /**
   * A generic {@link Combiner} that lets you use a lambda or method reference to combine two {@link
   * ClosingFuture}s. Use {@link #whenAllSucceed(ClosingFuture, ClosingFuture)} to start this
   * combination.
   *
   * @param <V1> the type returned by the first future
   * @param <V2> the type returned by the second future
   */
  public static final class Combiner2<V1 extends @Nullable Object, V2 extends @Nullable Object>
      extends Combiner {

    /**
     * A function that returns a value when applied to the values of the two futures passed to
     * {@link #whenAllSucceed(ClosingFuture, ClosingFuture)}.
     *
     * @param <V1> the type returned by the first future
     * @param <V2> the type returned by the second future
     * @param <U> the type returned by the function
     */
    @FunctionalInterface
    public interface ClosingFunction2<
        V1 extends @Nullable Object, V2 extends @Nullable Object, U extends @Nullable Object> {

      /**
       * Applies this function to two inputs, or throws an exception if unable to do so.
       *
       * <p>Any objects that are passed to {@link DeferredCloser#eventuallyClose(Object, Executor)
       * closer.eventuallyClose()} will be closed when the {@link ClosingFuture} pipeline is done
       * (but not before this method completes), even if this method throws or the pipeline is
       * cancelled.
       */
      U apply(DeferredCloser closer, V1 value1, V2 value2) throws Exception;
    }

    /**
     * A function that returns a {@link ClosingFuture} when applied to the values of the two futures
     * passed to {@link #whenAllSucceed(ClosingFuture, ClosingFuture)}.
     *
     * @param <V1> the type returned by the first future
     * @param <V2> the type returned by the second future
     * @param <U> the type returned by the function
     */
    @FunctionalInterface
    public interface AsyncClosingFunction2<
        V1 extends @Nullable Object, V2 extends @Nullable Object, U extends @Nullable Object> {

      /**
       * Applies this function to two inputs, or throws an exception if unable to do so.
       *
       * <p>Any objects that are passed to {@link DeferredCloser#eventuallyClose(Object, Executor)
       * closer.eventuallyClose()} will be closed when the {@link ClosingFuture} pipeline is done
       * (but not before this method completes), even if this method throws or the pipeline is
       * cancelled.
       */
      ClosingFuture<U> apply(DeferredCloser closer, V1 value1, V2 value2) throws Exception;
    }

    private final ClosingFuture<V1> future1;
    private final ClosingFuture<V2> future2;

    private Combiner2(ClosingFuture<V1> future1, ClosingFuture<V2> future2) {
      super(true, ImmutableList.of(future1, future2));
      this.future1 = future1;
      this.future2 = future2;
    }

    /**
     * Returns a new {@code ClosingFuture} pipeline step derived from the inputs by applying a
     * combining function to their values. The function can use a {@link DeferredCloser} to capture
     * objects to be closed when the pipeline is done.
     *
     * <p>If this combiner was returned by {@link #whenAllSucceed(ClosingFuture, ClosingFuture)} and
     * any of the inputs fail, so will the returned step.
     *
     * <p>If the function throws a {@code CancellationException}, the pipeline will be cancelled.
     *
     * <p>If the function throws an {@code ExecutionException}, the cause of the thrown {@code
     * ExecutionException} will be extracted and used as the failure of the derived step.
     */
    public <U extends @Nullable Object> ClosingFuture<U> call(
        final ClosingFunction2<V1, V2, U> function, Executor executor) {
      return call(
          new CombiningCallable<U>() {
            @Override
            public U call(DeferredCloser closer, Peeker peeker) throws Exception {
              return function.apply(closer, peeker.getDone(future1), peeker.getDone(future2));
            }

            @Override
            public String toString() {
              return function.toString();
            }
          },
          executor);
    }

    /**
     * Returns a new {@code ClosingFuture} pipeline step derived from the inputs by applying a
     * {@code ClosingFuture}-returning function to their values. The function can use a {@link
     * DeferredCloser} to capture objects to be closed when the pipeline is done (other than those
     * captured by the returned {@link ClosingFuture}).
     *
     * <p>If this combiner was returned by {@link #whenAllSucceed(ClosingFuture, ClosingFuture)} and
     * any of the inputs fail, so will the returned step.
     *
     * <p>If the function throws a {@code CancellationException}, the pipeline will be cancelled.
     *
     * <p>If the function throws an {@code ExecutionException}, the cause of the thrown {@code
     * ExecutionException} will be extracted and used as the failure of the derived step.
     *
     * <p>If the function throws any other exception, it will be used as the failure of the derived
     * step.
     *
     * <p>If an exception is thrown after the function creates a {@code ClosingFuture}, then none of
     * the closeable objects in that {@code ClosingFuture} will be closed.
     *
     * <p>Usage guidelines for this method:
     *
     * <ul>
     *   <li>Use this method only when calling an API that returns a {@link ListenableFuture} or a
     *       {@code ClosingFuture}. If possible, prefer calling {@link #call(CombiningCallable,
     *       Executor)} instead, with a function that returns the next value directly.
     *   <li>Call {@link DeferredCloser#eventuallyClose(Object, Executor) closer.eventuallyClose()}
     *       for every closeable object this step creates in order to capture it for later closing.
     *   <li>Return a {@code ClosingFuture}. To turn a {@link ListenableFuture} into a {@code
     *       ClosingFuture} call {@link #from(ListenableFuture)}.
     * </ul>
     *
     * <p>The same warnings about doing heavyweight operations within {@link
     * ClosingFuture#transformAsync(AsyncClosingFunction, Executor)} apply here.
     */
    public <U extends @Nullable Object> ClosingFuture<U> callAsync(
        final AsyncClosingFunction2<V1, V2, U> function, Executor executor) {
      return callAsync(
          new AsyncCombiningCallable<U>() {
            @Override
            public ClosingFuture<U> call(DeferredCloser closer, Peeker peeker) throws Exception {
              return function.apply(closer, peeker.getDone(future1), peeker.getDone(future2));
            }

            @Override
            public String toString() {
              return function.toString();
            }
          },
          executor);
    }
  }

  /**
   * A generic {@link Combiner} that lets you use a lambda or method reference to combine three
   * {@link ClosingFuture}s. Use {@link #whenAllSucceed(ClosingFuture, ClosingFuture,
   * ClosingFuture)} to start this combination.
   *
   * @param <V1> the type returned by the first future
   * @param <V2> the type returned by the second future
   * @param <V3> the type returned by the third future
   */
  public static final class Combiner3<
          V1 extends @Nullable Object, V2 extends @Nullable Object, V3 extends @Nullable Object>
      extends Combiner {
    /**
     * A function that returns a value when applied to the values of the three futures passed to
     * {@link #whenAllSucceed(ClosingFuture, ClosingFuture, ClosingFuture)}.
     *
     * @param <V1> the type returned by the first future
     * @param <V2> the type returned by the second future
     * @param <V3> the type returned by the third future
     * @param <U> the type returned by the function
     */
    @FunctionalInterface
    public interface ClosingFunction3<
        V1 extends @Nullable Object,
        V2 extends @Nullable Object,
        V3 extends @Nullable Object,
        U extends @Nullable Object> {
      /**
       * Applies this function to three inputs, or throws an exception if unable to do so.
       *
       * <p>Any objects that are passed to {@link DeferredCloser#eventuallyClose(Object, Executor)
       * closer.eventuallyClose()} will be closed when the {@link ClosingFuture} pipeline is done
       * (but not before this method completes), even if this method throws or the pipeline is
       * cancelled.
       */
      U apply(DeferredCloser closer, V1 value1, V2 value2, V3 value3) throws Exception;
    }

    /**
     * A function that returns a {@link ClosingFuture} when applied to the values of the three
     * futures passed to {@link #whenAllSucceed(ClosingFuture, ClosingFuture, ClosingFuture)}.
     *
     * @param <V1> the type returned by the first future
     * @param <V2> the type returned by the second future
     * @param <V3> the type returned by the third future
     * @param <U> the type returned by the function
     */
    @FunctionalInterface
    public interface AsyncClosingFunction3<
        V1 extends @Nullable Object,
        V2 extends @Nullable Object,
        V3 extends @Nullable Object,
        U extends @Nullable Object> {
      /**
       * Applies this function to three inputs, or throws an exception if unable to do so.
       *
       * <p>Any objects that are passed to {@link DeferredCloser#eventuallyClose(Object, Executor)
       * closer.eventuallyClose()} will be closed when the {@link ClosingFuture} pipeline is done
       * (but not before this method completes), even if this method throws or the pipeline is
       * cancelled.
       */
      ClosingFuture<U> apply(DeferredCloser closer, V1 value1, V2 value2, V3 value3)
          throws Exception;
    }

    private final ClosingFuture<V1> future1;
    private final ClosingFuture<V2> future2;
    private final ClosingFuture<V3> future3;

    private Combiner3(
        ClosingFuture<V1> future1, ClosingFuture<V2> future2, ClosingFuture<V3> future3) {
      super(true, ImmutableList.of(future1, future2, future3));
      this.future1 = future1;
      this.future2 = future2;
      this.future3 = future3;
    }

    /**
     * Returns a new {@code ClosingFuture} pipeline step derived from the inputs by applying a
     * combining function to their values. The function can use a {@link DeferredCloser} to capture
     * objects to be closed when the pipeline is done.
     *
     * <p>If this combiner was returned by {@link #whenAllSucceed(ClosingFuture, ClosingFuture,
     * ClosingFuture)} and any of the inputs fail, so will the returned step.
     *
     * <p>If the function throws a {@code CancellationException}, the pipeline will be cancelled.
     *
     * <p>If the function throws an {@code ExecutionException}, the cause of the thrown {@code
     * ExecutionException} will be extracted and used as the failure of the derived step.
     */
    public <U extends @Nullable Object> ClosingFuture<U> call(
        final ClosingFunction3<V1, V2, V3, U> function, Executor executor) {
      return call(
          new CombiningCallable<U>() {
            @Override
            public U call(DeferredCloser closer, Peeker peeker) throws Exception {
              return function.apply(
                  closer,
                  peeker.getDone(future1),
                  peeker.getDone(future2),
                  peeker.getDone(future3));
            }

            @Override
            public String toString() {
              return function.toString();
            }
          },
          executor);
    }

    /**
     * Returns a new {@code ClosingFuture} pipeline step derived from the inputs by applying a
     * {@code ClosingFuture}-returning function to their values. The function can use a {@link
     * DeferredCloser} to capture objects to be closed when the pipeline is done (other than those
     * captured by the returned {@link ClosingFuture}).
     *
     * <p>If this combiner was returned by {@link #whenAllSucceed(ClosingFuture, ClosingFuture,
     * ClosingFuture)} and any of the inputs fail, so will the returned step.
     *
     * <p>If the function throws a {@code CancellationException}, the pipeline will be cancelled.
     *
     * <p>If the function throws an {@code ExecutionException}, the cause of the thrown {@code
     * ExecutionException} will be extracted and used as the failure of the derived step.
     *
     * <p>If the function throws any other exception, it will be used as the failure of the derived
     * step.
     *
     * <p>If an exception is thrown after the function creates a {@code ClosingFuture}, then none of
     * the closeable objects in that {@code ClosingFuture} will be closed.
     *
     * <p>Usage guidelines for this method:
     *
     * <ul>
     *   <li>Use this method only when calling an API that returns a {@link ListenableFuture} or a
     *       {@code ClosingFuture}. If possible, prefer calling {@link #call(CombiningCallable,
     *       Executor)} instead, with a function that returns the next value directly.
     *   <li>Call {@link DeferredCloser#eventuallyClose(Object, Executor) closer.eventuallyClose()}
     *       for every closeable object this step creates in order to capture it for later closing.
     *   <li>Return a {@code ClosingFuture}. To turn a {@link ListenableFuture} into a {@code
     *       ClosingFuture} call {@link #from(ListenableFuture)}.
     * </ul>
     *
     * <p>The same warnings about doing heavyweight operations within {@link
     * ClosingFuture#transformAsync(AsyncClosingFunction, Executor)} apply here.
     */
    public <U extends @Nullable Object> ClosingFuture<U> callAsync(
        final AsyncClosingFunction3<V1, V2, V3, U> function, Executor executor) {
      return callAsync(
          new AsyncCombiningCallable<U>() {
            @Override
            public ClosingFuture<U> call(DeferredCloser closer, Peeker peeker) throws Exception {
              return function.apply(
                  closer,
                  peeker.getDone(future1),
                  peeker.getDone(future2),
                  peeker.getDone(future3));
            }

            @Override
            public String toString() {
              return function.toString();
            }
          },
          executor);
    }
  }

  /**
   * A generic {@link Combiner} that lets you use a lambda or method reference to combine four
   * {@link ClosingFuture}s. Use {@link #whenAllSucceed(ClosingFuture, ClosingFuture, ClosingFuture,
   * ClosingFuture)} to start this combination.
   *
   * @param <V1> the type returned by the first future
   * @param <V2> the type returned by the second future
   * @param <V3> the type returned by the third future
   * @param <V4> the type returned by the fourth future
   */
  public static final class Combiner4<
          V1 extends @Nullable Object,
          V2 extends @Nullable Object,
          V3 extends @Nullable Object,
          V4 extends @Nullable Object>
      extends Combiner {
    /**
     * A function that returns a value when applied to the values of the four futures passed to
     * {@link #whenAllSucceed(ClosingFuture, ClosingFuture, ClosingFuture, ClosingFuture)}.
     *
     * @param <V1> the type returned by the first future
     * @param <V2> the type returned by the second future
     * @param <V3> the type returned by the third future
     * @param <V4> the type returned by the fourth future
     * @param <U> the type returned by the function
     */
    @FunctionalInterface
    public interface ClosingFunction4<
        V1 extends @Nullable Object,
        V2 extends @Nullable Object,
        V3 extends @Nullable Object,
        V4 extends @Nullable Object,
        U extends @Nullable Object> {
      /**
       * Applies this function to four inputs, or throws an exception if unable to do so.
       *
       * <p>Any objects that are passed to {@link DeferredCloser#eventuallyClose(Object, Executor)
       * closer.eventuallyClose()} will be closed when the {@link ClosingFuture} pipeline is done
       * (but not before this method completes), even if this method throws or the pipeline is
       * cancelled.
       */
      U apply(DeferredCloser closer, V1 value1, V2 value2, V3 value3, V4 value4) throws Exception;
    }

    /**
     * A function that returns a {@link ClosingFuture} when applied to the values of the four
     * futures passed to {@link #whenAllSucceed(ClosingFuture, ClosingFuture, ClosingFuture,
     * ClosingFuture)}.
     *
     * @param <V1> the type returned by the first future
     * @param <V2> the type returned by the second future
     * @param <V3> the type returned by the third future
     * @param <V4> the type returned by the fourth future
     * @param <U> the type returned by the function
     */
    @FunctionalInterface
    public interface AsyncClosingFunction4<
        V1 extends @Nullable Object,
        V2 extends @Nullable Object,
        V3 extends @Nullable Object,
        V4 extends @Nullable Object,
        U extends @Nullable Object> {
      /**
       * Applies this function to four inputs, or throws an exception if unable to do so.
       *
       * <p>Any objects that are passed to {@link DeferredCloser#eventuallyClose(Object, Executor)
       * closer.eventuallyClose()} will be closed when the {@link ClosingFuture} pipeline is done
       * (but not before this method completes), even if this method throws or the pipeline is
       * cancelled.
       */
      ClosingFuture<U> apply(DeferredCloser closer, V1 value1, V2 value2, V3 value3, V4 value4)
          throws Exception;
    }

    private final ClosingFuture<V1> future1;
    private final ClosingFuture<V2> future2;
    private final ClosingFuture<V3> future3;
    private final ClosingFuture<V4> future4;

    private Combiner4(
        ClosingFuture<V1> future1,
        ClosingFuture<V2> future2,
        ClosingFuture<V3> future3,
        ClosingFuture<V4> future4) {
      super(true, ImmutableList.of(future1, future2, future3, future4));
      this.future1 = future1;
      this.future2 = future2;
      this.future3 = future3;
      this.future4 = future4;
    }

    /**
     * Returns a new {@code ClosingFuture} pipeline step derived from the inputs by applying a
     * combining function to their values. The function can use a {@link DeferredCloser} to capture
     * objects to be closed when the pipeline is done.
     *
     * <p>If this combiner was returned by {@link #whenAllSucceed(ClosingFuture, ClosingFuture,
     * ClosingFuture, ClosingFuture)} and any of the inputs fail, so will the returned step.
     *
     * <p>If the function throws a {@code CancellationException}, the pipeline will be cancelled.
     *
     * <p>If the function throws an {@code ExecutionException}, the cause of the thrown {@code
     * ExecutionException} will be extracted and used as the failure of the derived step.
     */
    public <U extends @Nullable Object> ClosingFuture<U> call(
        final ClosingFunction4<V1, V2, V3, V4, U> function, Executor executor) {
      return call(
          new CombiningCallable<U>() {
            @Override
            public U call(DeferredCloser closer, Peeker peeker) throws Exception {
              return function.apply(
                  closer,
                  peeker.getDone(future1),
                  peeker.getDone(future2),
                  peeker.getDone(future3),
                  peeker.getDone(future4));
            }

            @Override
            public String toString() {
              return function.toString();
            }
          },
          executor);
    }

    /**
     * Returns a new {@code ClosingFuture} pipeline step derived from the inputs by applying a
     * {@code ClosingFuture}-returning function to their values. The function can use a {@link
     * DeferredCloser} to capture objects to be closed when the pipeline is done (other than those
     * captured by the returned {@link ClosingFuture}).
     *
     * <p>If this combiner was returned by {@link #whenAllSucceed(ClosingFuture, ClosingFuture,
     * ClosingFuture, ClosingFuture)} and any of the inputs fail, so will the returned step.
     *
     * <p>If the function throws a {@code CancellationException}, the pipeline will be cancelled.
     *
     * <p>If the function throws an {@code ExecutionException}, the cause of the thrown {@code
     * ExecutionException} will be extracted and used as the failure of the derived step.
     *
     * <p>If the function throws any other exception, it will be used as the failure of the derived
     * step.
     *
     * <p>If an exception is thrown after the function creates a {@code ClosingFuture}, then none of
     * the closeable objects in that {@code ClosingFuture} will be closed.
     *
     * <p>Usage guidelines for this method:
     *
     * <ul>
     *   <li>Use this method only when calling an API that returns a {@link ListenableFuture} or a
     *       {@code ClosingFuture}. If possible, prefer calling {@link #call(CombiningCallable,
     *       Executor)} instead, with a function that returns the next value directly.
     *   <li>Call {@link DeferredCloser#eventuallyClose(Object, Executor) closer.eventuallyClose()}
     *       for every closeable object this step creates in order to capture it for later closing.
     *   <li>Return a {@code ClosingFuture}. To turn a {@link ListenableFuture} into a {@code
     *       ClosingFuture} call {@link #from(ListenableFuture)}.
     * </ul>
     *
     * <p>The same warnings about doing heavyweight operations within {@link
     * ClosingFuture#transformAsync(AsyncClosingFunction, Executor)} apply here.
     */
    public <U extends @Nullable Object> ClosingFuture<U> callAsync(
        final AsyncClosingFunction4<V1, V2, V3, V4, U> function, Executor executor) {
      return callAsync(
          new AsyncCombiningCallable<U>() {
            @Override
            public ClosingFuture<U> call(DeferredCloser closer, Peeker peeker) throws Exception {
              return function.apply(
                  closer,
                  peeker.getDone(future1),
                  peeker.getDone(future2),
                  peeker.getDone(future3),
                  peeker.getDone(future4));
            }

            @Override
            public String toString() {
              return function.toString();
            }
          },
          executor);
    }
  }

  /**
   * A generic {@link Combiner} that lets you use a lambda or method reference to combine five
   * {@link ClosingFuture}s. Use {@link #whenAllSucceed(ClosingFuture, ClosingFuture, ClosingFuture,
   * ClosingFuture, ClosingFuture)} to start this combination.
   *
   * @param <V1> the type returned by the first future
   * @param <V2> the type returned by the second future
   * @param <V3> the type returned by the third future
   * @param <V4> the type returned by the fourth future
   * @param <V5> the type returned by the fifth future
   */
  public static final class Combiner5<
          V1 extends @Nullable Object,
          V2 extends @Nullable Object,
          V3 extends @Nullable Object,
          V4 extends @Nullable Object,
          V5 extends @Nullable Object>
      extends Combiner {
    /**
     * A function that returns a value when applied to the values of the five futures passed to
     * {@link #whenAllSucceed(ClosingFuture, ClosingFuture, ClosingFuture, ClosingFuture,
     * ClosingFuture)}.
     *
     * @param <V1> the type returned by the first future
     * @param <V2> the type returned by the second future
     * @param <V3> the type returned by the third future
     * @param <V4> the type returned by the fourth future
     * @param <V5> the type returned by the fifth future
     * @param <U> the type returned by the function
     */
    @FunctionalInterface
    public interface ClosingFunction5<
        V1 extends @Nullable Object,
        V2 extends @Nullable Object,
        V3 extends @Nullable Object,
        V4 extends @Nullable Object,
        V5 extends @Nullable Object,
        U extends @Nullable Object> {
      /**
       * Applies this function to five inputs, or throws an exception if unable to do so.
       *
       * <p>Any objects that are passed to {@link DeferredCloser#eventuallyClose(Object, Executor)
       * closer.eventuallyClose()} will be closed when the {@link ClosingFuture} pipeline is done
       * (but not before this method completes), even if this method throws or the pipeline is
       * cancelled.
       */
      U apply(DeferredCloser closer, V1 value1, V2 value2, V3 value3, V4 value4, V5 value5)
          throws Exception;
    }

    /**
     * A function that returns a {@link ClosingFuture} when applied to the values of the five
     * futures passed to {@link #whenAllSucceed(ClosingFuture, ClosingFuture, ClosingFuture,
     * ClosingFuture, ClosingFuture)}.
     *
     * @param <V1> the type returned by the first future
     * @param <V2> the type returned by the second future
     * @param <V3> the type returned by the third future
     * @param <V4> the type returned by the fourth future
     * @param <V5> the type returned by the fifth future
     * @param <U> the type returned by the function
     */
    @FunctionalInterface
    public interface AsyncClosingFunction5<
        V1 extends @Nullable Object,
        V2 extends @Nullable Object,
        V3 extends @Nullable Object,
        V4 extends @Nullable Object,
        V5 extends @Nullable Object,
        U extends @Nullable Object> {
      /**
       * Applies this function to five inputs, or throws an exception if unable to do so.
       *
       * <p>Any objects that are passed to {@link DeferredCloser#eventuallyClose(Object, Executor)
       * closer.eventuallyClose()} will be closed when the {@link ClosingFuture} pipeline is done
       * (but not before this method completes), even if this method throws or the pipeline is
       * cancelled.
       */
      ClosingFuture<U> apply(
          DeferredCloser closer, V1 value1, V2 value2, V3 value3, V4 value4, V5 value5)
          throws Exception;
    }

    private final ClosingFuture<V1> future1;
    private final ClosingFuture<V2> future2;
    private final ClosingFuture<V3> future3;
    private final ClosingFuture<V4> future4;
    private final ClosingFuture<V5> future5;

    private Combiner5(
        ClosingFuture<V1> future1,
        ClosingFuture<V2> future2,
        ClosingFuture<V3> future3,
        ClosingFuture<V4> future4,
        ClosingFuture<V5> future5) {
      super(true, ImmutableList.of(future1, future2, future3, future4, future5));
      this.future1 = future1;
      this.future2 = future2;
      this.future3 = future3;
      this.future4 = future4;
      this.future5 = future5;
    }

    /**
     * Returns a new {@code ClosingFuture} pipeline step derived from the inputs by applying a
     * combining function to their values. The function can use a {@link DeferredCloser} to capture
     * objects to be closed when the pipeline is done.
     *
     * <p>If this combiner was returned by {@link #whenAllSucceed(ClosingFuture, ClosingFuture,
     * ClosingFuture, ClosingFuture, ClosingFuture)} and any of the inputs fail, so will the
     * returned step.
     *
     * <p>If the function throws a {@code CancellationException}, the pipeline will be cancelled.
     *
     * <p>If the function throws an {@code ExecutionException}, the cause of the thrown {@code
     * ExecutionException} will be extracted and used as the failure of the derived step.
     */
    public <U extends @Nullable Object> ClosingFuture<U> call(
        final ClosingFunction5<V1, V2, V3, V4, V5, U> function, Executor executor) {
      return call(
          new CombiningCallable<U>() {
            @Override
            public U call(DeferredCloser closer, Peeker peeker) throws Exception {
              return function.apply(
                  closer,
                  peeker.getDone(future1),
                  peeker.getDone(future2),
                  peeker.getDone(future3),
                  peeker.getDone(future4),
                  peeker.getDone(future5));
            }

            @Override
            public String toString() {
              return function.toString();
            }
          },
          executor);
    }

    /**
     * Returns a new {@code ClosingFuture} pipeline step derived from the inputs by applying a
     * {@code ClosingFuture}-returning function to their values. The function can use a {@link
     * DeferredCloser} to capture objects to be closed when the pipeline is done (other than those
     * captured by the returned {@link ClosingFuture}).
     *
     * <p>If this combiner was returned by {@link #whenAllSucceed(ClosingFuture, ClosingFuture,
     * ClosingFuture, ClosingFuture, ClosingFuture)} and any of the inputs fail, so will the
     * returned step.
     *
     * <p>If the function throws a {@code CancellationException}, the pipeline will be cancelled.
     *
     * <p>If the function throws an {@code ExecutionException}, the cause of the thrown {@code
     * ExecutionException} will be extracted and used as the failure of the derived step.
     *
     * <p>If the function throws any other exception, it will be used as the failure of the derived
     * step.
     *
     * <p>If an exception is thrown after the function creates a {@code ClosingFuture}, then none of
     * the closeable objects in that {@code ClosingFuture} will be closed.
     *
     * <p>Usage guidelines for this method:
     *
     * <ul>
     *   <li>Use this method only when calling an API that returns a {@link ListenableFuture} or a
     *       {@code ClosingFuture}. If possible, prefer calling {@link #call(CombiningCallable,
     *       Executor)} instead, with a function that returns the next value directly.
     *   <li>Call {@link DeferredCloser#eventuallyClose(Object, Executor) closer.eventuallyClose()}
     *       for every closeable object this step creates in order to capture it for later closing.
     *   <li>Return a {@code ClosingFuture}. To turn a {@link ListenableFuture} into a {@code
     *       ClosingFuture} call {@link #from(ListenableFuture)}.
     * </ul>
     *
     * <p>The same warnings about doing heavyweight operations within {@link
     * ClosingFuture#transformAsync(AsyncClosingFunction, Executor)} apply here.
     */
    public <U extends @Nullable Object> ClosingFuture<U> callAsync(
        final AsyncClosingFunction5<V1, V2, V3, V4, V5, U> function, Executor executor) {
      return callAsync(
          new AsyncCombiningCallable<U>() {
            @Override
            public ClosingFuture<U> call(DeferredCloser closer, Peeker peeker) throws Exception {
              return function.apply(
                  closer,
                  peeker.getDone(future1),
                  peeker.getDone(future2),
                  peeker.getDone(future3),
                  peeker.getDone(future4),
                  peeker.getDone(future5));
            }

            @Override
            public String toString() {
              return function.toString();
            }
          },
          executor);
    }
  }

  @Override
  public String toString() {
    // TODO(dpb): Better toString, in the style of Futures.transform etc.
    return toStringHelper(this).add("state", state.get()).addValue(future).toString();
  }

  @SuppressWarnings({"removal", "Finalize"}) // b/260137033
  @Override
  protected void finalize() {
    if (state.get().equals(OPEN)) {
      logger.get().log(SEVERE, "Uh oh! An open ClosingFuture has leaked and will close: {0}", this);
      FluentFuture<V> unused = finishToFuture();
    }
  }

  private static void closeQuietly(final @Nullable AutoCloseable closeable, Executor executor) {
    if (closeable == null) {
      return;
    }
    try {
      executor.execute(
          () -> {
            try {
              closeable.close();
            } catch (Exception e) {
              /*
               * In guava-jre, any kind of Exception may be thrown because `closeable` has type
               * `AutoCloseable`.
               *
               * In guava-android, the only kinds of Exception that may be thrown are
               * RuntimeException and IOException because `closeable` has type `Closeable`—except
               * that we have to account for sneaky checked exception.
               */
              restoreInterruptIfIsInterruptedException(e);
              logger.get().log(WARNING, "thrown by close()", e);
            }
          });
    } catch (RejectedExecutionException e) {
      if (logger.get().isLoggable(WARNING)) {
        logger
            .get()
            .log(
                WARNING,
                String.format("while submitting close to %s; will close inline", executor),
                e);
      }
      closeQuietly(closeable, directExecutor());
    }
  }

  private void checkAndUpdateState(State oldState, State newState) {
    checkState(
        compareAndUpdateState(oldState, newState),
        "Expected state to be %s, but it was %s",
        oldState,
        newState);
  }

  private boolean compareAndUpdateState(State oldState, State newState) {
    return state.compareAndSet(oldState, newState);
  }

  // TODO(dpb): Should we use a pair of ArrayLists instead of an IdentityHashMap?
  private static final class CloseableList extends IdentityHashMap<AutoCloseable, Executor>
      implements Closeable {
    private final DeferredCloser closer = new DeferredCloser(this);
    private volatile boolean closed;
    private volatile @Nullable CountDownLatch whenClosed;

    <V extends @Nullable Object, U extends @Nullable Object>
        ListenableFuture<U> applyClosingFunction(
            ClosingFunction<? super V, U> transformation, V input) throws Exception {
      // TODO(dpb): Consider ways to defer closing without creating a separate CloseableList.
      CloseableList newCloseables = new CloseableList();
      try {
        return immediateFuture(transformation.apply(newCloseables.closer, input));
      } finally {
        add(newCloseables, directExecutor());
      }
    }

    <V extends @Nullable Object, U extends @Nullable Object>
        FluentFuture<U> applyAsyncClosingFunction(
            AsyncClosingFunction<V, U> transformation, V input) throws Exception {
      // TODO(dpb): Consider ways to defer closing without creating a separate CloseableList.
      CloseableList newCloseables = new CloseableList();
      try {
        ClosingFuture<U> closingFuture = transformation.apply(newCloseables.closer, input);
        closingFuture.becomeSubsumedInto(newCloseables);
        return closingFuture.future;
      } finally {
        add(newCloseables, directExecutor());
      }
    }

    @Override
    public void close() {
      if (closed) {
        return;
      }
      synchronized (this) {
        if (closed) {
          return;
        }
        closed = true;
      }
      for (Map.Entry<AutoCloseable, Executor> entry : entrySet()) {
        closeQuietly(entry.getKey(), entry.getValue());
      }
      clear();
      if (whenClosed != null) {
        whenClosed.countDown();
      }
    }

    void add(@Nullable AutoCloseable closeable, Executor executor) {
      checkNotNull(executor);
      if (closeable == null) {
        return;
      }
      synchronized (this) {
        if (!closed) {
          put(closeable, executor);
          return;
        }
      }
      closeQuietly(closeable, executor);
    }

    /**
     * Returns a latch that reaches zero when this objects' deferred closeables have been closed.
     */
    CountDownLatch whenClosedCountDown() {
      if (closed) {
        return new CountDownLatch(0);
      }
      synchronized (this) {
        if (closed) {
          return new CountDownLatch(0);
        }
        checkState(whenClosed == null);
        return whenClosed = new CountDownLatch(1);
      }
    }
  }

  /**
   * Returns an object that can be used to wait until this objects' deferred closeables have all had
   * {@link Runnable}s that close them submitted to each one's closing {@link Executor}.
   */
  @VisibleForTesting
  CountDownLatch whenClosedCountDown() {
    return closeables.whenClosedCountDown();
  }

  /** The state of a {@link CloseableList}. */
  enum State {
    /** The {@link CloseableList} has not been subsumed or closed. */
    OPEN,

    /**
     * The {@link CloseableList} has been subsumed into another. It may not be closed or subsumed
     * into any other.
     */
    SUBSUMED,

    /**
     * Some {@link ListenableFuture} has a callback attached that will close the {@link
     * CloseableList}, but it has not yet run. The {@link CloseableList} may not be subsumed.
     */
    WILL_CLOSE,

    /**
     * The callback that closes the {@link CloseableList} is running, but it has not completed. The
     * {@link CloseableList} may not be subsumed.
     */
    CLOSING,

    /** The {@link CloseableList} has been closed. It may not be further subsumed. */
    CLOSED,

    /**
     * {@link ClosingFuture#finishToValueAndCloser(ValueAndCloserConsumer, Executor)} has been
     * called. The step may not be further subsumed, nor may {@link #finishToFuture()} be called.
     */
    WILL_CREATE_VALUE_AND_CLOSER,
  }
}<|MERGE_RESOLUTION|>--- conflicted
+++ resolved
@@ -58,14 +58,8 @@
 import java.util.concurrent.Future;
 import java.util.concurrent.RejectedExecutionException;
 import java.util.concurrent.atomic.AtomicReference;
-<<<<<<< HEAD
-import java.util.logging.Logger;
 import org.jspecify.annotations.NullMarked;
 import org.jspecify.annotations.Nullable;
-=======
-import javax.annotation.CheckForNull;
-import org.checkerframework.checker.nullness.qual.Nullable;
->>>>>>> 514f2127
 
 /**
  * A step in a pipeline of an asynchronous computation. When the last step in the computation is
@@ -395,7 +389,6 @@
         TrustedListenableFutureTask.create(
             new Callable<V>() {
               @Override
-              @ParametricNullness
               public V call() throws Exception {
                 return callable.call(closeables.closer);
               }
@@ -634,30 +627,7 @@
   private final FluentFuture<V> future;
 
   private ClosingFuture(ListenableFuture<V> future) {
-<<<<<<< HEAD
-    this.future = FluentFuture.from(future);
-  }
-
-  private ClosingFuture(final ClosingCallable<V> callable, Executor executor) {
-    checkNotNull(callable);
-    TrustedListenableFutureTask<V> task =
-        TrustedListenableFutureTask.create(
-            new Callable<V>() {
-              @Override
-              public V call() throws Exception {
-                return callable.call(closeables.closer);
-              }
-
-              @Override
-              public String toString() {
-                return callable.toString();
-              }
-            });
-    executor.execute(task);
-    this.future = task;
-=======
     this(future, new CloseableList());
->>>>>>> 514f2127
   }
 
   private ClosingFuture(ListenableFuture<V> future, CloseableList closeables) {
