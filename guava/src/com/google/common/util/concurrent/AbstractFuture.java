--- conflicted
+++ resolved
@@ -43,15 +43,9 @@
 import java.util.concurrent.atomic.AtomicReferenceFieldUpdater;
 import java.util.concurrent.locks.LockSupport;
 import java.util.logging.Level;
-<<<<<<< HEAD
-import java.util.logging.Logger;
 import org.jspecify.annotations.NullMarked;
 import org.jspecify.annotations.Nullable;
-=======
-import javax.annotation.CheckForNull;
-import org.checkerframework.checker.nullness.qual.Nullable;
 import sun.misc.Unsafe;
->>>>>>> 514f2127
 
 /**
  * An abstract implementation of {@link ListenableFuture}, intended for advanced users only. More
@@ -1265,12 +1259,8 @@
   }
 
   /** Helper for printing user supplied objects into our toString method. */
-<<<<<<< HEAD
+  @SuppressWarnings("CatchingUnchecked") // sneaky checked exception
   private void appendUserObject(StringBuilder builder, @Nullable Object o) {
-=======
-  @SuppressWarnings("CatchingUnchecked") // sneaky checked exception
-  private void appendUserObject(StringBuilder builder, @CheckForNull Object o) {
->>>>>>> 514f2127
     // This is some basic recursion detection for when people create cycles via set/setFuture or
     // when deep chains of futures exist resulting in a StackOverflowException. We could detect
     // arbitrary cycles using a thread local but this should be a good enough solution (it is also
