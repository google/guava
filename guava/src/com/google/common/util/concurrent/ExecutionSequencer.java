--- conflicted
+++ resolved
@@ -131,17 +131,10 @@
      * All the states where thread != currentThread are identical for our purposes, and so even
      * though it's racy, we don't care which of those values we get, so no need to synchronize.
      */
-<<<<<<< HEAD
-    @Nullable Thread thread;
+    @LazyInit @Nullable Thread thread;
 
     /** Only used by the thread associated with this object */
     @Nullable Runnable nextTask;
-=======
-    @CheckForNull @LazyInit Thread thread;
-
-    /** Only used by the thread associated with this object */
-    @CheckForNull Runnable nextTask;
->>>>>>> 514f2127
 
     /** Only used by the thread associated with this object */
     @Nullable Executor nextExecutor;
@@ -317,11 +310,7 @@
     @Nullable Runnable task;
 
     /** Thread that called execute(). Set in execute, cleared when delegate.execute() returns. */
-<<<<<<< HEAD
-    @Nullable Thread submitting;
-=======
-    @CheckForNull @LazyInit Thread submitting;
->>>>>>> 514f2127
+    @LazyInit @Nullable Thread submitting;
 
     private TaskNonReentrantExecutor(Executor delegate, ExecutionSequencer sequencer) {
       super(NOT_RUN);
