/*
 * Copyright (C) 2011 The Guava Authors
 *
 * Licensed under the Apache License, Version 2.0 (the "License");
 * you may not use this file except in compliance with the License.
 * You may obtain a copy of the License at
 *
 * http://www.apache.org/licenses/LICENSE-2.0
 *
 * Unless required by applicable law or agreed to in writing, software
 * distributed under the License is distributed on an "AS IS" BASIS,
 * WITHOUT WARRANTIES OR CONDITIONS OF ANY KIND, either express or implied.
 * See the License for the specific language governing permissions and
 * limitations under the License.
 */

package com.google.common.util.concurrent;

import static com.google.common.base.Preconditions.checkNotNull;
import static java.util.Objects.requireNonNull;

import com.google.common.annotations.GwtCompatible;
import com.google.common.annotations.J2ktIncompatible;
import com.google.errorprone.annotations.CanIgnoreReturnValue;
import com.google.errorprone.annotations.concurrent.LazyInit;
import java.io.Serializable;
import java.util.Collections;
import java.util.Map;
import java.util.concurrent.ConcurrentHashMap;
import java.util.concurrent.atomic.AtomicBoolean;
import java.util.concurrent.atomic.AtomicLong;
import java.util.function.LongBinaryOperator;
import java.util.function.LongUnaryOperator;
import org.jspecify.annotations.NullMarked;
import org.jspecify.annotations.Nullable;

/**
 * A map containing {@code long} values that can be atomically updated. While writes to a
 * traditional {@code Map} rely on {@code put(K, V)}, the typical mechanism for writing to this map
 * is {@code addAndGet(K, long)}, which adds a {@code long} to the value currently associated with
 * {@code K}. If a key has not yet been associated with a value, its implicit value is zero.
 *
 * <p>Most methods in this class treat absent values and zero values identically, as individually
 * documented. Exceptions to this are {@link #containsKey}, {@link #size}, {@link #isEmpty}, {@link
 * #asMap}, and {@link #toString}.
 *
 * <p>Instances of this class may be used by multiple threads concurrently. All operations are
 * atomic unless otherwise noted.
 *
 * <p>Instances of this class are serializable if the keys are serializable.
 *
 * <p><b>Note:</b> If your values are always positive and less than 2^31, you may wish to use a
 * {@link com.google.common.collect.Multiset} such as {@link
 * com.google.common.collect.ConcurrentHashMultiset} instead.
 *
 * <p><b>Warning:</b> Unlike {@code Multiset}, entries whose values are zero are not automatically
 * removed from the map. Instead they must be removed manually with {@link #removeAllZeros}.
 *
 * @author Charles Fry
 * @since 11.0
 */
@GwtCompatible
@J2ktIncompatible
@NullMarked
public final class AtomicLongMap<K> implements Serializable {
  private final ConcurrentHashMap<K, Long> map;

  private AtomicLongMap(ConcurrentHashMap<K, Long> map) {
    this.map = checkNotNull(map);
  }

  /** Creates an {@code AtomicLongMap}. */
  public static <K> AtomicLongMap<K> create() {
    return new AtomicLongMap<>(new ConcurrentHashMap<>());
  }

  /** Creates an {@code AtomicLongMap} with the same mappings as the specified {@code Map}. */
  public static <K> AtomicLongMap<K> create(Map<? extends K, ? extends Long> m) {
    AtomicLongMap<K> result = create();
    result.putAll(m);
    return result;
  }

  /**
   * Returns the value associated with {@code key}, or zero if there is no value associated with
   * {@code key}.
   */
  public long get(K key) {
    return map.getOrDefault(key, 0L);
  }

  /**
   * Increments by one the value currently associated with {@code key}, and returns the new value.
   */
  @CanIgnoreReturnValue
  public long incrementAndGet(K key) {
    return addAndGet(key, 1);
  }

  /**
   * Decrements by one the value currently associated with {@code key}, and returns the new value.
   */
  @CanIgnoreReturnValue
  public long decrementAndGet(K key) {
    return addAndGet(key, -1);
  }

  /**
   * Adds {@code delta} to the value currently associated with {@code key}, and returns the new
   * value.
   */
  @CanIgnoreReturnValue
  public long addAndGet(K key, long delta) {
    return accumulateAndGet(key, delta, Long::sum);
  }

  /**
   * Increments by one the value currently associated with {@code key}, and returns the old value.
   */
  @CanIgnoreReturnValue
  public long getAndIncrement(K key) {
    return getAndAdd(key, 1);
  }

  /**
   * Decrements by one the value currently associated with {@code key}, and returns the old value.
   */
  @CanIgnoreReturnValue
  public long getAndDecrement(K key) {
    return getAndAdd(key, -1);
  }

  /**
   * Adds {@code delta} to the value currently associated with {@code key}, and returns the old
   * value.
   */
  @CanIgnoreReturnValue
  public long getAndAdd(K key, long delta) {
    return getAndAccumulate(key, delta, Long::sum);
  }

  /**
   * Updates the value currently associated with {@code key} with the specified function, and
   * returns the new value. If there is not currently a value associated with {@code key}, the
   * function is applied to {@code 0L}.
   *
   * @since 21.0
   */
  @CanIgnoreReturnValue
  public long updateAndGet(K key, LongUnaryOperator updaterFunction) {
    checkNotNull(updaterFunction);
    Long result =
        map.compute(
            key,
            (k, value) -> updaterFunction.applyAsLong((value == null) ? 0L : value.longValue()));
    return requireNonNull(result);
  }

  /**
   * Updates the value currently associated with {@code key} with the specified function, and
   * returns the old value. If there is not currently a value associated with {@code key}, the
   * function is applied to {@code 0L}.
   *
   * @since 21.0
   */
  @CanIgnoreReturnValue
  public long getAndUpdate(K key, LongUnaryOperator updaterFunction) {
    checkNotNull(updaterFunction);
    AtomicLong holder = new AtomicLong();
    map.compute(
        key,
        (k, value) -> {
          long oldValue = (value == null) ? 0L : value.longValue();
          holder.set(oldValue);
          return updaterFunction.applyAsLong(oldValue);
        });
    return holder.get();
  }

  /**
   * Updates the value currently associated with {@code key} by combining it with {@code x} via the
   * specified accumulator function, returning the new value. The previous value associated with
   * {@code key} (or zero, if there is none) is passed as the first argument to {@code
   * accumulatorFunction}, and {@code x} is passed as the second argument.
   *
   * @since 21.0
   */
  @CanIgnoreReturnValue
  public long accumulateAndGet(K key, long x, LongBinaryOperator accumulatorFunction) {
    checkNotNull(accumulatorFunction);
    return updateAndGet(key, oldValue -> accumulatorFunction.applyAsLong(oldValue, x));
  }

  /**
   * Updates the value currently associated with {@code key} by combining it with {@code x} via the
   * specified accumulator function, returning the old value. The previous value associated with
   * {@code key} (or zero, if there is none) is passed as the first argument to {@code
   * accumulatorFunction}, and {@code x} is passed as the second argument.
   *
   * @since 21.0
   */
  @CanIgnoreReturnValue
  public long getAndAccumulate(K key, long x, LongBinaryOperator accumulatorFunction) {
    checkNotNull(accumulatorFunction);
    return getAndUpdate(key, oldValue -> accumulatorFunction.applyAsLong(oldValue, x));
  }

  /**
   * Associates {@code newValue} with {@code key} in this map, and returns the value previously
   * associated with {@code key}, or zero if there was no such value.
   */
  @CanIgnoreReturnValue
  public long put(K key, long newValue) {
    return getAndUpdate(key, x -> newValue);
  }

  /**
   * Copies all of the mappings from the specified map to this map. The effect of this call is
   * equivalent to that of calling {@code put(k, v)} on this map once for each mapping from key
   * {@code k} to value {@code v} in the specified map. The behavior of this operation is undefined
   * if the specified map is modified while the operation is in progress.
   */
  public void putAll(Map<? extends K, ? extends Long> m) {
    m.forEach(this::put);
  }

  /**
   * Removes and returns the value associated with {@code key}. If {@code key} is not in the map,
   * this method has no effect and returns zero.
   */
  @CanIgnoreReturnValue
  public long remove(K key) {
    Long result = map.remove(key);
    return (result == null) ? 0L : result.longValue();
  }

  /**
   * If {@code (key, value)} is currently in the map, this method removes it and returns true;
   * otherwise, this method returns false.
   */
  boolean remove(K key, long value) {
    return map.remove(key, value);
  }

  /**
   * Atomically remove {@code key} from the map iff its associated value is 0.
   *
   * @since 20.0
   */
  @CanIgnoreReturnValue
  public boolean removeIfZero(K key) {
    return remove(key, 0);
  }

  /**
   * Removes all mappings from this map whose values are zero.
   *
   * <p>This method is not atomic: the map may be visible in intermediate states, where some of the
   * zero values have been removed and others have not.
   */
  public void removeAllZeros() {
    map.values().removeIf(x -> x == 0);
  }

  /**
   * Returns the sum of all values in this map.
   *
   * <p>This method is not atomic: the sum may or may not include other concurrent operations.
   */
  public long sum() {
    return map.values().stream().mapToLong(Long::longValue).sum();
  }

<<<<<<< HEAD
  private transient @Nullable Map<K, Long> asMap;
=======
  @LazyInit @CheckForNull private transient Map<K, Long> asMap;
>>>>>>> 514f2127

  /** Returns a live, read-only view of the map backing this {@code AtomicLongMap}. */
  public Map<K, Long> asMap() {
    Map<K, Long> result = asMap;
    return (result == null) ? asMap = createAsMap() : result;
  }

  private Map<K, Long> createAsMap() {
    return Collections.unmodifiableMap(map);
  }

  /** Returns true if this map contains a mapping for the specified key. */
  public boolean containsKey(Object key) {
    return map.containsKey(key);
  }

  /**
   * Returns the number of key-value mappings in this map. If the map contains more than {@code
   * Integer.MAX_VALUE} elements, returns {@code Integer.MAX_VALUE}.
   */
  public int size() {
    return map.size();
  }

  /** Returns {@code true} if this map contains no key-value mappings. */
  public boolean isEmpty() {
    return map.isEmpty();
  }

  /**
   * Removes all of the mappings from this map. The map will be empty after this call returns.
   *
   * <p>This method is not atomic: the map may not be empty after returning if there were concurrent
   * writes.
   */
  public void clear() {
    map.clear();
  }

  @Override
  public String toString() {
    return map.toString();
  }

  /**
   * If {@code key} is not already associated with a value or if {@code key} is associated with
   * zero, associate it with {@code newValue}. Returns the previous value associated with {@code
   * key}, or zero if there was no mapping for {@code key}.
   */
  long putIfAbsent(K key, long newValue) {
    AtomicBoolean noValue = new AtomicBoolean(false);
    Long result =
        map.compute(
            key,
            (k, oldValue) -> {
              if (oldValue == null || oldValue == 0) {
                noValue.set(true);
                return newValue;
              } else {
                return oldValue;
              }
            });
    return noValue.get() ? 0L : requireNonNull(result).longValue();
  }

  /**
   * If {@code (key, expectedOldValue)} is currently in the map, this method replaces {@code
   * expectedOldValue} with {@code newValue} and returns true; otherwise, this method returns false.
   *
   * <p>If {@code expectedOldValue} is zero, this method will succeed if {@code (key, zero)} is
   * currently in the map, or if {@code key} is not in the map at all.
   */
  boolean replace(K key, long expectedOldValue, long newValue) {
    if (expectedOldValue == 0L) {
      return putIfAbsent(key, newValue) == 0L;
    } else {
      return map.replace(key, expectedOldValue, newValue);
    }
  }
}<|MERGE_RESOLUTION|>--- conflicted
+++ resolved
@@ -271,11 +271,7 @@
     return map.values().stream().mapToLong(Long::longValue).sum();
   }
 
-<<<<<<< HEAD
-  private transient @Nullable Map<K, Long> asMap;
-=======
-  @LazyInit @CheckForNull private transient Map<K, Long> asMap;
->>>>>>> 514f2127
+  @LazyInit private transient @Nullable Map<K, Long> asMap;
 
   /** Returns a live, read-only view of the map backing this {@code AtomicLongMap}. */
   public Map<K, Long> asMap() {
