/*
 * Copyright (C) 2011 The Guava Authors
 *
 * Licensed under the Apache License, Version 2.0 (the "License"); you may not use this file except
 * in compliance with the License. You may obtain a copy of the License at
 *
 * http://www.apache.org/licenses/LICENSE-2.0
 *
 * Unless required by applicable law or agreed to in writing, software distributed under the License
 * is distributed on an "AS IS" BASIS, WITHOUT WARRANTIES OR CONDITIONS OF ANY KIND, either express
 * or implied. See the License for the specific language governing permissions and limitations under
 * the License.
 */

package com.google.common.util.concurrent;

import static com.google.common.base.Verify.verify;
import static com.google.common.util.concurrent.Internal.toNanosSaturated;
import static java.util.concurrent.TimeUnit.NANOSECONDS;

import com.google.common.annotations.GwtCompatible;
import com.google.common.annotations.GwtIncompatible;
import com.google.common.base.Preconditions;
import com.google.errorprone.annotations.CanIgnoreReturnValue;
import java.time.Duration;
import java.util.concurrent.BlockingQueue;
import java.util.concurrent.CancellationException;
import java.util.concurrent.CountDownLatch;
import java.util.concurrent.ExecutionException;
import java.util.concurrent.ExecutorService;
import java.util.concurrent.Future;
import java.util.concurrent.Semaphore;
import java.util.concurrent.TimeUnit;
import java.util.concurrent.TimeoutException;
import java.util.concurrent.locks.Condition;
import java.util.concurrent.locks.Lock;
import org.jspecify.nullness.NullMarked;
import org.jspecify.nullness.Nullable;

/**
 * Utilities for treating interruptible operations as uninterruptible. In all cases, if a thread is
 * interrupted during such a call, the call continues to block until the result is available or the
 * timeout elapses, and only then re-interrupts the thread.
 *
 * @author Anthony Zana
 * @since 10.0
 */
@GwtCompatible(emulated = true)
@NullMarked
public final class Uninterruptibles {

  // Implementation Note: As of 3-7-11, the logic for each blocking/timeout
  // methods is identical, save for method being invoked.

  /** Invokes {@code latch.}{@link CountDownLatch#await() await()} uninterruptibly. */
  @GwtIncompatible // concurrency
  public static void awaitUninterruptibly(CountDownLatch latch) {
    boolean interrupted = false;
    try {
      while (true) {
        try {
          latch.await();
          return;
        } catch (InterruptedException e) {
          interrupted = true;
        }
      }
    } finally {
      if (interrupted) {
        Thread.currentThread().interrupt();
      }
    }
  }

  /**
   * Invokes {@code latch.}{@link CountDownLatch#await(long, TimeUnit) await(timeout, unit)}
   * uninterruptibly.
   *
   * @since 28.0
   */
  @GwtIncompatible // concurrency
  public static boolean awaitUninterruptibly(CountDownLatch latch, Duration timeout) {
    return awaitUninterruptibly(latch, toNanosSaturated(timeout), TimeUnit.NANOSECONDS);
  }

  /**
   * Invokes {@code latch.}{@link CountDownLatch#await(long, TimeUnit) await(timeout, unit)}
   * uninterruptibly.
   */
  @GwtIncompatible // concurrency
  @SuppressWarnings("GoodTime") // should accept a java.time.Duration
  public static boolean awaitUninterruptibly(CountDownLatch latch, long timeout, TimeUnit unit) {
    boolean interrupted = false;
    try {
      long remainingNanos = unit.toNanos(timeout);
      long end = System.nanoTime() + remainingNanos;

      while (true) {
        try {
          // CountDownLatch treats negative timeouts just like zero.
          return latch.await(remainingNanos, NANOSECONDS);
        } catch (InterruptedException e) {
          interrupted = true;
          remainingNanos = end - System.nanoTime();
        }
      }
    } finally {
      if (interrupted) {
        Thread.currentThread().interrupt();
      }
    }
  }

  /**
   * Invokes {@code condition.}{@link Condition#await(long, TimeUnit) await(timeout, unit)}
   * uninterruptibly.
   *
   * @since 28.0
   */
  @GwtIncompatible // concurrency
  public static boolean awaitUninterruptibly(Condition condition, Duration timeout) {
    return awaitUninterruptibly(condition, toNanosSaturated(timeout), TimeUnit.NANOSECONDS);
  }

  /**
   * Invokes {@code condition.}{@link Condition#await(long, TimeUnit) await(timeout, unit)}
   * uninterruptibly.
   *
   * @since 23.6
   */
  @GwtIncompatible // concurrency
  @SuppressWarnings("GoodTime") // should accept a java.time.Duration
  public static boolean awaitUninterruptibly(Condition condition, long timeout, TimeUnit unit) {
    boolean interrupted = false;
    try {
      long remainingNanos = unit.toNanos(timeout);
      long end = System.nanoTime() + remainingNanos;

      while (true) {
        try {
          return condition.await(remainingNanos, NANOSECONDS);
        } catch (InterruptedException e) {
          interrupted = true;
          remainingNanos = end - System.nanoTime();
        }
      }
    } finally {
      if (interrupted) {
        Thread.currentThread().interrupt();
      }
    }
  }

  /** Invokes {@code toJoin.}{@link Thread#join() join()} uninterruptibly. */
  @GwtIncompatible // concurrency
  public static void joinUninterruptibly(Thread toJoin) {
    boolean interrupted = false;
    try {
      while (true) {
        try {
          toJoin.join();
          return;
        } catch (InterruptedException e) {
          interrupted = true;
        }
      }
    } finally {
      if (interrupted) {
        Thread.currentThread().interrupt();
      }
    }
  }

  /**
   * Invokes {@code unit.}{@link TimeUnit#timedJoin(Thread, long) timedJoin(toJoin, timeout)}
   * uninterruptibly.
   *
   * @since 28.0
   */
  @GwtIncompatible // concurrency
  public static void joinUninterruptibly(Thread toJoin, Duration timeout) {
    joinUninterruptibly(toJoin, toNanosSaturated(timeout), TimeUnit.NANOSECONDS);
  }

  /**
   * Invokes {@code unit.}{@link TimeUnit#timedJoin(Thread, long) timedJoin(toJoin, timeout)}
   * uninterruptibly.
   */
  @GwtIncompatible // concurrency
  @SuppressWarnings("GoodTime") // should accept a java.time.Duration
  public static void joinUninterruptibly(Thread toJoin, long timeout, TimeUnit unit) {
    Preconditions.checkNotNull(toJoin);
    boolean interrupted = false;
    try {
      long remainingNanos = unit.toNanos(timeout);
      long end = System.nanoTime() + remainingNanos;
      while (true) {
        try {
          // TimeUnit.timedJoin() treats negative timeouts just like zero.
          NANOSECONDS.timedJoin(toJoin, remainingNanos);
          return;
        } catch (InterruptedException e) {
          interrupted = true;
          remainingNanos = end - System.nanoTime();
        }
      }
    } finally {
      if (interrupted) {
        Thread.currentThread().interrupt();
      }
    }
  }

  /**
   * Invokes {@code future.}{@link Future#get() get()} uninterruptibly.
   *
   * <p>Similar methods:
   *
   * <ul>
   *   <li>To retrieve a result from a {@code Future} that is already done, use {@link
   *       Futures#getDone Futures.getDone}.
   *   <li>To treat {@link InterruptedException} uniformly with other exceptions, use {@link
   *       Futures#getChecked(Future, Class) Futures.getChecked}.
   *   <li>To get uninterruptibility and remove checked exceptions, use {@link
   *       Futures#getUnchecked}.
   * </ul>
   *
   * @throws ExecutionException if the computation threw an exception
   * @throws CancellationException if the computation was cancelled
   */
  @CanIgnoreReturnValue
  public static <V extends @Nullable Object> V getUninterruptibly(Future<V> future)
      throws ExecutionException {
    boolean interrupted = false;
    try {
      while (true) {
        try {
          return future.get();
        } catch (InterruptedException e) {
          interrupted = true;
        }
      }
    } finally {
      if (interrupted) {
        Thread.currentThread().interrupt();
      }
    }
  }

  /**
   * Invokes {@code future.}{@link Future#get(long, TimeUnit) get(timeout, unit)} uninterruptibly.
   *
   * <p>Similar methods:
   *
   * <ul>
   *   <li>To retrieve a result from a {@code Future} that is already done, use {@link
   *       Futures#getDone Futures.getDone}.
   *   <li>To treat {@link InterruptedException} uniformly with other exceptions, use {@link
   *       Futures#getChecked(Future, Class, long, TimeUnit) Futures.getChecked}.
   *   <li>To get uninterruptibility and remove checked exceptions, use {@link
   *       Futures#getUnchecked}.
   * </ul>
   *
   * @throws ExecutionException if the computation threw an exception
   * @throws CancellationException if the computation was cancelled
   * @throws TimeoutException if the wait timed out
   * @since 28.0
   */
  @CanIgnoreReturnValue
  @GwtIncompatible // java.time.Duration
<<<<<<< HEAD
  @Beta
=======
  @ParametricNullness
>>>>>>> 28ee96ff
  public static <V extends @Nullable Object> V getUninterruptibly(
      Future<V> future, Duration timeout) throws ExecutionException, TimeoutException {
    return getUninterruptibly(future, toNanosSaturated(timeout), TimeUnit.NANOSECONDS);
  }

  /**
   * Invokes {@code future.}{@link Future#get(long, TimeUnit) get(timeout, unit)} uninterruptibly.
   *
   * <p>Similar methods:
   *
   * <ul>
   *   <li>To retrieve a result from a {@code Future} that is already done, use {@link
   *       Futures#getDone Futures.getDone}.
   *   <li>To treat {@link InterruptedException} uniformly with other exceptions, use {@link
   *       Futures#getChecked(Future, Class, long, TimeUnit) Futures.getChecked}.
   *   <li>To get uninterruptibility and remove checked exceptions, use {@link
   *       Futures#getUnchecked}.
   * </ul>
   *
   * @throws ExecutionException if the computation threw an exception
   * @throws CancellationException if the computation was cancelled
   * @throws TimeoutException if the wait timed out
   */
  @CanIgnoreReturnValue
  @GwtIncompatible // TODO
  @SuppressWarnings("GoodTime") // should accept a java.time.Duration
  public static <V extends @Nullable Object> V getUninterruptibly(
      Future<V> future, long timeout, TimeUnit unit) throws ExecutionException, TimeoutException {
    boolean interrupted = false;
    try {
      long remainingNanos = unit.toNanos(timeout);
      long end = System.nanoTime() + remainingNanos;

      while (true) {
        try {
          // Future treats negative timeouts just like zero.
          return future.get(remainingNanos, NANOSECONDS);
        } catch (InterruptedException e) {
          interrupted = true;
          remainingNanos = end - System.nanoTime();
        }
      }
    } finally {
      if (interrupted) {
        Thread.currentThread().interrupt();
      }
    }
  }

  /** Invokes {@code queue.}{@link BlockingQueue#take() take()} uninterruptibly. */
  @GwtIncompatible // concurrency
  public static <E> E takeUninterruptibly(BlockingQueue<E> queue) {
    boolean interrupted = false;
    try {
      while (true) {
        try {
          return queue.take();
        } catch (InterruptedException e) {
          interrupted = true;
        }
      }
    } finally {
      if (interrupted) {
        Thread.currentThread().interrupt();
      }
    }
  }

  /**
   * Invokes {@code queue.}{@link BlockingQueue#put(Object) put(element)} uninterruptibly.
   *
   * @throws ClassCastException if the class of the specified element prevents it from being added
   *     to the given queue
   * @throws IllegalArgumentException if some property of the specified element prevents it from
   *     being added to the given queue
   */
  @GwtIncompatible // concurrency
  public static <E> void putUninterruptibly(BlockingQueue<E> queue, E element) {
    boolean interrupted = false;
    try {
      while (true) {
        try {
          queue.put(element);
          return;
        } catch (InterruptedException e) {
          interrupted = true;
        }
      }
    } finally {
      if (interrupted) {
        Thread.currentThread().interrupt();
      }
    }
  }

  // TODO(user): Support Sleeper somehow (wrapper or interface method)?
  /**
   * Invokes {@code unit.}{@link TimeUnit#sleep(long) sleep(sleepFor)} uninterruptibly.
   *
   * @since 28.0
   */
  @GwtIncompatible // concurrency
  public static void sleepUninterruptibly(Duration sleepFor) {
    sleepUninterruptibly(toNanosSaturated(sleepFor), TimeUnit.NANOSECONDS);
  }

  // TODO(user): Support Sleeper somehow (wrapper or interface method)?
  /** Invokes {@code unit.}{@link TimeUnit#sleep(long) sleep(sleepFor)} uninterruptibly. */
  @GwtIncompatible // concurrency
  @SuppressWarnings("GoodTime") // should accept a java.time.Duration
  public static void sleepUninterruptibly(long sleepFor, TimeUnit unit) {
    boolean interrupted = false;
    try {
      long remainingNanos = unit.toNanos(sleepFor);
      long end = System.nanoTime() + remainingNanos;
      while (true) {
        try {
          // TimeUnit.sleep() treats negative timeouts just like zero.
          NANOSECONDS.sleep(remainingNanos);
          return;
        } catch (InterruptedException e) {
          interrupted = true;
          remainingNanos = end - System.nanoTime();
        }
      }
    } finally {
      if (interrupted) {
        Thread.currentThread().interrupt();
      }
    }
  }

  /**
   * Invokes {@code semaphore.}{@link Semaphore#tryAcquire(int, long, TimeUnit) tryAcquire(1,
   * timeout, unit)} uninterruptibly.
   *
   * @since 28.0
   */
  @GwtIncompatible // concurrency
  public static boolean tryAcquireUninterruptibly(Semaphore semaphore, Duration timeout) {
    return tryAcquireUninterruptibly(semaphore, toNanosSaturated(timeout), TimeUnit.NANOSECONDS);
  }

  /**
   * Invokes {@code semaphore.}{@link Semaphore#tryAcquire(int, long, TimeUnit) tryAcquire(1,
   * timeout, unit)} uninterruptibly.
   *
   * @since 18.0
   */
  @GwtIncompatible // concurrency
  @SuppressWarnings("GoodTime") // should accept a java.time.Duration
  public static boolean tryAcquireUninterruptibly(
      Semaphore semaphore, long timeout, TimeUnit unit) {
    return tryAcquireUninterruptibly(semaphore, 1, timeout, unit);
  }

  /**
   * Invokes {@code semaphore.}{@link Semaphore#tryAcquire(int, long, TimeUnit) tryAcquire(permits,
   * timeout, unit)} uninterruptibly.
   *
   * @since 28.0
   */
  @GwtIncompatible // concurrency
  public static boolean tryAcquireUninterruptibly(
      Semaphore semaphore, int permits, Duration timeout) {
    return tryAcquireUninterruptibly(
        semaphore, permits, toNanosSaturated(timeout), TimeUnit.NANOSECONDS);
  }

  /**
   * Invokes {@code semaphore.}{@link Semaphore#tryAcquire(int, long, TimeUnit) tryAcquire(permits,
   * timeout, unit)} uninterruptibly.
   *
   * @since 18.0
   */
  @GwtIncompatible // concurrency
  @SuppressWarnings("GoodTime") // should accept a java.time.Duration
  public static boolean tryAcquireUninterruptibly(
      Semaphore semaphore, int permits, long timeout, TimeUnit unit) {
    boolean interrupted = false;
    try {
      long remainingNanos = unit.toNanos(timeout);
      long end = System.nanoTime() + remainingNanos;

      while (true) {
        try {
          // Semaphore treats negative timeouts just like zero.
          return semaphore.tryAcquire(permits, remainingNanos, NANOSECONDS);
        } catch (InterruptedException e) {
          interrupted = true;
          remainingNanos = end - System.nanoTime();
        }
      }
    } finally {
      if (interrupted) {
        Thread.currentThread().interrupt();
      }
    }
  }

  /**
   * Invokes {@code lock.}{@link Lock#tryLock(long, TimeUnit) tryLock(timeout, unit)}
   * uninterruptibly.
   *
   * @since 30.0
   */
  @GwtIncompatible // concurrency
  public static boolean tryLockUninterruptibly(Lock lock, Duration timeout) {
    return tryLockUninterruptibly(lock, toNanosSaturated(timeout), TimeUnit.NANOSECONDS);
  }

  /**
   * Invokes {@code lock.}{@link Lock#tryLock(long, TimeUnit) tryLock(timeout, unit)}
   * uninterruptibly.
   *
   * @since 30.0
   */
  @GwtIncompatible // concurrency
  @SuppressWarnings("GoodTime") // should accept a java.time.Duration
  public static boolean tryLockUninterruptibly(Lock lock, long timeout, TimeUnit unit) {
    boolean interrupted = false;
    try {
      long remainingNanos = unit.toNanos(timeout);
      long end = System.nanoTime() + remainingNanos;

      while (true) {
        try {
          return lock.tryLock(remainingNanos, NANOSECONDS);
        } catch (InterruptedException e) {
          interrupted = true;
          remainingNanos = end - System.nanoTime();
        }
      }
    } finally {
      if (interrupted) {
        Thread.currentThread().interrupt();
      }
    }
  }

  /**
   * Invokes {@code executor.}{@link ExecutorService#awaitTermination(long, TimeUnit)
   * awaitTermination(long, TimeUnit)} uninterruptibly with no timeout.
   *
   * @since 30.0
   */
  @GwtIncompatible // concurrency
  public static void awaitTerminationUninterruptibly(ExecutorService executor) {
    // TODO(cpovirk): We could optimize this to avoid calling nanoTime() at all.
    verify(awaitTerminationUninterruptibly(executor, Long.MAX_VALUE, NANOSECONDS));
  }

  /**
   * Invokes {@code executor.}{@link ExecutorService#awaitTermination(long, TimeUnit)
   * awaitTermination(long, TimeUnit)} uninterruptibly.
   *
   * @since 30.0
   */
  @GwtIncompatible // concurrency
  public static boolean awaitTerminationUninterruptibly(
      ExecutorService executor, Duration timeout) {
    return awaitTerminationUninterruptibly(executor, toNanosSaturated(timeout), NANOSECONDS);
  }

  /**
   * Invokes {@code executor.}{@link ExecutorService#awaitTermination(long, TimeUnit)
   * awaitTermination(long, TimeUnit)} uninterruptibly.
   *
   * @since 30.0
   */
  @GwtIncompatible // concurrency
  @SuppressWarnings("GoodTime")
  public static boolean awaitTerminationUninterruptibly(
      ExecutorService executor, long timeout, TimeUnit unit) {
    boolean interrupted = false;
    try {
      long remainingNanos = unit.toNanos(timeout);
      long end = System.nanoTime() + remainingNanos;

      while (true) {
        try {
          return executor.awaitTermination(remainingNanos, NANOSECONDS);
        } catch (InterruptedException e) {
          interrupted = true;
          remainingNanos = end - System.nanoTime();
        }
      }
    } finally {
      if (interrupted) {
        Thread.currentThread().interrupt();
      }
    }
  }

  // TODO(user): Add support for waitUninterruptibly.

  private Uninterruptibles() {}
}<|MERGE_RESOLUTION|>--- conflicted
+++ resolved
@@ -34,8 +34,8 @@
 import java.util.concurrent.TimeoutException;
 import java.util.concurrent.locks.Condition;
 import java.util.concurrent.locks.Lock;
-import org.jspecify.nullness.NullMarked;
-import org.jspecify.nullness.Nullable;
+import org.jspecify.annotations.NullMarked;
+import org.jspecify.annotations.Nullable;
 
 /**
  * Utilities for treating interruptible operations as uninterruptible. In all cases, if a thread is
@@ -229,6 +229,7 @@
    * @throws CancellationException if the computation was cancelled
    */
   @CanIgnoreReturnValue
+  @ParametricNullness
   public static <V extends @Nullable Object> V getUninterruptibly(Future<V> future)
       throws ExecutionException {
     boolean interrupted = false;
@@ -268,11 +269,7 @@
    */
   @CanIgnoreReturnValue
   @GwtIncompatible // java.time.Duration
-<<<<<<< HEAD
-  @Beta
-=======
   @ParametricNullness
->>>>>>> 28ee96ff
   public static <V extends @Nullable Object> V getUninterruptibly(
       Future<V> future, Duration timeout) throws ExecutionException, TimeoutException {
     return getUninterruptibly(future, toNanosSaturated(timeout), TimeUnit.NANOSECONDS);
@@ -299,6 +296,7 @@
   @CanIgnoreReturnValue
   @GwtIncompatible // TODO
   @SuppressWarnings("GoodTime") // should accept a java.time.Duration
+  @ParametricNullness
   public static <V extends @Nullable Object> V getUninterruptibly(
       Future<V> future, long timeout, TimeUnit unit) throws ExecutionException, TimeoutException {
     boolean interrupted = false;
