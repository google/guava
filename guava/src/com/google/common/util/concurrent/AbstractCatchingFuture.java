/*
 * Copyright (C) 2006 The Guava Authors
 *
 * Licensed under the Apache License, Version 2.0 (the "License"); you may not use this file except
 * in compliance with the License. You may obtain a copy of the License at
 *
 * http://www.apache.org/licenses/LICENSE-2.0
 *
 * Unless required by applicable law or agreed to in writing, software distributed under the License
 * is distributed on an "AS IS" BASIS, WITHOUT WARRANTIES OR CONDITIONS OF ANY KIND, either express
 * or implied. See the License for the specific language governing permissions and limitations under
 * the License.
 */

package com.google.common.util.concurrent;

import static com.google.common.base.Preconditions.checkNotNull;
import static com.google.common.util.concurrent.Futures.getDone;
import static com.google.common.util.concurrent.MoreExecutors.rejectionPropagatingExecutor;
import static com.google.common.util.concurrent.NullnessCasts.uncheckedCastNullableTToT;
import static com.google.common.util.concurrent.Platform.isInstanceOfThrowableClass;
import static com.google.common.util.concurrent.Platform.restoreInterruptIfIsInterruptedException;

import com.google.common.annotations.GwtCompatible;
import com.google.common.base.Function;
import com.google.common.util.concurrent.internal.InternalFutureFailureAccess;
import com.google.common.util.concurrent.internal.InternalFutures;
import com.google.errorprone.annotations.ForOverride;
import com.google.errorprone.annotations.concurrent.LazyInit;
import java.util.concurrent.ExecutionException;
import java.util.concurrent.Executor;
import org.jspecify.annotations.NullMarked;
import org.jspecify.annotations.Nullable;

/** Implementations of {@code Futures.catching*}. */
@GwtCompatible
<<<<<<< HEAD
@NullMarked
@SuppressWarnings("nullness") // TODO(b/147136275): Remove once our checker understands & and |.
=======
@ElementTypesAreNonnullByDefault
@SuppressWarnings({
  // Whenever both tests are cheap and functional, it's faster to use &, | instead of &&, ||
  "ShortCircuitBoolean",
  "nullness", // TODO(b/147136275): Remove once our checker understands & and |.
})
>>>>>>> 514f2127
abstract class AbstractCatchingFuture<
        V extends @Nullable Object, X extends Throwable, F, T extends @Nullable Object>
    extends FluentFuture.TrustedFuture<V> implements Runnable {
  static <V extends @Nullable Object, X extends Throwable> ListenableFuture<V> create(
      ListenableFuture<? extends V> input,
      Class<X> exceptionType,
      Function<? super X, ? extends V> fallback,
      Executor executor) {
    CatchingFuture<V, X> future = new CatchingFuture<>(input, exceptionType, fallback);
    input.addListener(future, rejectionPropagatingExecutor(executor, future));
    return future;
  }

  static <X extends Throwable, V extends @Nullable Object> ListenableFuture<V> createAsync(
      ListenableFuture<? extends V> input,
      Class<X> exceptionType,
      AsyncFunction<? super X, ? extends V> fallback,
      Executor executor) {
    AsyncCatchingFuture<V, X> future = new AsyncCatchingFuture<>(input, exceptionType, fallback);
    input.addListener(future, rejectionPropagatingExecutor(executor, future));
    return future;
  }

  /*
   * In certain circumstances, this field might theoretically not be visible to an afterDone() call
   * triggered by cancel(). For details, see the comments on the fields of TimeoutFuture.
   */
<<<<<<< HEAD
  @Nullable ListenableFuture<? extends V> inputFuture;
  @Nullable Class<X> exceptionType;
  @Nullable F fallback;
=======
  @CheckForNull @LazyInit ListenableFuture<? extends V> inputFuture;
  @CheckForNull @LazyInit Class<X> exceptionType;
  @CheckForNull @LazyInit F fallback;
>>>>>>> 514f2127

  AbstractCatchingFuture(
      ListenableFuture<? extends V> inputFuture, Class<X> exceptionType, F fallback) {
    this.inputFuture = checkNotNull(inputFuture);
    this.exceptionType = checkNotNull(exceptionType);
    this.fallback = checkNotNull(fallback);
  }

  @Override
  public final void run() {
    ListenableFuture<? extends V> localInputFuture = inputFuture;
    Class<X> localExceptionType = exceptionType;
    F localFallback = fallback;
    if (localInputFuture == null | localExceptionType == null | localFallback == null
        // This check, unlike all the others, is a volatile read
        || isCancelled()) {
      return;
    }
    inputFuture = null;

    // For an explanation of the cases here, see the comments on AbstractTransformFuture.run.
    V sourceResult = null;
    Throwable throwable = null;
    try {
      if (localInputFuture instanceof InternalFutureFailureAccess) {
        throwable =
            InternalFutures.tryInternalFastPathGetFailure(
                (InternalFutureFailureAccess) localInputFuture);
      }
      if (throwable == null) {
        sourceResult = getDone(localInputFuture);
      }
    } catch (ExecutionException e) {
      throwable = e.getCause();
      if (throwable == null) {
        throwable =
            new NullPointerException(
                "Future type "
                    + localInputFuture.getClass()
                    + " threw "
                    + e.getClass()
                    + " without a cause");
      }
    } catch (Throwable t) { // this includes CancellationException and sneaky checked exception
      throwable = t;
    }

    if (throwable == null) {
      /*
       * The cast is safe: There was no exception, so the assignment from getDone must have
       * succeeded.
       */
      set(uncheckedCastNullableTToT(sourceResult));
      return;
    }

    if (!isInstanceOfThrowableClass(throwable, localExceptionType)) {
      setFuture(localInputFuture);
      // TODO(cpovirk): Test that fallback is not run in this case.
      return;
    }

    @SuppressWarnings("unchecked") // verified safe by isInstanceOfThrowableClass
    X castThrowable = (X) throwable;
    T fallbackResult;
    try {
      fallbackResult = doFallback(localFallback, castThrowable);
    } catch (Throwable t) {
      restoreInterruptIfIsInterruptedException(t);
      setException(t);
      return;
    } finally {
      exceptionType = null;
      fallback = null;
    }

    setResult(fallbackResult);
  }

  @Override
  protected @Nullable String pendingToString() {
    ListenableFuture<? extends V> localInputFuture = inputFuture;
    Class<X> localExceptionType = exceptionType;
    F localFallback = fallback;
    String superString = super.pendingToString();
    String resultString = "";
    if (localInputFuture != null) {
      resultString = "inputFuture=[" + localInputFuture + "], ";
    }
    if (localExceptionType != null && localFallback != null) {
      return resultString
          + "exceptionType=["
          + localExceptionType
          + "], fallback=["
          + localFallback
          + "]";
    } else if (superString != null) {
      return resultString + superString;
    }
    return null;
  }

  /** Template method for subtypes to actually run the fallback. */
  @ForOverride
  abstract T doFallback(F fallback, X throwable) throws Exception;

  /** Template method for subtypes to actually set the result. */
  @ForOverride
  abstract void setResult(T result);

  @Override
  protected final void afterDone() {
    maybePropagateCancellationTo(inputFuture);
    this.inputFuture = null;
    this.exceptionType = null;
    this.fallback = null;
  }

  /**
   * An {@link AbstractCatchingFuture} that delegates to an {@link AsyncFunction} and {@link
   * #setFuture(ListenableFuture)}.
   */
  private static final class AsyncCatchingFuture<V extends @Nullable Object, X extends Throwable>
      extends AbstractCatchingFuture<
          V, X, AsyncFunction<? super X, ? extends V>, ListenableFuture<? extends V>> {
    AsyncCatchingFuture(
        ListenableFuture<? extends V> input,
        Class<X> exceptionType,
        AsyncFunction<? super X, ? extends V> fallback) {
      super(input, exceptionType, fallback);
    }

    @Override
    ListenableFuture<? extends V> doFallback(
        AsyncFunction<? super X, ? extends V> fallback, X cause) throws Exception {
      ListenableFuture<? extends V> replacement = fallback.apply(cause);
      checkNotNull(
          replacement,
          "AsyncFunction.apply returned null instead of a Future. "
              + "Did you mean to return immediateFuture(null)? %s",
          fallback);
      return replacement;
    }

    @Override
    void setResult(ListenableFuture<? extends V> result) {
      setFuture(result);
    }
  }

  /**
   * An {@link AbstractCatchingFuture} that delegates to a {@link Function} and {@link
   * #set(Object)}.
   */
  private static final class CatchingFuture<V extends @Nullable Object, X extends Throwable>
      extends AbstractCatchingFuture<V, X, Function<? super X, ? extends V>, V> {
    CatchingFuture(
        ListenableFuture<? extends V> input,
        Class<X> exceptionType,
        Function<? super X, ? extends V> fallback) {
      super(input, exceptionType, fallback);
    }

    @Override
    V doFallback(Function<? super X, ? extends V> fallback, X cause) throws Exception {
      return fallback.apply(cause);
    }

    @Override
    void setResult(V result) {
      set(result);
    }
  }
}<|MERGE_RESOLUTION|>--- conflicted
+++ resolved
@@ -34,17 +34,12 @@
 
 /** Implementations of {@code Futures.catching*}. */
 @GwtCompatible
-<<<<<<< HEAD
 @NullMarked
-@SuppressWarnings("nullness") // TODO(b/147136275): Remove once our checker understands & and |.
-=======
-@ElementTypesAreNonnullByDefault
 @SuppressWarnings({
   // Whenever both tests are cheap and functional, it's faster to use &, | instead of &&, ||
   "ShortCircuitBoolean",
   "nullness", // TODO(b/147136275): Remove once our checker understands & and |.
 })
->>>>>>> 514f2127
 abstract class AbstractCatchingFuture<
         V extends @Nullable Object, X extends Throwable, F, T extends @Nullable Object>
     extends FluentFuture.TrustedFuture<V> implements Runnable {
@@ -72,15 +67,9 @@
    * In certain circumstances, this field might theoretically not be visible to an afterDone() call
    * triggered by cancel(). For details, see the comments on the fields of TimeoutFuture.
    */
-<<<<<<< HEAD
-  @Nullable ListenableFuture<? extends V> inputFuture;
-  @Nullable Class<X> exceptionType;
-  @Nullable F fallback;
-=======
-  @CheckForNull @LazyInit ListenableFuture<? extends V> inputFuture;
-  @CheckForNull @LazyInit Class<X> exceptionType;
-  @CheckForNull @LazyInit F fallback;
->>>>>>> 514f2127
+  @LazyInit @Nullable ListenableFuture<? extends V> inputFuture;
+  @LazyInit @Nullable Class<X> exceptionType;
+  @LazyInit @Nullable F fallback;
 
   AbstractCatchingFuture(
       ListenableFuture<? extends V> inputFuture, Class<X> exceptionType, F fallback) {
