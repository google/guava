--- conflicted
+++ resolved
@@ -14,14 +14,9 @@
 
 package com.google.common.base;
 
-<<<<<<< HEAD
 import org.checkerframework.dataflow.qual.Pure;
 import org.checkerframework.framework.qual.AnnotatedFor;
 
-import static com.google.common.base.Preconditions.checkNotNull;
-
-=======
->>>>>>> 379757e3
 import com.google.common.annotations.GwtCompatible;
 import java.util.Arrays;
 import javax.annotation.Nullable;
@@ -57,12 +52,7 @@
    * <p><b>Note for Java 7 and later:</b> This method should be treated as deprecated; use
    * {@link java.util.Objects#equals} instead.
    */
-<<<<<<< HEAD
-  @CheckReturnValue
-  public static boolean equal(/*@Nullable*/ /*@org.checkerframework.checker.nullness.qual.Nullable*/ Object a, /*@Nullable*/ /*@org.checkerframework.checker.nullness.qual.Nullable*/ Object b) {
-=======
   public static boolean equal(@Nullable Object a, @Nullable Object b) {
->>>>>>> 379757e3
     return a == b || (a != null && a.equals(b));
   }
 
@@ -86,365 +76,8 @@
    * <p><b>Note for Java 7 and later:</b> This method should be treated as deprecated; use
    * {@link java.util.Objects#hash} instead.
    */
-<<<<<<< HEAD
   @Pure
-  @CheckReturnValue
-  public static int hashCode(/*@Nullable*/ /*@org.checkerframework.checker.nullness.qual.Nullable*/ Object... objects) {
-    return Arrays.hashCode(objects);
-  }
-
-  /**
-   * Creates an instance of {@link ToStringHelper}.
-   *
-   * <p>This is helpful for implementing {@link Object#toString()}.
-   * Specification by example: <pre>   {@code
-   *   // Returns "ClassName{}"
-   *   Objects.toStringHelper(this)
-   *       .toString();
-   *
-   *   // Returns "ClassName{x=1}"
-   *   Objects.toStringHelper(this)
-   *       .add("x", 1)
-   *       .toString();
-   *
-   *   // Returns "MyObject{x=1}"
-   *   Objects.toStringHelper("MyObject")
-   *       .add("x", 1)
-   *       .toString();
-   *
-   *   // Returns "ClassName{x=1, y=foo}"
-   *   Objects.toStringHelper(this)
-   *       .add("x", 1)
-   *       .add("y", "foo")
-   *       .toString();
-   *
-   *   // Returns "ClassName{x=1}"
-   *   Objects.toStringHelper(this)
-   *       .omitNullValues()
-   *       .add("x", 1)
-   *       .add("y", null)
-   *       .toString();
-   *   }}</pre>
-   *
-   * <p>Note that in GWT, class names are often obfuscated.
-   *
-   * @param self the object to generate the string for (typically {@code this}),
-   *        used only for its class name
-   * @since 2.0
-   * @deprecated Use {@link MoreObjects#toStringHelper(Object)} instead. This
-   *     method is scheduled for removal in August 2016.
-   */
-  @CheckReturnValue
-  @Deprecated
-  public static ToStringHelper toStringHelper(Object self) {
-    return new ToStringHelper(self.getClass().getSimpleName());
-  }
-
-  /**
-   * Creates an instance of {@link ToStringHelper} in the same manner as
-   * {@link Objects#toStringHelper(Object)}, but using the name of {@code clazz}
-   * instead of using an instance's {@link Object#getClass()}.
-   *
-   * <p>Note that in GWT, class names are often obfuscated.
-   *
-   * @param clazz the {@link Class} of the instance
-   * @since 7.0 (source-compatible since 2.0)
-   * @deprecated Use {@link MoreObjects#toStringHelper(Class)} instead. This
-   *     method is scheduled for removal in August 2016.
-   */
-  @CheckReturnValue
-  @Deprecated
-  public static ToStringHelper toStringHelper(Class<?> clazz) {
-    return new ToStringHelper(clazz.getSimpleName());
-  }
-
-  /**
-   * Creates an instance of {@link ToStringHelper} in the same manner as
-   * {@link Objects#toStringHelper(Object)}, but using {@code className} instead
-   * of using an instance's {@link Object#getClass()}.
-   *
-   * @param className the name of the instance type
-   * @since 7.0 (source-compatible since 2.0)
-   * @deprecated Use {@link MoreObjects#toStringHelper(String)} instead. This
-   *     method is scheduled for removal in August 2016.
-   */
-  @CheckReturnValue
-  @Deprecated
-  public static ToStringHelper toStringHelper(String className) {
-    return new ToStringHelper(className);
-  }
-
-  /**
-   * Returns the first of two given parameters that is not {@code null}, if
-   * either is, or otherwise throws a {@link NullPointerException}.
-   *
-   * <p><b>Note:</b> if {@code first} is represented as an {@link Optional},
-   * this can be accomplished with
-   * {@linkplain Optional#or(Object) first.or(second)}.
-   * That approach also allows for lazy evaluation of the fallback instance,
-   * using {@linkplain Optional#or(Supplier) first.or(Supplier)}.
-   *
-   * @return {@code first} if {@code first} is not {@code null}, or
-   *     {@code second} if {@code first} is {@code null} and {@code second} is
-   *     not {@code null}
-   * @throws NullPointerException if both {@code first} and {@code second} were
-   *     {@code null}
-   * @since 3.0
-   * @deprecated Use {@link MoreObjects#firstNonNull} instead. This method is
-   *      scheduled for removal in August 2016.
-   */
-  @CheckReturnValue
-  @Deprecated
-  public static <T> T firstNonNull(/*@Nullable*/ T first, /*@Nullable*/ T second) {
-    return MoreObjects.firstNonNull(first, second);
-  }
-
-  /**
-   * Support class for {@link Objects#toStringHelper}.
-   *
-   * @author Jason Lee
-   * @since 2.0
-   * @deprecated Use {@link MoreObjects.ToStringHelper} instead. This class is
-   *      scheduled for removal in August 2016.
-   */
-  @Deprecated
-  public static final class ToStringHelper {
-    private final String className;
-    private ValueHolder holderHead = new ValueHolder();
-    private ValueHolder holderTail = holderHead;
-    private boolean omitNullValues = false;
-
-    /**
-     * Use {@link Objects#toStringHelper(Object)} to create an instance.
-     */
-    private ToStringHelper(String className) {
-      this.className = checkNotNull(className);
-    }
-
-    /**
-     * Configures the {@link ToStringHelper} so {@link #toString()} will ignore
-     * properties with null value. The order of calling this method, relative
-     * to the {@code add()}/{@code addValue()} methods, is not significant.
-     *
-     * @since 12.0
-     */
-    public ToStringHelper omitNullValues() {
-      omitNullValues = true;
-      return this;
-    }
-
-    /**
-     * Adds a name/value pair to the formatted output in {@code name=value}
-     * format. If {@code value} is {@code null}, the string {@code "null"}
-     * is used, unless {@link #omitNullValues()} is called, in which case this
-     * name/value pair will not be added.
-     */
-    public ToStringHelper add(String name, /*@Nullable*/ Object value) {
-      return addHolder(name, value);
-    }
-
-    /**
-     * Adds a name/value pair to the formatted output in {@code name=value}
-     * format.
-     *
-     * @since 11.0 (source-compatible since 2.0)
-     */
-    public ToStringHelper add(String name, boolean value) {
-      return addHolder(name, String.valueOf(value));
-    }
-
-    /**
-     * Adds a name/value pair to the formatted output in {@code name=value}
-     * format.
-     *
-     * @since 11.0 (source-compatible since 2.0)
-     */
-    public ToStringHelper add(String name, char value) {
-      return addHolder(name, String.valueOf(value));
-    }
-
-    /**
-     * Adds a name/value pair to the formatted output in {@code name=value}
-     * format.
-     *
-     * @since 11.0 (source-compatible since 2.0)
-     */
-    public ToStringHelper add(String name, double value) {
-      return addHolder(name, String.valueOf(value));
-    }
-
-    /**
-     * Adds a name/value pair to the formatted output in {@code name=value}
-     * format.
-     *
-     * @since 11.0 (source-compatible since 2.0)
-     */
-    public ToStringHelper add(String name, float value) {
-      return addHolder(name, String.valueOf(value));
-    }
-
-    /**
-     * Adds a name/value pair to the formatted output in {@code name=value}
-     * format.
-     *
-     * @since 11.0 (source-compatible since 2.0)
-     */
-    public ToStringHelper add(String name, int value) {
-      return addHolder(name, String.valueOf(value));
-    }
-
-    /**
-     * Adds a name/value pair to the formatted output in {@code name=value}
-     * format.
-     *
-     * @since 11.0 (source-compatible since 2.0)
-     */
-    public ToStringHelper add(String name, long value) {
-      return addHolder(name, String.valueOf(value));
-    }
-
-    /**
-     * Adds an unnamed value to the formatted output.
-     *
-     * <p>It is strongly encouraged to use {@link #add(String, Object)} instead
-     * and give value a readable name.
-     */
-    public ToStringHelper addValue(/*@Nullable*/ Object value) {
-      return addHolder(value);
-    }
-
-    /**
-     * Adds an unnamed value to the formatted output.
-     *
-     * <p>It is strongly encouraged to use {@link #add(String, boolean)} instead
-     * and give value a readable name.
-     *
-     * @since 11.0 (source-compatible since 2.0)
-     */
-    public ToStringHelper addValue(boolean value) {
-      return addHolder(String.valueOf(value));
-    }
-
-    /**
-     * Adds an unnamed value to the formatted output.
-     *
-     * <p>It is strongly encouraged to use {@link #add(String, char)} instead
-     * and give value a readable name.
-     *
-     * @since 11.0 (source-compatible since 2.0)
-     */
-    public ToStringHelper addValue(char value) {
-      return addHolder(String.valueOf(value));
-    }
-
-    /**
-     * Adds an unnamed value to the formatted output.
-     *
-     * <p>It is strongly encouraged to use {@link #add(String, double)} instead
-     * and give value a readable name.
-     *
-     * @since 11.0 (source-compatible since 2.0)
-     */
-    public ToStringHelper addValue(double value) {
-      return addHolder(String.valueOf(value));
-    }
-
-    /**
-     * Adds an unnamed value to the formatted output.
-     *
-     * <p>It is strongly encouraged to use {@link #add(String, float)} instead
-     * and give value a readable name.
-     *
-     * @since 11.0 (source-compatible since 2.0)
-     */
-    public ToStringHelper addValue(float value) {
-      return addHolder(String.valueOf(value));
-    }
-
-    /**
-     * Adds an unnamed value to the formatted output.
-     *
-     * <p>It is strongly encouraged to use {@link #add(String, int)} instead
-     * and give value a readable name.
-     *
-     * @since 11.0 (source-compatible since 2.0)
-     */
-    public ToStringHelper addValue(int value) {
-      return addHolder(String.valueOf(value));
-    }
-
-    /**
-     * Adds an unnamed value to the formatted output.
-     *
-     * <p>It is strongly encouraged to use {@link #add(String, long)} instead
-     * and give value a readable name.
-     *
-     * @since 11.0 (source-compatible since 2.0)
-     */
-    public ToStringHelper addValue(long value) {
-      return addHolder(String.valueOf(value));
-    }
-
-    /**
-     * Returns a string in the format specified by {@link
-     * Objects#toStringHelper(Object)}.
-     *
-     * <p>After calling this method, you can keep adding more properties to later
-     * call toString() again and get a more complete representation of the
-     * same object; but properties cannot be removed, so this only allows
-     * limited reuse of the helper instance. The helper allows duplication of
-     * properties (multiple name/value pairs with the same name can be added).
-     */
-    @Override
-    public String toString() {
-      // create a copy to keep it consistent in case value changes
-      boolean omitNullValuesSnapshot = omitNullValues;
-      String nextSeparator = "";
-      StringBuilder builder = new StringBuilder(32).append(className).append('{');
-      for (ValueHolder valueHolder = holderHead.next;
-          valueHolder != null;
-          valueHolder = valueHolder.next) {
-        if (!omitNullValuesSnapshot || valueHolder.value != null) {
-          builder.append(nextSeparator);
-          nextSeparator = ", ";
-
-          if (valueHolder.name != null) {
-            builder.append(valueHolder.name).append('=');
-          }
-          builder.append(valueHolder.value);
-        }
-      }
-      return builder.append('}').toString();
-    }
-
-    private ValueHolder addHolder() {
-      ValueHolder valueHolder = new ValueHolder();
-      holderTail = holderTail.next = valueHolder;
-      return valueHolder;
-    }
-
-    private ToStringHelper addHolder(/*@Nullable*/ Object value) {
-      ValueHolder valueHolder = addHolder();
-      valueHolder.value = value;
-      return this;
-    }
-
-    private ToStringHelper addHolder(String name, /*@Nullable*/ Object value) {
-      ValueHolder valueHolder = addHolder();
-      valueHolder.value = value;
-      valueHolder.name = checkNotNull(name);
-      return this;
-    }
-
-    private static final class ValueHolder {
-      String name;
-      Object value;
-      ValueHolder next;
-    }
-  }
-=======
   public static int hashCode(@Nullable Object... objects) {
     return Arrays.hashCode(objects);
   }
->>>>>>> 379757e3
 }