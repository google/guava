--- conflicted
+++ resolved
@@ -28,21 +28,11 @@
 
   public abstract boolean find();
 
-<<<<<<< HEAD
-  abstract boolean find(@NonNegative int index);
-=======
-  public abstract boolean find(int index);
->>>>>>> bbf92950
+  public abstract boolean find(@NonNegative int index);
 
   public abstract String replaceAll(String replacement);
 
-<<<<<<< HEAD
-  abstract @NonNegative int end();
+  public @NonNegative abstract int end();
 
-  abstract @NonNegative int start();
-=======
-  public abstract int end();
-
-  public abstract int start();
->>>>>>> bbf92950
+  public abstract @NonNegative int start();
 }