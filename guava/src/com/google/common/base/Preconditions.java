--- conflicted
+++ resolved
@@ -17,12 +17,7 @@
 import org.checkerframework.framework.qual.AnnotatedFor;
 
 import com.google.common.annotations.GwtCompatible;
-<<<<<<< HEAD
-import com.google.common.annotations.VisibleForTesting;
-
-=======
 import com.google.errorprone.annotations.CanIgnoreReturnValue;
->>>>>>> 379757e3
 import javax.annotation.Nullable;
 
 /**
@@ -496,35 +491,21 @@
    *
    * <p>See {@link #checkState(boolean, String, Object...)} for details.
    */
-<<<<<<< HEAD
-  public static <T> T checkNotNull(T reference, /*@Nullable*/ Object errorMessage) {
-    if (reference == null) {
-      throw new NullPointerException(String.valueOf(errorMessage));
-=======
   public static void checkState(boolean b, @Nullable String errorMessageTemplate, int p1) {
     if (!b) {
       throw new IllegalStateException(format(errorMessageTemplate, p1));
->>>>>>> 379757e3
-    }
-  }
-
-  /**
-   * Ensures the truth of an expression involving the state of the calling instance, but not
-   * involving any parameters to the calling method.
-   *
-   * <p>See {@link #checkState(boolean, String, Object...)} for details.
-   */
-<<<<<<< HEAD
-  public static <T> T checkNotNull(
-      T reference, /*@Nullable*/ String errorMessageTemplate, /*@Nullable*/ Object... errorMessageArgs) {
-    if (reference == null) {
-      // If either of these parameters is null, the right thing happens anyway
-      throw new NullPointerException(format(errorMessageTemplate, errorMessageArgs));
-=======
+    }
+  }
+
+  /**
+   * Ensures the truth of an expression involving the state of the calling instance, but not
+   * involving any parameters to the calling method.
+   *
+   * <p>See {@link #checkState(boolean, String, Object...)} for details.
+   */
   public static void checkState(boolean b, @Nullable String errorMessageTemplate, long p1) {
     if (!b) {
       throw new IllegalStateException(format(errorMessageTemplate, p1));
->>>>>>> 379757e3
     }
   }
 
@@ -1192,12 +1173,8 @@
    * @throws IndexOutOfBoundsException if {@code index} is negative or is not less than {@code size}
    * @throws IllegalArgumentException if {@code size} is negative
    */
-<<<<<<< HEAD
-  public static int checkElementIndex(int index, int size, /*@Nullable*/ String desc) {
-=======
   @CanIgnoreReturnValue
   public static int checkElementIndex(int index, int size, @Nullable String desc) {
->>>>>>> 379757e3
     // Carefully optimized for execution by hotspot (explanatory comment above)
     if (index < 0 || index >= size) {
       throw new IndexOutOfBoundsException(badElementIndex(index, size, desc));
@@ -1241,12 +1218,8 @@
    * @throws IndexOutOfBoundsException if {@code index} is negative or is greater than {@code size}
    * @throws IllegalArgumentException if {@code size} is negative
    */
-<<<<<<< HEAD
-  public static int checkPositionIndex(int index, int size, /*@Nullable*/ String desc) {
-=======
   @CanIgnoreReturnValue
   public static int checkPositionIndex(int index, int size, @Nullable String desc) {
->>>>>>> 379757e3
     // Carefully optimized for execution by hotspot (explanatory comment above)
     if (index < 0 || index > size) {
       throw new IndexOutOfBoundsException(badPositionIndex(index, size, desc));
