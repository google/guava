/*
 * Copyright (C) 2007 The Guava Authors
 *
 * Licensed under the Apache License, Version 2.0 (the "License"); you may not use this file except
 * in compliance with the License. You may obtain a copy of the License at
 *
 * http://www.apache.org/licenses/LICENSE-2.0
 *
 * Unless required by applicable law or agreed to in writing, software distributed under the License
 * is distributed on an "AS IS" BASIS, WITHOUT WARRANTIES OR CONDITIONS OF ANY KIND, either express
 * or implied. See the License for the specific language governing permissions and limitations under
 * the License.
 */

package com.google.common.base;

import com.google.common.annotations.GwtIncompatible;
import com.google.common.annotations.J2ktIncompatible;
import com.google.common.annotations.VisibleForTesting;
import java.io.Closeable;
import java.io.FileNotFoundException;
import java.io.IOException;
import java.lang.ref.PhantomReference;
import java.lang.ref.Reference;
import java.lang.ref.ReferenceQueue;
import java.lang.reflect.Method;
import java.net.URL;
import java.net.URLClassLoader;
import java.util.logging.Level;
import java.util.logging.Logger;
import org.jspecify.annotations.NullMarked;
import org.jspecify.annotations.Nullable;

/**
 * A reference queue with an associated background thread that dequeues references and invokes
 * {@link FinalizableReference#finalizeReferent()} on them.
 *
 * <p>Keep a strong reference to this object until all of the associated referents have been
 * finalized. If this object is garbage collected earlier, the backing thread will not invoke {@code
 * finalizeReferent()} on the remaining references.
 *
 * <p>As an example of how this is used, imagine you have a class {@code MyServer} that creates a
 * {@link java.net.ServerSocket ServerSocket}, and you would like to ensure that the {@code
 * ServerSocket} is closed even if the {@code MyServer} object is garbage-collected without calling
 * its {@code close} method. You <em>could</em> use a finalizer to accomplish this, but that has a
 * number of well-known problems. Here is how you might use this class instead:
 *
 * <pre>{@code
 * public class MyServer implements Closeable {
 *   private static final FinalizableReferenceQueue frq = new FinalizableReferenceQueue();
 *   // You might also share this between several objects.
 *
 *   private static final Set<Reference<?>> references = Sets.newConcurrentHashSet();
 *   // This ensures that the FinalizablePhantomReference itself is not garbage-collected.
 *
 *   private final ServerSocket serverSocket;
 *
 *   private MyServer(...) {
 *     ...
 *     this.serverSocket = new ServerSocket(...);
 *     ...
 *   }
 *
 *   public static MyServer create(...) {
 *     MyServer myServer = new MyServer(...);
 *     final ServerSocket serverSocket = myServer.serverSocket;
 *     Reference<?> reference = new FinalizablePhantomReference<MyServer>(myServer, frq) {
 *       public void finalizeReferent() {
 *         references.remove(this):
 *         if (!serverSocket.isClosed()) {
 *           ...log a message about how nobody called close()...
 *           try {
 *             serverSocket.close();
 *           } catch (IOException e) {
 *             ...
 *           }
 *         }
 *       }
 *     };
 *     references.add(reference);
 *     return myServer;
 *   }
 *
 *   public void close() {
 *     serverSocket.close();
 *   }
 * }
 * }</pre>
 *
 * @author Bob Lee
 * @since 2.0
 */
@J2ktIncompatible
@GwtIncompatible
@NullMarked
public class FinalizableReferenceQueue implements Closeable {
  /*
   * The Finalizer thread keeps a phantom reference to this object. When the client (for example, a
   * map built by MapMaker) no longer has a strong reference to this object, the garbage collector
   * will reclaim it and enqueue the phantom reference. The enqueued reference will trigger the
   * Finalizer to stop.
   *
   * If this library is loaded in the system class loader, FinalizableReferenceQueue can load
   * Finalizer directly with no problems.
   *
   * If this library is loaded in an application class loader, it's important that Finalizer not
   * have a strong reference back to the class loader. Otherwise, you could have a graph like this:
   *
   * Finalizer Thread runs instance of -> Finalizer.class loaded by -> Application class loader
   * which loaded -> ReferenceMap.class which has a static -> FinalizableReferenceQueue instance
   *
   * Even if no other references to classes from the application class loader remain, the Finalizer
   * thread keeps an indirect strong reference to the queue in ReferenceMap, which keeps the
   * Finalizer running, and as a result, the application class loader can never be reclaimed.
   *
   * This means that dynamically loaded web applications and OSGi bundles can't be unloaded.
   *
   * If the library is loaded in an application class loader, we try to break the cycle by loading
   * Finalizer in its own independent class loader:
   *
   * System class loader -> Application class loader -> ReferenceMap -> FinalizableReferenceQueue ->
   * etc. -> Decoupled class loader -> Finalizer
   *
   * Now, Finalizer no longer keeps an indirect strong reference to the static
   * FinalizableReferenceQueue field in ReferenceMap. The application class loader can be reclaimed
   * at which point the Finalizer thread will stop and its decoupled class loader can also be
   * reclaimed.
   *
   * If any of this fails along the way, we fall back to loading Finalizer directly in the
   * application class loader.
   *
   * NOTE: The tests for this behavior (FinalizableReferenceQueueClassLoaderUnloadingTest) fail
   * strangely when run in JDK 9. We are considering this a known issue. Please see
   * https://github.com/google/guava/issues/3086 for more information.
   */

  private static final Logger logger = Logger.getLogger(FinalizableReferenceQueue.class.getName());

  private static final String FINALIZER_CLASS_NAME = "com.google.common.base.internal.Finalizer";

  /** Reference to Finalizer.startFinalizer(). */
  private static final Method startFinalizer;

  static {
    Class<?> finalizer =
        loadFinalizer(new SystemLoader(), new DecoupledLoader(), new DirectLoader());
    startFinalizer = getStartFinalizer(finalizer);
  }

  /** The actual reference queue that our background thread will poll. */
  final ReferenceQueue<Object> queue;

  final PhantomReference<Object> frqRef;

  /** Whether or not the background thread started successfully. */
  final boolean threadStarted;

  /** Constructs a new queue. */
  public FinalizableReferenceQueue() {
    // We could start the finalizer lazily, but I'd rather it blow up early.
    queue = new ReferenceQueue<>();
    frqRef = new PhantomReference<>(this, queue);
    boolean threadStarted = false;
    try {
      startFinalizer.invoke(null, FinalizableReference.class, queue, frqRef);
      threadStarted = true;
    } catch (IllegalAccessException impossible) {
      throw new AssertionError(impossible); // startFinalizer() is public
    } catch (Throwable t) {
      logger.log(
          Level.INFO,
          "Failed to start reference finalizer thread."
              + " Reference cleanup will only occur when new references are created.",
          t);
    }

    this.threadStarted = threadStarted;
  }

  @Override
  public void close() {
    frqRef.enqueue();
    cleanUp();
  }

  /**
   * Repeatedly dequeues references from the queue and invokes {@link
   * FinalizableReference#finalizeReferent()} on them until the queue is empty. This method is a
   * no-op if the background thread was created successfully.
   */
  void cleanUp() {
    if (threadStarted) {
      return;
    }

    Reference<?> reference;
    while ((reference = queue.poll()) != null) {
      /*
       * This is for the benefit of phantom references. Weak and soft references will have already
       * been cleared by this point.
       */
      reference.clear();
      try {
        ((FinalizableReference) reference).finalizeReferent();
      } catch (Throwable t) {
        logger.log(Level.SEVERE, "Error cleaning up after reference.", t);
      }
    }
  }

  /**
   * Iterates through the given loaders until it finds one that can load Finalizer.
   *
   * @return Finalizer.class
   */
  private static Class<?> loadFinalizer(FinalizerLoader... loaders) {
    for (FinalizerLoader loader : loaders) {
      Class<?> finalizer = loader.loadFinalizer();
      if (finalizer != null) {
        return finalizer;
      }
    }

    throw new AssertionError();
  }

  /** Loads Finalizer.class. */
  interface FinalizerLoader {

    /**
     * Returns Finalizer.class or null if this loader shouldn't or can't load it.
     *
     * @throws SecurityException if we don't have the appropriate privileges
     */
    @Nullable
    Class<?> loadFinalizer();
  }

  /**
   * Tries to load Finalizer from the system class loader. If Finalizer is in the system class path,
   * we needn't create a separate loader.
   */
  static class SystemLoader implements FinalizerLoader {
    // This is used by the ClassLoader-leak test in FinalizableReferenceQueueTest to disable
    // finding Finalizer on the system class path even if it is there.
    @VisibleForTesting static boolean disabled;

    @Override
    public @Nullable Class<?> loadFinalizer() {
      if (disabled) {
        return null;
      }
      ClassLoader systemLoader;
      try {
        systemLoader = ClassLoader.getSystemClassLoader();
      } catch (SecurityException e) {
        logger.info("Not allowed to access system class loader.");
        return null;
      }
      if (systemLoader != null) {
        try {
          return systemLoader.loadClass(FINALIZER_CLASS_NAME);
        } catch (ClassNotFoundException e) {
          // Ignore. Finalizer is simply in a child class loader.
          return null;
        }
      } else {
        return null;
      }
    }
  }

  /**
   * Try to load Finalizer in its own class loader. If Finalizer's thread had a direct reference to
   * our class loader (which could be that of a dynamically loaded web application or OSGi bundle),
   * it would prevent our class loader from getting garbage collected.
   */
  static class DecoupledLoader implements FinalizerLoader {
    private static final String LOADING_ERROR =
        "Could not load Finalizer in its own class loader. Loading Finalizer in the current class "
            + "loader instead. As a result, you will not be able to garbage collect this class "
            + "loader. To support reclaiming this class loader, either resolve the underlying "
            + "issue, or move Guava to your system class path.";

    @Override
<<<<<<< HEAD
    public @Nullable Class<?> loadFinalizer() {
      try {
        /*
         * We use URLClassLoader because it's the only concrete class loader implementation in the
         * JDK. If we used our own ClassLoader subclass, Finalizer would indirectly reference this
         * class loader:
         *
         * Finalizer.class -> CustomClassLoader -> CustomClassLoader.class -> This class loader
         *
         * System class loader will (and must) be the parent.
         */
        ClassLoader finalizerLoader = newLoader(getBaseUrl());
=======
    @CheckForNull
    public Class<?> loadFinalizer() {
      /*
       * We use URLClassLoader because it's the only concrete class loader implementation in the
       * JDK. If we used our own ClassLoader subclass, Finalizer would indirectly reference this
       * class loader:
       *
       * Finalizer.class -> CustomClassLoader -> CustomClassLoader.class -> This class loader
       *
       * System class loader will (and must) be the parent.
       */
      try (URLClassLoader finalizerLoader = newLoader(getBaseUrl())) {
>>>>>>> 514f2127
        return finalizerLoader.loadClass(FINALIZER_CLASS_NAME);
      } catch (Exception e) {
        logger.log(Level.WARNING, LOADING_ERROR, e);
        return null;
      }
    }

    /** Gets URL for base of path containing Finalizer.class. */
    URL getBaseUrl() throws IOException {
      // Find URL pointing to Finalizer.class file.
      String finalizerPath = FINALIZER_CLASS_NAME.replace('.', '/') + ".class";
      URL finalizerUrl = getClass().getClassLoader().getResource(finalizerPath);
      if (finalizerUrl == null) {
        throw new FileNotFoundException(finalizerPath);
      }

      // Find URL pointing to base of class path.
      String urlString = finalizerUrl.toString();
      if (!urlString.endsWith(finalizerPath)) {
        throw new IOException("Unsupported path style: " + urlString);
      }
      urlString = urlString.substring(0, urlString.length() - finalizerPath.length());
      return new URL(finalizerUrl, urlString);
    }

    /** Creates a class loader with the given base URL as its classpath. */
    URLClassLoader newLoader(URL base) {
      // We use the bootstrap class loader as the parent because Finalizer by design uses
      // only standard Java classes. That also means that FinalizableReferenceQueueTest
      // doesn't pick up the wrong version of the Finalizer class.
      return new URLClassLoader(new URL[] {base}, null);
    }
  }

  /**
   * Loads Finalizer directly using the current class loader. We won't be able to garbage collect
   * this class loader, but at least the world doesn't end.
   */
  static class DirectLoader implements FinalizerLoader {
    @Override
    public Class<?> loadFinalizer() {
      try {
        return Class.forName(FINALIZER_CLASS_NAME);
      } catch (ClassNotFoundException e) {
        throw new AssertionError(e);
      }
    }
  }

  /** Looks up Finalizer.startFinalizer(). */
  static Method getStartFinalizer(Class<?> finalizer) {
    try {
      return finalizer.getMethod(
          "startFinalizer", Class.class, ReferenceQueue.class, PhantomReference.class);
    } catch (NoSuchMethodException e) {
      throw new AssertionError(e);
    }
  }
}<|MERGE_RESOLUTION|>--- conflicted
+++ resolved
@@ -232,8 +232,7 @@
      *
      * @throws SecurityException if we don't have the appropriate privileges
      */
-    @Nullable
-    Class<?> loadFinalizer();
+    @Nullable Class<?> loadFinalizer();
   }
 
   /**
@@ -283,22 +282,7 @@
             + "issue, or move Guava to your system class path.";
 
     @Override
-<<<<<<< HEAD
     public @Nullable Class<?> loadFinalizer() {
-      try {
-        /*
-         * We use URLClassLoader because it's the only concrete class loader implementation in the
-         * JDK. If we used our own ClassLoader subclass, Finalizer would indirectly reference this
-         * class loader:
-         *
-         * Finalizer.class -> CustomClassLoader -> CustomClassLoader.class -> This class loader
-         *
-         * System class loader will (and must) be the parent.
-         */
-        ClassLoader finalizerLoader = newLoader(getBaseUrl());
-=======
-    @CheckForNull
-    public Class<?> loadFinalizer() {
       /*
        * We use URLClassLoader because it's the only concrete class loader implementation in the
        * JDK. If we used our own ClassLoader subclass, Finalizer would indirectly reference this
@@ -309,7 +293,6 @@
        * System class loader will (and must) be the parent.
        */
       try (URLClassLoader finalizerLoader = newLoader(getBaseUrl())) {
->>>>>>> 514f2127
         return finalizerLoader.loadClass(FINALIZER_CLASS_NAME);
       } catch (Exception e) {
         logger.log(Level.WARNING, LOADING_ERROR, e);
