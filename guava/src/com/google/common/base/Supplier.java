/*
 * Copyright (C) 2007 The Guava Authors
 *
 * Licensed under the Apache License, Version 2.0 (the "License"); you may not use this file except
 * in compliance with the License. You may obtain a copy of the License at
 *
 * http://www.apache.org/licenses/LICENSE-2.0
 *
 * Unless required by applicable law or agreed to in writing, software distributed under the License
 * is distributed on an "AS IS" BASIS, WITHOUT WARRANTIES OR CONDITIONS OF ANY KIND, either express
 * or implied. See the License for the specific language governing permissions and limitations under
 * the License.
 */

package com.google.common.base;

import org.checkerframework.framework.qual.AnnotatedFor;

import com.google.common.annotations.GwtCompatible;
import com.google.errorprone.annotations.CanIgnoreReturnValue;

/**
 * Legacy version of {@code java.util.function.Supplier}. Semantically, this could be a factory,
 * generator, builder, closure, or something else entirely. No guarantees are implied by this
 * interface.
 *
 * <p>The {@link Suppliers} class provides common suppliers and related utilities.
 *
 * <p>As this interface extends {@link java.util.function.Supplier}, an instance of this type
 * can be used as a {@code java.util.function.Supplier} directly.  To use a
 * {@code java.util.function.Supplier} in a context where a
 * {@code com.google.common.base.Supplier} is needed, use {@code supplier::get}.
 *
 * <p>See the Guava User Guide article on
 * <a href="https://github.com/google/guava/wiki/FunctionalExplained">the use of {@code
 * Function}</a>.
 *
 * @author Harry Heymann
 * @since 2.0
 */
@GwtCompatible
<<<<<<< HEAD
@AnnotatedFor({"nullness"})
public interface Supplier<T extends /*@org.checkerframework.checker.nullness.qual.Nullable*/ Object> {
=======
@FunctionalInterface
public interface Supplier<T> extends java.util.function.Supplier<T> {
>>>>>>> 379757e3
  /**
   * Retrieves an instance of the appropriate type. The returned object may or may not be a new
   * instance, depending on the implementation.
   *
   * @return an instance of the appropriate type
   */
  @CanIgnoreReturnValue
  T get();
}<|MERGE_RESOLUTION|>--- conflicted
+++ resolved
@@ -38,14 +38,10 @@
  * @author Harry Heymann
  * @since 2.0
  */
+@AnnotatedFor({"nullness"})
 @GwtCompatible
-<<<<<<< HEAD
-@AnnotatedFor({"nullness"})
-public interface Supplier<T extends /*@org.checkerframework.checker.nullness.qual.Nullable*/ Object> {
-=======
 @FunctionalInterface
-public interface Supplier<T> extends java.util.function.Supplier<T> {
->>>>>>> 379757e3
+public interface Supplier<T extends @Nullable Object> extends java.util.function.Supplier<T> {
   /**
    * Retrieves an instance of the appropriate type. The returned object may or may not be a new
    * instance, depending on the implementation.
