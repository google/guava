/*
 * Copyright (C) 2011 The Guava Authors
 *
 * Licensed under the Apache License, Version 2.0 (the "License"); you may not use this file except
 * in compliance with the License. You may obtain a copy of the License at
 *
 * http://www.apache.org/licenses/LICENSE-2.0
 *
 * Unless required by applicable law or agreed to in writing, software distributed under the License
 * is distributed on an "AS IS" BASIS, WITHOUT WARRANTIES OR CONDITIONS OF ANY KIND, either express
 * or implied. See the License for the specific language governing permissions and limitations under
 * the License.
 */

package com.google.common.cache;

import com.google.common.annotations.GwtCompatible;
import com.google.common.base.Function;
import com.google.common.collect.ImmutableMap;
import com.google.common.util.concurrent.ExecutionError;
import com.google.common.util.concurrent.UncheckedExecutionException;
import java.util.concurrent.ConcurrentMap;
import java.util.concurrent.ExecutionException;

/**
 * A semi-persistent mapping from keys to values. Values are automatically loaded by the cache, and
 * are stored in the cache until either evicted or manually invalidated. The common way to build
 * instances is using {@link CacheBuilder}.
 *
 * <p>Implementations of this interface are expected to be thread-safe, and can be safely accessed
 * by multiple concurrent threads.
 *
 * <p>When evaluated as a {@link Function}, a cache yields the same result as invoking {@link
 * #getUnchecked}.
 *
 * @author Charles Fry
 * @since 11.0
 */
@GwtCompatible
public interface LoadingCache<K, V> extends Cache<K, V>, Function<K, V> {

  /**
   * Returns the value associated with {@code key} in this cache, first loading that value if
   * necessary. No observable state associated with this cache is modified until loading completes.
   *
   * <p>If another call to {@link #get} or {@link #getUnchecked} is currently loading the value for
   * {@code key}, simply waits for that thread to finish and returns its loaded value. Note that
   * multiple threads can concurrently load values for distinct keys.
   *
   * <p>Caches loaded by a {@link CacheLoader} will call {@link CacheLoader#load} to load new values
   * into the cache. Newly loaded values are added to the cache using {@code
   * Cache.asMap().putIfAbsent} after loading has completed; if another value was associated with
   * {@code key} while the new value was loading then a removal notification will be sent for the
   * new value.
   *
   * <p>If the cache loader associated with this cache is known not to throw checked exceptions,
   * then prefer {@link #getUnchecked} over this method.
   *
   * @throws ExecutionException if a checked exception was thrown while loading the value. ({@code
   *     ExecutionException} is thrown <a
   *     href="https://github.com/google/guava/wiki/CachesExplained#interruption">even if
   *     computation was interrupted by an {@code InterruptedException}</a>.)
   * @throws UncheckedExecutionException if an unchecked exception was thrown while loading the
   *     value
   * @throws ExecutionError if an error was thrown while loading the value
   */
  V get(K key) throws ExecutionException;

  /**
   * Returns the value associated with {@code key} in this cache, first loading that value if
   * necessary. No observable state associated with this cache is modified until loading completes.
   * Unlike {@link #get}, this method does not throw a checked exception, and thus should only be
   * used in situations where checked exceptions are not thrown by the cache loader.
   *
   * <p>If another call to {@link #get} or {@link #getUnchecked} is currently loading the value for
   * {@code key}, simply waits for that thread to finish and returns its loaded value. Note that
   * multiple threads can concurrently load values for distinct keys.
   *
   * <p>Caches loaded by a {@link CacheLoader} will call {@link CacheLoader#load} to load new values
   * into the cache. Newly loaded values are added to the cache using {@code
   * Cache.asMap().putIfAbsent} after loading has completed; if another value was associated with
   * {@code key} while the new value was loading then a removal notification will be sent for the
   * new value.
   *
   * <p><b>Warning:</b> this method silently converts checked exceptions to unchecked exceptions,
   * and should not be used with cache loaders which throw checked exceptions. In such cases use
   * {@link #get} instead.
   *
   * @throws UncheckedExecutionException if an exception was thrown while loading the value. (As
   *     explained in the last paragraph above, this should be an unchecked exception only.)
   * @throws ExecutionError if an error was thrown while loading the value
   */
  V getUnchecked(K key);

  /**
   * Returns a map of the values associated with {@code keys}, creating or retrieving those values
   * if necessary. The returned map contains entries that were already cached, combined with newly
   * loaded entries; it will never contain null keys or values.
   *
   * <p>Caches loaded by a {@link CacheLoader} will issue a single request to {@link
   * CacheLoader#loadAll} for all keys which are not already present in the cache. All entries
   * returned by {@link CacheLoader#loadAll} will be stored in the cache, over-writing any
   * previously cached values. This method will throw an exception if {@link CacheLoader#loadAll}
   * returns {@code null}, returns a map containing null keys or values, or fails to return an entry
   * for each requested key.
   *
   * <p>Note that duplicate elements in {@code keys}, as determined by {@link Object#equals}, will
   * be ignored.
   *
   * @throws ExecutionException if a checked exception was thrown while loading the value. ({@code
   *     ExecutionException} is thrown <a
   *     href="https://github.com/google/guava/wiki/CachesExplained#interruption">even if
   *     computation was interrupted by an {@code InterruptedException}</a>.)
   * @throws UncheckedExecutionException if an unchecked exception was thrown while loading the
   *     values
   * @throws ExecutionError if an error was thrown while loading the values
   * @since 11.0
   */
  ImmutableMap<K, V> getAll(Iterable<? extends K> keys) throws ExecutionException;

  /**
   * @deprecated Provided to satisfy the {@code Function} interface; use {@link #get} or {@link
   *     #getUnchecked} instead.
   * @throws UncheckedExecutionException if an exception was thrown while loading the value. (As
   *     described in the documentation for {@link #getUnchecked}, {@code LoadingCache} should be
   *     used as a {@code Function} only with cache loaders that throw only unchecked exceptions.)
   */
  @Deprecated
  @Override
  V apply(K key);

  /**
<<<<<<< HEAD
   * Loads a new value for {@code key}, possibly asynchronously. While the new value is loading
   * the previous value (if any) will continue to be returned by {@code get(key)} unless it is
   * evicted. If the new value is loaded successfully it will replace the previous value in the
   * cache; if an exception is thrown while refreshing the previous value will remain, <i>and the
   * exception will be logged (using {@link java.util.logging.Logger}) and swallowed</i>.
=======
   * Loads a new value for {@code key}, possibly asynchronously. While the new value is loading the
   * previous value (if any) will continue to be returned by {@code get(key)} unless it is evicted.
   * If the new value is loaded successfully it will replace the previous value in the cache; if an
   * exception is thrown while refreshing the previous value will remain, <i>and the exception will
   * be logged (using {@link java.util.logging.Logger}) and swallowed</i>.
>>>>>>> 67517b5a
   *
   * <p>Caches loaded by a {@link CacheLoader} will call {@link CacheLoader#reload} if the cache
   * currently contains a value for {@code key}, and {@link CacheLoader#load} otherwise. Loading is
   * asynchronous only if {@link CacheLoader#reload} was overridden with an asynchronous
   * implementation.
   *
   * <p>Returns without doing anything if another thread is currently loading the value for {@code
   * key}. If the cache loader associated with this cache performs refresh asynchronously then this
   * method may return before refresh completes.
   *
   * @since 11.0
   */
  void refresh(K key);

  /**
   * {@inheritDoc}
   *
   * <p><b>Note that although the view <i>is</i> modifiable, no method on the returned map will ever
   * cause entries to be automatically loaded.</b>
   */
  @Override
  ConcurrentMap<K, V> asMap();
}<|MERGE_RESOLUTION|>--- conflicted
+++ resolved
@@ -130,19 +130,11 @@
   V apply(K key);
 
   /**
-<<<<<<< HEAD
-   * Loads a new value for {@code key}, possibly asynchronously. While the new value is loading
-   * the previous value (if any) will continue to be returned by {@code get(key)} unless it is
-   * evicted. If the new value is loaded successfully it will replace the previous value in the
-   * cache; if an exception is thrown while refreshing the previous value will remain, <i>and the
-   * exception will be logged (using {@link java.util.logging.Logger}) and swallowed</i>.
-=======
    * Loads a new value for {@code key}, possibly asynchronously. While the new value is loading the
    * previous value (if any) will continue to be returned by {@code get(key)} unless it is evicted.
    * If the new value is loaded successfully it will replace the previous value in the cache; if an
    * exception is thrown while refreshing the previous value will remain, <i>and the exception will
    * be logged (using {@link java.util.logging.Logger}) and swallowed</i>.
->>>>>>> 67517b5a
    *
    * <p>Caches loaded by a {@link CacheLoader} will call {@link CacheLoader#reload} if the cache
    * currently contains a value for {@code key}, and {@link CacheLoader#load} otherwise. Loading is
