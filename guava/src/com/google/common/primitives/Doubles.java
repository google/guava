/*
 * Copyright (C) 2008 The Guava Authors
 *
 * Licensed under the Apache License, Version 2.0 (the "License"); you may not use this file except
 * in compliance with the License. You may obtain a copy of the License at
 *
 * http://www.apache.org/licenses/LICENSE-2.0
 *
 * Unless required by applicable law or agreed to in writing, software distributed under the License
 * is distributed on an "AS IS" BASIS, WITHOUT WARRANTIES OR CONDITIONS OF ANY KIND, either express
 * or implied. See the License for the specific language governing permissions and limitations under
 * the License.
 */

package com.google.common.primitives;

import static com.google.common.base.Preconditions.checkArgument;
import static com.google.common.base.Preconditions.checkElementIndex;
import static com.google.common.base.Preconditions.checkNotNull;
import static com.google.common.base.Preconditions.checkPositionIndexes;
import static com.google.common.base.Strings.lenientFormat;
import static java.lang.Double.NEGATIVE_INFINITY;
import static java.lang.Double.POSITIVE_INFINITY;

import com.google.common.annotations.GwtCompatible;
import com.google.common.annotations.GwtIncompatible;
import com.google.common.annotations.J2ktIncompatible;
import com.google.common.base.Converter;
import java.io.Serializable;
import java.util.AbstractList;
import java.util.Arrays;
import java.util.Collection;
import java.util.Collections;
import java.util.Comparator;
import java.util.List;
import java.util.RandomAccess;
import java.util.Spliterator;
import java.util.Spliterators;
import org.jspecify.annotations.NullMarked;
import org.jspecify.annotations.Nullable;

/**
 * Static utility methods pertaining to {@code double} primitives, that are not already found in
 * either {@link Double} or {@link Arrays}.
 *
 * <p>See the Guava User Guide article on <a
 * href="https://github.com/google/guava/wiki/PrimitivesExplained">primitive utilities</a>.
 *
 * @author Kevin Bourrillion
 * @since 1.0
 */
@GwtCompatible(emulated = true)
@NullMarked
public final class Doubles extends DoublesMethodsForWeb {
  private Doubles() {}

  /**
   * The number of bytes required to represent a primitive {@code double} value.
   *
   * <p><b>Java 8 users:</b> use {@link Double#BYTES} instead.
   *
   * @since 10.0
   */
  public static final int BYTES = Double.SIZE / Byte.SIZE;

  /**
   * Returns a hash code for {@code value}; equal to the result of invoking {@code ((Double)
   * value).hashCode()}.
   *
   * <p><b>Java 8 users:</b> use {@link Double#hashCode(double)} instead.
   *
   * @param value a primitive {@code double} value
   * @return a hash code for the value
   */
  public static int hashCode(double value) {
    return ((Double) value).hashCode();
    // TODO(kevinb): do it this way when we can (GWT problem):
    // long bits = Double.doubleToLongBits(value);
    // return (int) (bits ^ (bits >>> 32));
  }

  /**
   * Compares the two specified {@code double} values. The sign of the value returned is the same as
   * that of <code>((Double) a).{@linkplain Double#compareTo compareTo}(b)</code>. As with that
   * method, {@code NaN} is treated as greater than all other values, and {@code 0.0 > -0.0}.
   *
   * <p><b>Note:</b> this method simply delegates to the JDK method {@link Double#compare}. It is
   * provided for consistency with the other primitive types, whose compare methods were not added
   * to the JDK until JDK 7.
   *
   * @param a the first {@code double} to compare
   * @param b the second {@code double} to compare
   * @return a negative value if {@code a} is less than {@code b}; a positive value if {@code a} is
   *     greater than {@code b}; or zero if they are equal
   */
  public static int compare(double a, double b) {
    return Double.compare(a, b);
  }

  /**
   * Returns {@code true} if {@code value} represents a real number. This is equivalent to, but not
   * necessarily implemented as, {@code !(Double.isInfinite(value) || Double.isNaN(value))}.
   *
   * <p><b>Java 8 users:</b> use {@link Double#isFinite(double)} instead.
   *
   * @since 10.0
   */
  public static boolean isFinite(double value) {
    return NEGATIVE_INFINITY < value && value < POSITIVE_INFINITY;
  }

  /**
   * Returns {@code true} if {@code target} is present as an element anywhere in {@code array}. Note
   * that this always returns {@code false} when {@code target} is {@code NaN}.
   *
   * @param array an array of {@code double} values, possibly empty
   * @param target a primitive {@code double} value
   * @return {@code true} if {@code array[i] == target} for some value of {@code i}
   */
  public static boolean contains(double[] array, double target) {
    for (double value : array) {
      if (value == target) {
        return true;
      }
    }
    return false;
  }

  /**
   * Returns the index of the first appearance of the value {@code target} in {@code array}. Note
   * that this always returns {@code -1} when {@code target} is {@code NaN}.
   *
   * @param array an array of {@code double} values, possibly empty
   * @param target a primitive {@code double} value
   * @return the least index {@code i} for which {@code array[i] == target}, or {@code -1} if no
   *     such index exists.
   */
  public static int indexOf(double[] array, double target) {
    return indexOf(array, target, 0, array.length);
  }

  // TODO(kevinb): consider making this public
  private static int indexOf(double[] array, double target, int start, int end) {
    for (int i = start; i < end; i++) {
      if (array[i] == target) {
        return i;
      }
    }
    return -1;
  }

  /**
   * Returns the start position of the first occurrence of the specified {@code target} within
   * {@code array}, or {@code -1} if there is no such occurrence.
   *
   * <p>More formally, returns the lowest index {@code i} such that {@code Arrays.copyOfRange(array,
   * i, i + target.length)} contains exactly the same elements as {@code target}.
   *
   * <p>Note that this always returns {@code -1} when {@code target} contains {@code NaN}.
   *
   * @param array the array to search for the sequence {@code target}
   * @param target the array to search for as a sub-sequence of {@code array}
   */
  public static int indexOf(double[] array, double[] target) {
    checkNotNull(array, "array");
    checkNotNull(target, "target");
    if (target.length == 0) {
      return 0;
    }

    outer:
    for (int i = 0; i < array.length - target.length + 1; i++) {
      for (int j = 0; j < target.length; j++) {
        if (array[i + j] != target[j]) {
          continue outer;
        }
      }
      return i;
    }
    return -1;
  }

  /**
   * Returns the index of the last appearance of the value {@code target} in {@code array}. Note
   * that this always returns {@code -1} when {@code target} is {@code NaN}.
   *
   * @param array an array of {@code double} values, possibly empty
   * @param target a primitive {@code double} value
   * @return the greatest index {@code i} for which {@code array[i] == target}, or {@code -1} if no
   *     such index exists.
   */
  public static int lastIndexOf(double[] array, double target) {
    return lastIndexOf(array, target, 0, array.length);
  }

  // TODO(kevinb): consider making this public
  private static int lastIndexOf(double[] array, double target, int start, int end) {
    for (int i = end - 1; i >= start; i--) {
      if (array[i] == target) {
        return i;
      }
    }
    return -1;
  }

  /**
   * Returns the least value present in {@code array}, using the same rules of comparison as {@link
   * Math#min(double, double)}.
   *
   * @param array a <i>nonempty</i> array of {@code double} values
   * @return the value present in {@code array} that is less than or equal to every other value in
   *     the array
   * @throws IllegalArgumentException if {@code array} is empty
   */
  @GwtIncompatible(
      "Available in GWT! Annotation is to avoid conflict with GWT specialization of base class.")
  public static double min(double... array) {
    checkArgument(array.length > 0);
    double min = array[0];
    for (int i = 1; i < array.length; i++) {
      min = Math.min(min, array[i]);
    }
    return min;
  }

  /**
   * Returns the greatest value present in {@code array}, using the same rules of comparison as
   * {@link Math#max(double, double)}.
   *
   * @param array a <i>nonempty</i> array of {@code double} values
   * @return the value present in {@code array} that is greater than or equal to every other value
   *     in the array
   * @throws IllegalArgumentException if {@code array} is empty
   */
  @GwtIncompatible(
      "Available in GWT! Annotation is to avoid conflict with GWT specialization of base class.")
  public static double max(double... array) {
    checkArgument(array.length > 0);
    double max = array[0];
    for (int i = 1; i < array.length; i++) {
      max = Math.max(max, array[i]);
    }
    return max;
  }

  /**
   * Returns the value nearest to {@code value} which is within the closed range {@code [min..max]}.
   *
   * <p>If {@code value} is within the range {@code [min..max]}, {@code value} is returned
   * unchanged. If {@code value} is less than {@code min}, {@code min} is returned, and if {@code
   * value} is greater than {@code max}, {@code max} is returned.
   *
   * @param value the {@code double} value to constrain
   * @param min the lower bound (inclusive) of the range to constrain {@code value} to
   * @param max the upper bound (inclusive) of the range to constrain {@code value} to
   * @throws IllegalArgumentException if {@code min > max}
   * @since 21.0
   */
  public static double constrainToRange(double value, double min, double max) {
    // avoid auto-boxing by not using Preconditions.checkArgument(); see Guava issue 3984
    // Reject NaN by testing for the good case (min <= max) instead of the bad (min > max).
    if (min <= max) {
      return Math.min(Math.max(value, min), max);
    }
    throw new IllegalArgumentException(
        lenientFormat("min (%s) must be less than or equal to max (%s)", min, max));
  }

  /**
   * Returns the values from each provided array combined into a single array. For example, {@code
   * concat(new double[] {a, b}, new double[] {}, new double[] {c}} returns the array {@code {a, b,
   * c}}.
   *
   * @param arrays zero or more {@code double} arrays
   * @return a single array containing all the values from the source arrays, in order
   */
  public static double[] concat(double[]... arrays) {
    int length = 0;
    for (double[] array : arrays) {
      length += array.length;
    }
    double[] result = new double[length];
    int pos = 0;
    for (double[] array : arrays) {
      System.arraycopy(array, 0, result, pos, array.length);
      pos += array.length;
    }
    return result;
  }

  private static final class DoubleConverter extends Converter<String, Double>
      implements Serializable {
    static final DoubleConverter INSTANCE = new DoubleConverter();

    @Override
    protected Double doForward(String value) {
      return Double.valueOf(value);
    }

    @Override
    protected String doBackward(Double value) {
      return value.toString();
    }

    @Override
    public String toString() {
      return "Doubles.stringConverter()";
    }

    private Object readResolve() {
      return INSTANCE;
    }

    private static final long serialVersionUID = 1;
  }

  /**
   * Returns a serializable converter object that converts between strings and doubles using {@link
   * Double#valueOf} and {@link Double#toString()}.
   *
   * @since 16.0
   */
  public static Converter<String, Double> stringConverter() {
    return DoubleConverter.INSTANCE;
  }

  /**
   * Returns an array containing the same values as {@code array}, but guaranteed to be of a
   * specified minimum length. If {@code array} already has a length of at least {@code minLength},
   * it is returned directly. Otherwise, a new array of size {@code minLength + padding} is
   * returned, containing the values of {@code array}, and zeroes in the remaining places.
   *
   * @param array the source array
   * @param minLength the minimum length the returned array must guarantee
   * @param padding an extra amount to "grow" the array by if growth is necessary
   * @throws IllegalArgumentException if {@code minLength} or {@code padding} is negative
   * @return an array containing the values of {@code array}, with guaranteed minimum length {@code
   *     minLength}
   */
  public static double[] ensureCapacity(double[] array, int minLength, int padding) {
    checkArgument(minLength >= 0, "Invalid minLength: %s", minLength);
    checkArgument(padding >= 0, "Invalid padding: %s", padding);
    return (array.length < minLength) ? Arrays.copyOf(array, minLength + padding) : array;
  }

  /**
   * Returns a string containing the supplied {@code double} values, converted to strings as
   * specified by {@link Double#toString(double)}, and separated by {@code separator}. For example,
   * {@code join("-", 1.0, 2.0, 3.0)} returns the string {@code "1.0-2.0-3.0"}.
   *
   * <p>Note that {@link Double#toString(double)} formats {@code double} differently in GWT
   * sometimes. In the previous example, it returns the string {@code "1-2-3"}.
   *
   * @param separator the text that should appear between consecutive values in the resulting string
   *     (but not at the start or end)
   * @param array an array of {@code double} values, possibly empty
   */
  public static String join(String separator, double... array) {
    checkNotNull(separator);
    if (array.length == 0) {
      return "";
    }

    // For pre-sizing a builder, just get the right order of magnitude
    StringBuilder builder = new StringBuilder(array.length * 12);
    builder.append(array[0]);
    for (int i = 1; i < array.length; i++) {
      builder.append(separator).append(array[i]);
    }
    return builder.toString();
  }

  /**
   * Returns a comparator that compares two {@code double} arrays <a
   * href="http://en.wikipedia.org/wiki/Lexicographical_order">lexicographically</a>. That is, it
   * compares, using {@link #compare(double, double)}), the first pair of values that follow any
   * common prefix, or when one array is a prefix of the other, treats the shorter array as the
   * lesser. For example, {@code [] < [1.0] < [1.0, 2.0] < [2.0]}.
   *
   * <p>The returned comparator is inconsistent with {@link Object#equals(Object)} (since arrays
   * support only identity equality), but it is consistent with {@link Arrays#equals(double[],
   * double[])}.
   *
   * @since 2.0
   */
  public static Comparator<double[]> lexicographicalComparator() {
    return LexicographicalComparator.INSTANCE;
  }

  private enum LexicographicalComparator implements Comparator<double[]> {
    INSTANCE;

    @Override
    public int compare(double[] left, double[] right) {
      int minLength = Math.min(left.length, right.length);
      for (int i = 0; i < minLength; i++) {
        int result = Double.compare(left[i], right[i]);
        if (result != 0) {
          return result;
        }
      }
      return left.length - right.length;
    }

    @Override
    public String toString() {
      return "Doubles.lexicographicalComparator()";
    }
  }

  /**
   * Sorts the elements of {@code array} in descending order.
   *
   * <p>Note that this method uses the total order imposed by {@link Double#compare}, which treats
   * all NaN values as equal and 0.0 as greater than -0.0.
   *
   * @since 23.1
   */
  public static void sortDescending(double[] array) {
    checkNotNull(array);
    sortDescending(array, 0, array.length);
  }

  /**
   * Sorts the elements of {@code array} between {@code fromIndex} inclusive and {@code toIndex}
   * exclusive in descending order.
   *
   * <p>Note that this method uses the total order imposed by {@link Double#compare}, which treats
   * all NaN values as equal and 0.0 as greater than -0.0.
   *
   * @since 23.1
   */
  public static void sortDescending(double[] array, int fromIndex, int toIndex) {
    checkNotNull(array);
    checkPositionIndexes(fromIndex, toIndex, array.length);
    Arrays.sort(array, fromIndex, toIndex);
    reverse(array, fromIndex, toIndex);
  }

  /**
   * Reverses the elements of {@code array}. This is equivalent to {@code
   * Collections.reverse(Doubles.asList(array))}, but is likely to be more efficient.
   *
   * @since 23.1
   */
  public static void reverse(double[] array) {
    checkNotNull(array);
    reverse(array, 0, array.length);
  }

  /**
   * Reverses the elements of {@code array} between {@code fromIndex} inclusive and {@code toIndex}
   * exclusive. This is equivalent to {@code
   * Collections.reverse(Doubles.asList(array).subList(fromIndex, toIndex))}, but is likely to be
   * more efficient.
   *
   * @throws IndexOutOfBoundsException if {@code fromIndex < 0}, {@code toIndex > array.length}, or
   *     {@code toIndex > fromIndex}
   * @since 23.1
   */
  public static void reverse(double[] array, int fromIndex, int toIndex) {
    checkNotNull(array);
    checkPositionIndexes(fromIndex, toIndex, array.length);
    for (int i = fromIndex, j = toIndex - 1; i < j; i++, j--) {
      double tmp = array[i];
      array[i] = array[j];
      array[j] = tmp;
    }
  }

  /**
   * Performs a right rotation of {@code array} of "distance" places, so that the first element is
   * moved to index "distance", and the element at index {@code i} ends up at index {@code (distance
   * + i) mod array.length}. This is equivalent to {@code Collections.rotate(Bytes.asList(array),
   * distance)}, but is considerably faster and avoids allocation and garbage collection.
   *
   * <p>The provided "distance" may be negative, which will rotate left.
   *
   * @since 32.0.0
   */
  public static void rotate(double[] array, int distance) {
    rotate(array, distance, 0, array.length);
  }

  /**
   * Performs a right rotation of {@code array} between {@code fromIndex} inclusive and {@code
   * toIndex} exclusive. This is equivalent to {@code
   * Collections.rotate(Bytes.asList(array).subList(fromIndex, toIndex), distance)}, but is
   * considerably faster and avoids allocations and garbage collection.
   *
   * <p>The provided "distance" may be negative, which will rotate left.
   *
   * @throws IndexOutOfBoundsException if {@code fromIndex < 0}, {@code toIndex > array.length}, or
   *     {@code toIndex > fromIndex}
   * @since 32.0.0
   */
  public static void rotate(double[] array, int distance, int fromIndex, int toIndex) {
    // See Ints.rotate for more details about possible algorithms here.
    checkNotNull(array);
    checkPositionIndexes(fromIndex, toIndex, array.length);
    if (array.length <= 1) {
      return;
    }

    int length = toIndex - fromIndex;
    // Obtain m = (-distance mod length), a non-negative value less than "length". This is how many
    // places left to rotate.
    int m = -distance % length;
    m = (m < 0) ? m + length : m;
    // The current index of what will become the first element of the rotated section.
    int newFirstIndex = m + fromIndex;
    if (newFirstIndex == fromIndex) {
      return;
    }

    reverse(array, fromIndex, newFirstIndex);
    reverse(array, newFirstIndex, toIndex);
    reverse(array, fromIndex, toIndex);
  }

  /**
   * Returns an array containing each value of {@code collection}, converted to a {@code double}
   * value in the manner of {@link Number#doubleValue}.
   *
   * <p>Elements are copied from the argument collection as if by {@code collection.toArray()}.
   * Calling this method is as thread-safe as calling that method.
   *
   * @param collection a collection of {@code Number} instances
   * @return an array containing the same values as {@code collection}, in the same order, converted
   *     to primitives
   * @throws NullPointerException if {@code collection} or any of its elements is null
   * @since 1.0 (parameter was {@code Collection<Double>} before 12.0)
   */
  public static double[] toArray(Collection<? extends Number> collection) {
    if (collection instanceof DoubleArrayAsList) {
      return ((DoubleArrayAsList) collection).toDoubleArray();
    }

    Object[] boxedArray = collection.toArray();
    int len = boxedArray.length;
    double[] array = new double[len];
    for (int i = 0; i < len; i++) {
      // checkNotNull for GWT (do not optimize)
      array[i] = ((Number) checkNotNull(boxedArray[i])).doubleValue();
    }
    return array;
  }

  /**
   * Returns a fixed-size list backed by the specified array, similar to {@link
   * Arrays#asList(Object[])}. The list supports {@link List#set(int, Object)}, but any attempt to
   * set a value to {@code null} will result in a {@link NullPointerException}.
   *
   * <p>The returned list maintains the values, but not the identities, of {@code Double} objects
   * written to or read from it. For example, whether {@code list.get(0) == list.get(0)} is true for
   * the returned list is unspecified.
   *
   * <p>The returned list may have unexpected behavior if it contains {@code NaN}, or if {@code NaN}
   * is used as a parameter to any of its methods.
   *
   * <p>The returned list is serializable.
   *
   * <p><b>Note:</b> when possible, you should represent your data as an {@link
   * ImmutableDoubleArray} instead, which has an {@link ImmutableDoubleArray#asList asList} view.
   *
   * @param backingArray the array to back the list
   * @return a list view of the array
   */
  public static List<Double> asList(double... backingArray) {
    if (backingArray.length == 0) {
      return Collections.emptyList();
    }
    return new DoubleArrayAsList(backingArray);
  }

  @GwtCompatible
  private static class DoubleArrayAsList extends AbstractList<Double>
      implements RandomAccess, Serializable {
    final double[] array;
    final int start;
    final int end;

    DoubleArrayAsList(double[] array) {
      this(array, 0, array.length);
    }

    DoubleArrayAsList(double[] array, int start, int end) {
      this.array = array;
      this.start = start;
      this.end = end;
    }

    @Override
    public int size() {
      return end - start;
    }

    @Override
    public boolean isEmpty() {
      return false;
    }

    @Override
    public Double get(int index) {
      checkElementIndex(index, size());
      return array[start + index];
    }

    @Override
    public Spliterator.OfDouble spliterator() {
      return Spliterators.spliterator(array, start, end, 0);
    }

    @Override
    public boolean contains(@Nullable Object target) {
      // Overridden to prevent a ton of boxing
      return (target instanceof Double)
          && Doubles.indexOf(array, (Double) target, start, end) != -1;
    }

    @Override
    public int indexOf(@Nullable Object target) {
      // Overridden to prevent a ton of boxing
      if (target instanceof Double) {
        int i = Doubles.indexOf(array, (Double) target, start, end);
        if (i >= 0) {
          return i - start;
        }
      }
      return -1;
    }

    @Override
    public int lastIndexOf(@Nullable Object target) {
      // Overridden to prevent a ton of boxing
      if (target instanceof Double) {
        int i = Doubles.lastIndexOf(array, (Double) target, start, end);
        if (i >= 0) {
          return i - start;
        }
      }
      return -1;
    }

    @Override
    public Double set(int index, Double element) {
      checkElementIndex(index, size());
      double oldValue = array[start + index];
      // checkNotNull for GWT (do not optimize)
      array[start + index] = checkNotNull(element);
      return oldValue;
    }

    @Override
    public List<Double> subList(int fromIndex, int toIndex) {
      int size = size();
      checkPositionIndexes(fromIndex, toIndex, size);
      if (fromIndex == toIndex) {
        return Collections.emptyList();
      }
      return new DoubleArrayAsList(array, start + fromIndex, start + toIndex);
    }

    @Override
    public boolean equals(@Nullable Object object) {
      if (object == this) {
        return true;
      }
      if (object instanceof DoubleArrayAsList) {
        DoubleArrayAsList that = (DoubleArrayAsList) object;
        int size = size();
        if (that.size() != size) {
          return false;
        }
        for (int i = 0; i < size; i++) {
          if (array[start + i] != that.array[that.start + i]) {
            return false;
          }
        }
        return true;
      }
      return super.equals(object);
    }

    @Override
    public int hashCode() {
      int result = 1;
      for (int i = start; i < end; i++) {
        result = 31 * result + Doubles.hashCode(array[i]);
      }
      return result;
    }

    @Override
    public String toString() {
      StringBuilder builder = new StringBuilder(size() * 12);
      builder.append('[').append(array[start]);
      for (int i = start + 1; i < end; i++) {
        builder.append(", ").append(array[i]);
      }
      return builder.append(']').toString();
    }

    double[] toDoubleArray() {
      return Arrays.copyOfRange(array, start, end);
    }

    private static final long serialVersionUID = 0;
  }

  /**
   * This is adapted from the regex suggested by {@link Double#valueOf(String)} for prevalidating
   * inputs. All valid inputs must pass this regex, but it's semantically fine if not all inputs
   * that pass this regex are valid -- only a performance hit is incurred, not a semantics bug.
   */
<<<<<<< HEAD
  @GwtIncompatible // regular expressions
  static final java.util.regex.Pattern FLOATING_POINT_PATTERN = fpPattern();
=======
  @J2ktIncompatible @GwtIncompatible // regular expressions
  static final
  java.util.regex.Pattern
      FLOATING_POINT_PATTERN = fpPattern();
>>>>>>> 5c235908

  @GwtIncompatible // regular expressions
  private static java.util.regex.Pattern fpPattern() {
    /*
     * We use # instead of * for possessive quantifiers. This lets us strip them out when building
     * the regex for RE2 (which doesn't support them) but leave them in when building it for
     * java.util.regex (where we want them in order to avoid catastrophic backtracking).
     */
    String decimal = "(?:\\d+#(?:\\.\\d*#)?|\\.\\d+#)";
    String completeDec = decimal + "(?:[eE][+-]?\\d+#)?[fFdD]?";
    String hex = "(?:[0-9a-fA-F]+#(?:\\.[0-9a-fA-F]*#)?|\\.[0-9a-fA-F]+#)";
    String completeHex = "0[xX]" + hex + "[pP][+-]?\\d+#[fFdD]?";
    String fpPattern = "[+-]?(?:NaN|Infinity|" + completeDec + "|" + completeHex + ")";
    fpPattern = fpPattern.replace("#", "+");
    return java.util.regex.Pattern.compile(fpPattern);
  }

  /**
   * Parses the specified string as a double-precision floating point value. The ASCII character
   * {@code '-'} (<code>'&#92;u002D'</code>) is recognized as the minus sign.
   *
   * <p>Unlike {@link Double#parseDouble(String)}, this method returns {@code null} instead of
   * throwing an exception if parsing fails. Valid inputs are exactly those accepted by {@link
   * Double#valueOf(String)}, except that leading and trailing whitespace is not permitted.
   *
   * <p>This implementation is likely to be faster than {@code Double.parseDouble} if many failures
   * are expected.
   *
   * @param string the string representation of a {@code double} value
   * @return the floating point value represented by {@code string}, or {@code null} if {@code
   *     string} has a length of zero or cannot be parsed as a {@code double} value
   * @throws NullPointerException if {@code string} is {@code null}
   * @since 14.0
   */
  @J2ktIncompatible
  @GwtIncompatible // regular expressions
  public static @Nullable Double tryParse(String string) {
    if (FLOATING_POINT_PATTERN.matcher(string).matches()) {
      // TODO(lowasser): could be potentially optimized, but only with
      // extensive testing
      try {
        return Double.parseDouble(string);
      } catch (NumberFormatException e) {
        // Double.parseDouble has changed specs several times, so fall through
        // gracefully
      }
    }
    return null;
  }
}<|MERGE_RESOLUTION|>--- conflicted
+++ resolved
@@ -713,15 +713,8 @@
    * inputs. All valid inputs must pass this regex, but it's semantically fine if not all inputs
    * that pass this regex are valid -- only a performance hit is incurred, not a semantics bug.
    */
-<<<<<<< HEAD
-  @GwtIncompatible // regular expressions
+  @J2ktIncompatible @GwtIncompatible // regular expressions
   static final java.util.regex.Pattern FLOATING_POINT_PATTERN = fpPattern();
-=======
-  @J2ktIncompatible @GwtIncompatible // regular expressions
-  static final
-  java.util.regex.Pattern
-      FLOATING_POINT_PATTERN = fpPattern();
->>>>>>> 5c235908
 
   @GwtIncompatible // regular expressions
   private static java.util.regex.Pattern fpPattern() {
