/*
 * Copyright (C) 2012 The Guava Authors
 *
 * Licensed under the Apache License, Version 2.0 (the "License");
 * you may not use this file except in compliance with the License.
 * You may obtain a copy of the License at
 *
 * http://www.apache.org/licenses/LICENSE-2.0
 *
 * Unless required by applicable law or agreed to in writing, software
 * distributed under the License is distributed on an "AS IS" BASIS,
 * WITHOUT WARRANTIES OR CONDITIONS OF ANY KIND, either express or implied.
 * See the License for the specific language governing permissions and
 * limitations under the License.
 */

package com.google.common.collect;

import static com.google.common.base.Preconditions.checkNotNull;
import static com.google.common.collect.CollectPreconditions.checkRemove;
import static com.google.common.collect.CompactHashing.UNSET;
import static com.google.common.collect.Hashing.smearedHash;

import com.google.common.annotations.GwtIncompatible;
import com.google.common.annotations.VisibleForTesting;
import com.google.common.base.Objects;
import com.google.common.base.Preconditions;
import com.google.common.primitives.Ints;
import com.google.errorprone.annotations.CanIgnoreReturnValue;
import java.io.IOException;
import java.io.InvalidObjectException;
import java.io.ObjectInputStream;
import java.io.ObjectOutputStream;
import java.io.Serializable;
import java.util.AbstractSet;
import java.util.Arrays;
import java.util.Collection;
import java.util.Collections;
import java.util.ConcurrentModificationException;
import java.util.Iterator;
import java.util.LinkedHashSet;
import java.util.NoSuchElementException;
import java.util.Set;
import java.util.Spliterator;
import java.util.Spliterators;
import java.util.function.Consumer;
<<<<<<< HEAD
import org.checkerframework.checker.nullness.qual.MonotonicNonNull;
=======
import org.checkerframework.checker.nullness.qual.Nullable;
>>>>>>> 1c9f547e

/**
 * CompactHashSet is an implementation of a Set. All optional operations (adding and removing) are
 * supported. The elements can be any objects.
 *
 * <p>{@code contains(x)}, {@code add(x)} and {@code remove(x)}, are all (expected and amortized)
 * constant time operations. Expected in the hashtable sense (depends on the hash function doing a
 * good job of distributing the elements to the buckets to a distribution not far from uniform), and
 * amortized since some operations can trigger a hash table resize.
 *
 * <p>Unlike {@code java.util.HashSet}, iteration is only proportional to the actual {@code size()},
 * which is optimal, and <i>not</i> the size of the internal hashtable, which could be much larger
 * than {@code size()}. Furthermore, this structure only depends on a fixed number of arrays; {@code
 * add(x)} operations <i>do not</i> create objects for the garbage collector to deal with, and for
 * every element added, the garbage collector will have to traverse {@code 1.5} references on
 * average, in the marking phase, not {@code 5.0} as in {@code java.util.HashSet}.
 *
 * <p>If there are no removals, then {@link #iterator iteration} order is the same as insertion
 * order. Any removal invalidates any ordering guarantees.
 *
 * <p>This class should not be assumed to be universally superior to {@code java.util.HashSet}.
 * Generally speaking, this class reduces object allocation and memory consumption at the price of
 * moderately increased constant factors of CPU. Only use this class when there is a specific reason
 * to prioritize memory over CPU.
 *
 * @author Dimitris Andreou
 * @author Jon Noack
 */
@GwtIncompatible // not worth using in GWT for now
class CompactHashSet<E> extends AbstractSet<E> implements Serializable {
  // TODO(user): cache all field accesses in local vars

  /** Creates an empty {@code CompactHashSet} instance. */
  public static <E> CompactHashSet<E> create() {
    return new CompactHashSet<>();
  }

  /**
   * Creates a <i>mutable</i> {@code CompactHashSet} instance containing the elements of the given
   * collection in unspecified order.
   *
   * @param collection the elements that the set should contain
   * @return a new {@code CompactHashSet} containing those elements (minus duplicates)
   */
  public static <E> CompactHashSet<E> create(Collection<? extends E> collection) {
    CompactHashSet<E> set = createWithExpectedSize(collection.size());
    set.addAll(collection);
    return set;
  }

  /**
   * Creates a <i>mutable</i> {@code CompactHashSet} instance containing the given elements in
   * unspecified order.
   *
   * @param elements the elements that the set should contain
   * @return a new {@code CompactHashSet} containing those elements (minus duplicates)
   */
  @SafeVarargs
  public static <E> CompactHashSet<E> create(E... elements) {
    CompactHashSet<E> set = createWithExpectedSize(elements.length);
    Collections.addAll(set, elements);
    return set;
  }

  /**
   * Creates a {@code CompactHashSet} instance, with a high enough "initial capacity" that it
   * <i>should</i> hold {@code expectedSize} elements without growth.
   *
   * @param expectedSize the number of elements you expect to add to the returned set
   * @return a new, empty {@code CompactHashSet} with enough capacity to hold {@code expectedSize}
   *     elements without resizing
   * @throws IllegalArgumentException if {@code expectedSize} is negative
   */
  public static <E> CompactHashSet<E> createWithExpectedSize(int expectedSize) {
    return new CompactHashSet<>(expectedSize);
  }

  /**
   * Maximum allowed false positive probability of detecting a hash flooding attack given random
   * input.
   */
  @VisibleForTesting() static final double HASH_FLOODING_FPP = 0.001;

  /**
   * Maximum allowed length of a hash table bucket before falling back to a j.u.LinkedHashSet based
   * implementation. Experimentally determined.
   */
  private static final int MAX_HASH_BUCKET_LENGTH = 9;

  /**
   * The hashtable object. This can be either:
   *
   * <ul>
   *   <li>a byte[], short[], or int[], with size a power of two, created by
   *       CompactHashing.createTable, whose values are either
   *       <ul>
   *         <li>UNSET, meaning "null pointer"
   *         <li>one plus an index into the entries and elements array
   *       </ul>
   *   <li>another java.util.Set delegate implementation. In most modern JDKs, normal java.util hash
   *       collections intelligently fall back to a binary search tree if hash table collisions are
   *       detected. Rather than going to all the trouble of reimplementing this ourselves, we
   *       simply switch over to use the JDK implementation wholesale if probable hash flooding is
   *       detected, sacrificing the compactness guarantee in very rare cases in exchange for much
   *       more reliable worst-case behavior.
   *   <li>null, if no entries have yet been added to the map
   * </ul>
   */
  @Nullable private transient Object table;

  /**
   * Contains the logical entries, in the range of [0, size()). The high bits of each int are the
   * part of the smeared hash of the element not covered by the hashtable mask, whereas the low bits
   * are the "next" pointer (pointing to the next entry in the bucket chain), which will always be
   * less than or equal to the hashtable mask.
   *
   * <pre>
   * hash  = aaaaaaaa
   * mask  = 0000ffff
   * next  = 0000bbbb
   * entry = aaaabbbb
   * </pre>
   *
   * <p>The pointers in [size(), entries.length) are all "null" (UNSET).
   */
  private transient int @Nullable [] entries;

  /**
   * The elements contained in the set, in the range of [0, size()). The elements in [size(),
   * elements.length) are all {@code null}.
   */
  @VisibleForTesting transient Object @Nullable [] elements;

  /**
   * Keeps track of metadata like the number of hash table bits and modifications of this data
   * structure (to make it possible to throw ConcurrentModificationException in the iterator). Note
   * that we choose not to make this volatile, so we do less of a "best effort" to track such
   * errors, for better performance.
   */
  private transient int metadata;

  /** The number of elements contained in the set. */
  private transient int size;

  /** Constructs a new empty instance of {@code CompactHashSet}. */
  CompactHashSet() {
    init(CompactHashing.DEFAULT_SIZE);
  }

  /**
   * Constructs a new instance of {@code CompactHashSet} with the specified capacity.
   *
   * @param expectedSize the initial capacity of this {@code CompactHashSet}.
   */
  CompactHashSet(int expectedSize) {
    init(expectedSize);
  }

  /** Pseudoconstructor for serialization support. */
  void init(int expectedSize) {
    Preconditions.checkArgument(expectedSize >= 0, "Expected size must be >= 0");

    // Save expectedSize for use in allocArrays()
    this.metadata = Ints.constrainToRange(expectedSize, 1, CompactHashing.MAX_SIZE);
  }

  /** Returns whether arrays need to be allocated. */
  @VisibleForTesting
  boolean needsAllocArrays() {
    return table == null;
  }

  /** Handle lazy allocation of arrays. */
  @CanIgnoreReturnValue
  int allocArrays() {
    Preconditions.checkState(needsAllocArrays(), "Arrays already allocated");

    int expectedSize = metadata;
    int buckets = CompactHashing.tableSize(expectedSize);
    this.table = CompactHashing.createTable(buckets);
    setHashTableMask(buckets - 1);

    this.entries = new int[expectedSize];
    this.elements = new Object[expectedSize];

    return expectedSize;
  }

  @SuppressWarnings("unchecked")
  @VisibleForTesting
  @Nullable
  Set<E> delegateOrNull() {
    if (table instanceof Set) {
      return (Set<E>) table;
    }
    return null;
  }

  private Set<E> createHashFloodingResistantDelegate(int tableSize) {
    return new LinkedHashSet<>(tableSize, 1.0f);
  }

  @SuppressWarnings("unchecked")
  @VisibleForTesting
  @CanIgnoreReturnValue
  Set<E> convertToHashFloodingResistantImplementation() {
    Set<E> newDelegate = createHashFloodingResistantDelegate(hashTableMask() + 1);
    for (int i = firstEntryIndex(); i >= 0; i = getSuccessor(i)) {
      newDelegate.add((E) elements[i]);
    }
    this.table = newDelegate;
    this.entries = null;
    this.elements = null;
    incrementModCount();
    return newDelegate;
  }

  @VisibleForTesting
  boolean isUsingHashFloodingResistance() {
    return delegateOrNull() != null;
  }

  /** Stores the hash table mask as the number of bits needed to represent an index. */
  private void setHashTableMask(int mask) {
    int hashTableBits = Integer.SIZE - Integer.numberOfLeadingZeros(mask);
    metadata =
        CompactHashing.maskCombine(metadata, hashTableBits, CompactHashing.HASH_TABLE_BITS_MASK);
  }

  /** Gets the hash table mask using the stored number of hash table bits. */
  private int hashTableMask() {
    return (1 << (metadata & CompactHashing.HASH_TABLE_BITS_MASK)) - 1;
  }

  void incrementModCount() {
    metadata += CompactHashing.MODIFICATION_COUNT_INCREMENT;
  }

  @CanIgnoreReturnValue
  @Override
  public boolean add(E object) {
    if (needsAllocArrays()) {
      allocArrays();
    }
    @Nullable Set<E> delegate = delegateOrNull();
    if (delegate != null) {
      return delegate.add(object);
    }
    int[] entries = this.entries;
    Object[] elements = this.elements;

    int newEntryIndex = this.size; // current size, and pointer to the entry to be appended
    int newSize = newEntryIndex + 1;
    int hash = smearedHash(object);
    int mask = hashTableMask();
    int tableIndex = hash & mask;
    int next = CompactHashing.tableGet(table, tableIndex);
    if (next == UNSET) { // uninitialized bucket
      if (newSize > mask) {
        // Resize and add new entry
        mask = resizeTable(mask, CompactHashing.newCapacity(mask), hash, newEntryIndex);
      } else {
        CompactHashing.tableSet(table, tableIndex, newEntryIndex + 1);
      }
    } else {
      int entryIndex;
      int entry;
      int hashPrefix = CompactHashing.getHashPrefix(hash, mask);
      int bucketLength = 0;
      do {
        entryIndex = next - 1;
        entry = entries[entryIndex];
        if (CompactHashing.getHashPrefix(entry, mask) == hashPrefix
            && Objects.equal(object, elements[entryIndex])) {
          return false;
        }
        next = CompactHashing.getNext(entry, mask);
        bucketLength++;
      } while (next != UNSET);

      if (bucketLength >= MAX_HASH_BUCKET_LENGTH) {
        return convertToHashFloodingResistantImplementation().add(object);
      }

      if (newSize > mask) {
        // Resize and add new entry
        mask = resizeTable(mask, CompactHashing.newCapacity(mask), hash, newEntryIndex);
      } else {
        entries[entryIndex] = CompactHashing.maskCombine(entry, newEntryIndex + 1, mask);
      }
    }
    resizeMeMaybe(newSize);
    insertEntry(newEntryIndex, object, hash, mask);
    this.size = newSize;
    incrementModCount();
    return true;
  }

  /**
   * Creates a fresh entry with the specified object at the specified position in the entry arrays.
   */
  void insertEntry(int entryIndex, @Nullable E object, int hash, int mask) {
    this.entries[entryIndex] = CompactHashing.maskCombine(hash, UNSET, mask);
    this.elements[entryIndex] = object;
  }

  /** Resizes the entries storage if necessary. */
  private void resizeMeMaybe(int newSize) {
    int entriesSize = entries.length;
    if (newSize > entriesSize) {
      // 1.5x but round up to nearest odd (this is optimal for memory consumption on Android)
      int newCapacity =
          Math.min(CompactHashing.MAX_SIZE, (entriesSize + Math.max(1, entriesSize >>> 1)) | 1);
      if (newCapacity != entriesSize) {
        resizeEntries(newCapacity);
      }
    }
  }

  /**
   * Resizes the internal entries array to the specified capacity, which may be greater or less than
   * the current capacity.
   */
  void resizeEntries(int newCapacity) {
    this.entries = Arrays.copyOf(entries, newCapacity);
    this.elements = Arrays.copyOf(elements, newCapacity);
  }

  @CanIgnoreReturnValue
  private int resizeTable(int mask, int newCapacity, int targetHash, int targetEntryIndex) {
    Object newTable = CompactHashing.createTable(newCapacity);
    int newMask = newCapacity - 1;

    if (targetEntryIndex != UNSET) {
      // Add target first; it must be last in the chain because its entry hasn't yet been created
      CompactHashing.tableSet(newTable, targetHash & newMask, targetEntryIndex + 1);
    }

    Object table = this.table;
    int[] entries = this.entries;

    // Loop over current hashtable
    for (int tableIndex = 0; tableIndex <= mask; tableIndex++) {
      int next = CompactHashing.tableGet(table, tableIndex);
      while (next != UNSET) {
        int entryIndex = next - 1;
        int entry = entries[entryIndex];

        // Rebuild hash using entry hashPrefix and tableIndex ("hashSuffix")
        int hash = CompactHashing.getHashPrefix(entry, mask) | tableIndex;

        int newTableIndex = hash & newMask;
        int newNext = CompactHashing.tableGet(newTable, newTableIndex);
        CompactHashing.tableSet(newTable, newTableIndex, next);
        entries[entryIndex] = CompactHashing.maskCombine(hash, newNext, newMask);

        next = CompactHashing.getNext(entry, mask);
      }
    }

    this.table = newTable;
    setHashTableMask(newMask);
    return newMask;
  }

  @Override
  public boolean contains(Object object) {
    if (needsAllocArrays()) {
      return false;
    }
    @Nullable Set<E> delegate = delegateOrNull();
    if (delegate != null) {
      return delegate.contains(object);
    }
    int hash = smearedHash(object);
    int mask = hashTableMask();
    int next = CompactHashing.tableGet(table, hash & mask);
    if (next == UNSET) {
      return false;
    }
    int hashPrefix = CompactHashing.getHashPrefix(hash, mask);
    do {
      int entryIndex = next - 1;
      int entry = entries[entryIndex];
      if (CompactHashing.getHashPrefix(entry, mask) == hashPrefix
          && Objects.equal(object, elements[entryIndex])) {
        return true;
      }
      next = CompactHashing.getNext(entry, mask);
    } while (next != UNSET);
    return false;
  }

  @CanIgnoreReturnValue
  @Override
  public boolean remove(Object object) {
    if (needsAllocArrays()) {
      return false;
    }
    @Nullable Set<E> delegate = delegateOrNull();
    if (delegate != null) {
      return delegate.remove(object);
    }
    int mask = hashTableMask();
    int index =
        CompactHashing.remove(
            object, /* value= */ null, mask, table, entries, elements, /* values= */ null);
    if (index == -1) {
      return false;
    }

    moveLastEntry(index, mask);
    size--;
    incrementModCount();

    return true;
  }

  /**
   * Moves the last entry in the entry array into {@code dstIndex}, and nulls out its old position.
   */
  void moveLastEntry(int dstIndex, int mask) {
    int srcIndex = size() - 1;
    if (dstIndex < srcIndex) {
      // move last entry to deleted spot
      @Nullable Object object = elements[srcIndex];
      elements[dstIndex] = object;
      elements[srcIndex] = null;

      // move the last entry to the removed spot, just like we moved the element
      entries[dstIndex] = entries[srcIndex];
      entries[srcIndex] = 0;

      // also need to update whoever's "next" pointer was pointing to the last entry place
      int tableIndex = smearedHash(object) & mask;
      int next = CompactHashing.tableGet(table, tableIndex);
      int srcNext = srcIndex + 1;
      if (next == srcNext) {
        // we need to update the root pointer
        CompactHashing.tableSet(table, tableIndex, dstIndex + 1);
      } else {
        // we need to update a pointer in an entry
        int entryIndex;
        int entry;
        do {
          entryIndex = next - 1;
          entry = entries[entryIndex];
          next = CompactHashing.getNext(entry, mask);
        } while (next != srcNext);
        // here, entries[entryIndex] points to the old entry location; update it
        entries[entryIndex] = CompactHashing.maskCombine(entry, dstIndex + 1, mask);
      }
    } else {
      elements[dstIndex] = null;
      entries[dstIndex] = 0;
    }
  }

  int firstEntryIndex() {
    return isEmpty() ? -1 : 0;
  }

  int getSuccessor(int entryIndex) {
    return (entryIndex + 1 < size) ? entryIndex + 1 : -1;
  }

  /**
   * Updates the index an iterator is pointing to after a call to remove: returns the index of the
   * entry that should be looked at after a removal on indexRemoved, with indexBeforeRemove as the
   * index that *was* the next entry that would be looked at.
   */
  int adjustAfterRemove(int indexBeforeRemove, @SuppressWarnings("unused") int indexRemoved) {
    return indexBeforeRemove - 1;
  }

  @Override
  public Iterator<E> iterator() {
    @Nullable Set<E> delegate = delegateOrNull();
    if (delegate != null) {
      return delegate.iterator();
    }
    return new Iterator<E>() {
      int expectedMetadata = metadata;
      int currentIndex = firstEntryIndex();
      int indexToRemove = -1;

      @Override
      public boolean hasNext() {
        return currentIndex >= 0;
      }

      @SuppressWarnings("unchecked") // known to be Es
      @Override
      public E next() {
        checkForConcurrentModification();
        if (!hasNext()) {
          throw new NoSuchElementException();
        }
        indexToRemove = currentIndex;
        E result = (E) elements[currentIndex];
        currentIndex = getSuccessor(currentIndex);
        return result;
      }

      @Override
      public void remove() {
        checkForConcurrentModification();
        checkRemove(indexToRemove >= 0);
        incrementExpectedModCount();
        CompactHashSet.this.remove(elements[indexToRemove]);
        currentIndex = adjustAfterRemove(currentIndex, indexToRemove);
        indexToRemove = -1;
      }

      void incrementExpectedModCount() {
        expectedMetadata += CompactHashing.MODIFICATION_COUNT_INCREMENT;
      }

      private void checkForConcurrentModification() {
        if (metadata != expectedMetadata) {
          throw new ConcurrentModificationException();
        }
      }
    };
  }

  @Override
  public Spliterator<E> spliterator() {
    if (needsAllocArrays()) {
      return Spliterators.spliterator(new Object[0], Spliterator.DISTINCT | Spliterator.ORDERED);
    }
    @Nullable Set<E> delegate = delegateOrNull();
    return (delegate != null)
        ? delegate.spliterator()
        : Spliterators.spliterator(elements, 0, size, Spliterator.DISTINCT | Spliterator.ORDERED);
  }

  @SuppressWarnings("unchecked") // known to be Es
  @Override
  public void forEach(Consumer<? super E> action) {
    checkNotNull(action);
    @Nullable Set<E> delegate = delegateOrNull();
    if (delegate != null) {
      delegate.forEach(action);
    } else {
      for (int i = firstEntryIndex(); i >= 0; i = getSuccessor(i)) {
        action.accept((E) elements[i]);
      }
    }
  }

  @Override
  public int size() {
    @Nullable Set<E> delegate = delegateOrNull();
    return (delegate != null) ? delegate.size() : size;
  }

  @Override
  public boolean isEmpty() {
    return size() == 0;
  }

  @Override
  public Object[] toArray() {
    if (needsAllocArrays()) {
      return new Object[0];
    }
    @Nullable Set<E> delegate = delegateOrNull();
    return (delegate != null) ? delegate.toArray() : Arrays.copyOf(elements, size);
  }

  @CanIgnoreReturnValue
  @Override
  public <T> T[] toArray(T[] a) {
    if (needsAllocArrays()) {
      if (a.length > 0) {
        a[0] = null;
      }
      return a;
    }
    @Nullable Set<E> delegate = delegateOrNull();
    return (delegate != null)
        ? delegate.toArray(a)
        : ObjectArrays.toArrayImpl(elements, 0, size, a);
  }

  /**
   * Ensures that this {@code CompactHashSet} has the smallest representation in memory, given its
   * current size.
   */
  public void trimToSize() {
    if (needsAllocArrays()) {
      return;
    }
    @Nullable Set<E> delegate = delegateOrNull();
    if (delegate != null) {
      Set<E> newDelegate = createHashFloodingResistantDelegate(size());
      newDelegate.addAll(delegate);
      this.table = newDelegate;
      return;
    }
    int size = this.size;
    if (size < entries.length) {
      resizeEntries(size);
    }
    int minimumTableSize = CompactHashing.tableSize(size);
    int mask = hashTableMask();
    if (minimumTableSize < mask) { // smaller table size will always be less than current mask
      resizeTable(mask, minimumTableSize, UNSET, UNSET);
    }
  }

  @Override
  public void clear() {
    if (needsAllocArrays()) {
      return;
    }
    incrementModCount();
    @Nullable Set<E> delegate = delegateOrNull();
    if (delegate != null) {
      metadata =
          Ints.constrainToRange(size(), CompactHashing.DEFAULT_SIZE, CompactHashing.MAX_SIZE);
      delegate.clear(); // invalidate any iterators left over!
      table = null;
      size = 0;
    } else {
      Arrays.fill(elements, 0, size, null);
      CompactHashing.tableClear(table);
      Arrays.fill(entries, 0, size, 0);
      this.size = 0;
    }
  }

  private void writeObject(ObjectOutputStream stream) throws IOException {
    stream.defaultWriteObject();
    stream.writeInt(size());
    for (E e : this) {
      stream.writeObject(e);
    }
  }

  @SuppressWarnings("unchecked")
  private void readObject(ObjectInputStream stream) throws IOException, ClassNotFoundException {
    stream.defaultReadObject();
    int elementCount = stream.readInt();
    if (elementCount < 0) {
      throw new InvalidObjectException("Invalid size: " + elementCount);
    }
    init(elementCount);
    for (int i = 0; i < elementCount; i++) {
      E element = (E) stream.readObject();
      add(element);
    }
  }
}<|MERGE_RESOLUTION|>--- conflicted
+++ resolved
@@ -44,11 +44,6 @@
 import java.util.Spliterator;
 import java.util.Spliterators;
 import java.util.function.Consumer;
-<<<<<<< HEAD
-import org.checkerframework.checker.nullness.qual.MonotonicNonNull;
-=======
-import org.checkerframework.checker.nullness.qual.Nullable;
->>>>>>> 1c9f547e
 
 /**
  * CompactHashSet is an implementation of a Set. All optional operations (adding and removing) are
@@ -157,7 +152,7 @@
    *   <li>null, if no entries have yet been added to the map
    * </ul>
    */
-  @Nullable private transient Object table;
+  private transient Object table;
 
   /**
    * Contains the logical entries, in the range of [0, size()). The high bits of each int are the
@@ -174,13 +169,13 @@
    *
    * <p>The pointers in [size(), entries.length) are all "null" (UNSET).
    */
-  private transient int @Nullable [] entries;
+  private transient int[] entries;
 
   /**
    * The elements contained in the set, in the range of [0, size()). The elements in [size(),
    * elements.length) are all {@code null}.
    */
-  @VisibleForTesting transient Object @Nullable [] elements;
+  @VisibleForTesting transient Object[] elements;
 
   /**
    * Keeps track of metadata like the number of hash table bits and modifications of this data
@@ -239,7 +234,6 @@
 
   @SuppressWarnings("unchecked")
   @VisibleForTesting
-  @Nullable
   Set<E> delegateOrNull() {
     if (table instanceof Set) {
       return (Set<E>) table;
@@ -293,7 +287,7 @@
     if (needsAllocArrays()) {
       allocArrays();
     }
-    @Nullable Set<E> delegate = delegateOrNull();
+    Set<E> delegate = delegateOrNull();
     if (delegate != null) {
       return delegate.add(object);
     }
@@ -350,7 +344,7 @@
   /**
    * Creates a fresh entry with the specified object at the specified position in the entry arrays.
    */
-  void insertEntry(int entryIndex, @Nullable E object, int hash, int mask) {
+  void insertEntry(int entryIndex, E object, int hash, int mask) {
     this.entries[entryIndex] = CompactHashing.maskCombine(hash, UNSET, mask);
     this.elements[entryIndex] = object;
   }
@@ -419,7 +413,7 @@
     if (needsAllocArrays()) {
       return false;
     }
-    @Nullable Set<E> delegate = delegateOrNull();
+    Set<E> delegate = delegateOrNull();
     if (delegate != null) {
       return delegate.contains(object);
     }
@@ -448,7 +442,7 @@
     if (needsAllocArrays()) {
       return false;
     }
-    @Nullable Set<E> delegate = delegateOrNull();
+    Set<E> delegate = delegateOrNull();
     if (delegate != null) {
       return delegate.remove(object);
     }
@@ -474,7 +468,7 @@
     int srcIndex = size() - 1;
     if (dstIndex < srcIndex) {
       // move last entry to deleted spot
-      @Nullable Object object = elements[srcIndex];
+      Object object = elements[srcIndex];
       elements[dstIndex] = object;
       elements[srcIndex] = null;
 
@@ -526,7 +520,7 @@
 
   @Override
   public Iterator<E> iterator() {
-    @Nullable Set<E> delegate = delegateOrNull();
+    Set<E> delegate = delegateOrNull();
     if (delegate != null) {
       return delegate.iterator();
     }
@@ -580,7 +574,7 @@
     if (needsAllocArrays()) {
       return Spliterators.spliterator(new Object[0], Spliterator.DISTINCT | Spliterator.ORDERED);
     }
-    @Nullable Set<E> delegate = delegateOrNull();
+    Set<E> delegate = delegateOrNull();
     return (delegate != null)
         ? delegate.spliterator()
         : Spliterators.spliterator(elements, 0, size, Spliterator.DISTINCT | Spliterator.ORDERED);
@@ -590,7 +584,7 @@
   @Override
   public void forEach(Consumer<? super E> action) {
     checkNotNull(action);
-    @Nullable Set<E> delegate = delegateOrNull();
+    Set<E> delegate = delegateOrNull();
     if (delegate != null) {
       delegate.forEach(action);
     } else {
@@ -602,7 +596,7 @@
 
   @Override
   public int size() {
-    @Nullable Set<E> delegate = delegateOrNull();
+    Set<E> delegate = delegateOrNull();
     return (delegate != null) ? delegate.size() : size;
   }
 
@@ -616,7 +610,7 @@
     if (needsAllocArrays()) {
       return new Object[0];
     }
-    @Nullable Set<E> delegate = delegateOrNull();
+    Set<E> delegate = delegateOrNull();
     return (delegate != null) ? delegate.toArray() : Arrays.copyOf(elements, size);
   }
 
@@ -629,7 +623,7 @@
       }
       return a;
     }
-    @Nullable Set<E> delegate = delegateOrNull();
+    Set<E> delegate = delegateOrNull();
     return (delegate != null)
         ? delegate.toArray(a)
         : ObjectArrays.toArrayImpl(elements, 0, size, a);
@@ -643,7 +637,7 @@
     if (needsAllocArrays()) {
       return;
     }
-    @Nullable Set<E> delegate = delegateOrNull();
+    Set<E> delegate = delegateOrNull();
     if (delegate != null) {
       Set<E> newDelegate = createHashFloodingResistantDelegate(size());
       newDelegate.addAll(delegate);
@@ -667,7 +661,7 @@
       return;
     }
     incrementModCount();
-    @Nullable Set<E> delegate = delegateOrNull();
+    Set<E> delegate = delegateOrNull();
     if (delegate != null) {
       metadata =
           Ints.constrainToRange(size(), CompactHashing.DEFAULT_SIZE, CompactHashing.MAX_SIZE);
