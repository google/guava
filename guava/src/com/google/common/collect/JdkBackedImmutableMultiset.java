/*
 * Copyright (C) 2018 The Guava Authors
 *
 * Licensed under the Apache License, Version 2.0 (the "License"); you may not use this file except
 * in compliance with the License. You may obtain a copy of the License at
 *
 * http://www.apache.org/licenses/LICENSE-2.0
 *
 * Unless required by applicable law or agreed to in writing, software distributed under the License
 * is distributed on an "AS IS" BASIS, WITHOUT WARRANTIES OR CONDITIONS OF ANY KIND, either express
 * or implied. See the License for the specific language governing permissions and limitations under
 * the License.
 */

package com.google.common.collect;

import static com.google.common.base.Preconditions.checkNotNull;

import com.google.common.annotations.GwtCompatible;
import com.google.common.annotations.GwtIncompatible;
import com.google.common.annotations.J2ktIncompatible;
import com.google.common.primitives.Ints;
import com.google.errorprone.annotations.concurrent.LazyInit;
import java.util.Collection;
import java.util.Map;
import org.jspecify.annotations.NullMarked;
import org.jspecify.annotations.Nullable;

/**
 * An implementation of ImmutableMultiset backed by a JDK Map and a list of entries. Used to protect
 * against hash flooding attacks.
 *
 * @author Louis Wasserman
 */
@GwtCompatible
@NullMarked
final class JdkBackedImmutableMultiset<E> extends ImmutableMultiset<E> {
  private final Map<E, Integer> delegateMap;
  private final ImmutableList<Entry<E>> entries;
  private final long size;

  static <E> ImmutableMultiset<E> create(Collection<? extends Entry<? extends E>> entries) {
    @SuppressWarnings("unchecked")
    Entry<E>[] entriesArray = entries.toArray((Entry<E>[]) new Entry<?>[0]);
    Map<E, Integer> delegateMap = Maps.newHashMapWithExpectedSize(entriesArray.length);
    long size = 0;
    for (int i = 0; i < entriesArray.length; i++) {
      Entry<E> entry = entriesArray[i];
      int count = entry.getCount();
      size += count;
      E element = checkNotNull(entry.getElement());
      delegateMap.put(element, count);
      if (!(entry instanceof Multisets.ImmutableEntry)) {
        entriesArray[i] = Multisets.immutableEntry(element, count);
      }
    }
    return new JdkBackedImmutableMultiset<>(
        delegateMap, ImmutableList.asImmutableList(entriesArray), size);
  }

  private JdkBackedImmutableMultiset(
      Map<E, Integer> delegateMap, ImmutableList<Entry<E>> entries, long size) {
    this.delegateMap = delegateMap;
    this.entries = entries;
    this.size = size;
  }

  @Override
  public int count(@Nullable Object element) {
    return delegateMap.getOrDefault(element, 0);
  }

<<<<<<< HEAD
  private transient @Nullable ImmutableSet<E> elementSet;
=======
  @LazyInit @CheckForNull private transient ImmutableSet<E> elementSet;
>>>>>>> 514f2127

  @Override
  public ImmutableSet<E> elementSet() {
    ImmutableSet<E> result = elementSet;
    return (result == null) ? elementSet = new ElementSet<>(entries, this) : result;
  }

  @Override
  Entry<E> getEntry(int index) {
    return entries.get(index);
  }

  @Override
  boolean isPartialView() {
    return false;
  }

  @Override
  public int size() {
    return Ints.saturatedCast(size);
  }

  // redeclare to help optimizers with b/310253115
  @SuppressWarnings("RedundantOverride")
  @Override
  @J2ktIncompatible // serialization
  @GwtIncompatible // serialization
  Object writeReplace() {
    return super.writeReplace();
  }
}<|MERGE_RESOLUTION|>--- conflicted
+++ resolved
@@ -70,11 +70,7 @@
     return delegateMap.getOrDefault(element, 0);
   }
 
-<<<<<<< HEAD
-  private transient @Nullable ImmutableSet<E> elementSet;
-=======
-  @LazyInit @CheckForNull private transient ImmutableSet<E> elementSet;
->>>>>>> 514f2127
+  @LazyInit private transient @Nullable ImmutableSet<E> elementSet;
 
   @Override
   public ImmutableSet<E> elementSet() {
