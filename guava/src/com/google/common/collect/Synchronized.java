/*
 * Copyright (C) 2007 The Guava Authors
 *
 * Licensed under the Apache License, Version 2.0 (the "License");
 * you may not use this file except in compliance with the License.
 * You may obtain a copy of the License at
 *
 * http://www.apache.org/licenses/LICENSE-2.0
 *
 * Unless required by applicable law or agreed to in writing, software
 * distributed under the License is distributed on an "AS IS" BASIS,
 * WITHOUT WARRANTIES OR CONDITIONS OF ANY KIND, either express or implied.
 * See the License for the specific language governing permissions and
 * limitations under the License.
 */

package com.google.common.collect;

import org.checkerframework.dataflow.qual.Pure;
import org.checkerframework.dataflow.qual.SideEffectFree;
import org.checkerframework.framework.qual.AnnotatedFor;

import static com.google.common.base.Preconditions.checkNotNull;

import com.google.common.annotations.GwtCompatible;
import com.google.common.annotations.GwtIncompatible;
import com.google.common.annotations.VisibleForTesting;
import com.google.j2objc.annotations.RetainedWith;
import java.io.IOException;
import java.io.ObjectOutputStream;
import java.io.Serializable;
import java.util.Collection;
import java.util.Comparator;
import java.util.Deque;
import java.util.Iterator;
import java.util.List;
import java.util.ListIterator;
import java.util.Map;
import java.util.Map.Entry;
import java.util.NavigableMap;
import java.util.NavigableSet;
import java.util.Queue;
import java.util.RandomAccess;
import java.util.Set;
import java.util.SortedMap;
import java.util.SortedSet;
import java.util.Spliterator;
import java.util.function.BiConsumer;
import java.util.function.BiFunction;
import java.util.function.Consumer;
import java.util.function.Function;
import java.util.function.Predicate;
import java.util.function.UnaryOperator;
import java.util.stream.Stream;
import javax.annotation.Nullable;

/**
 * Synchronized collection views. The returned synchronized collection views are
 * serializable if the backing collection and the mutex are serializable.
 *
 * <p>If {@code null} is passed as the {@code mutex} parameter to any of this
 * class's top-level methods or inner class constructors, the created object
 * uses itself as the synchronization mutex.
 *
 * <p>This class should be used by other collection classes only.
 *
 * @author Mike Bostock
 * @author Jared Levy
 */
@AnnotatedFor({"nullness"})
@GwtCompatible(emulated = true)
final class Synchronized {
  private Synchronized() {}

  static class SynchronizedObject implements Serializable {
    final Object delegate;
    final Object mutex;

    SynchronizedObject(Object delegate, /*@Nullable*/ /*@org.checkerframework.checker.nullness.qual.Nullable*/ Object mutex) {
      this.delegate = checkNotNull(delegate);
      this.mutex = (mutex == null) ? this : mutex;
    }

    Object delegate() {
      return delegate;
    }

    // No equals and hashCode; see ForwardingObject for details.

    @Pure
    @Override
    public String toString() {
      synchronized (mutex) {
        return delegate.toString();
      }
    }

    // Serialization invokes writeObject only when it's private.
    // The SynchronizedObject subclasses don't need a writeObject method since
    // they don't contain any non-transient member variables, while the
    // following writeObject() handles the SynchronizedObject members.

    @GwtIncompatible // java.io.ObjectOutputStream
    private void writeObject(ObjectOutputStream stream) throws IOException {
      synchronized (mutex) {
        stream.defaultWriteObject();
      }
    }

    @GwtIncompatible // not needed in emulated source
    private static final long serialVersionUID = 0;
  }

  private static <E extends /*@org.checkerframework.checker.nullness.qual.Nullable*/ Object> Collection<E> collection(Collection<E> collection, /*@Nullable*/ /*@org.checkerframework.checker.nullness.qual.Nullable*/ Object mutex) {
    return new SynchronizedCollection<E>(collection, mutex);
  }

  @VisibleForTesting
  static class SynchronizedCollection<E extends /*@org.checkerframework.checker.nullness.qual.Nullable*/ Object> extends SynchronizedObject implements Collection<E> {
    private SynchronizedCollection(Collection<E> delegate, /*@Nullable*/ /*@org.checkerframework.checker.nullness.qual.Nullable*/ Object mutex) {
      super(delegate, mutex);
    }

    @SuppressWarnings("unchecked")
    @Override
    Collection<E> delegate() {
      return (Collection<E>) super.delegate();
    }

    @Override
    public boolean add(E e) {
      synchronized (mutex) {
        return delegate().add(e);
      }
    }

    @Override
    public boolean addAll(Collection<? extends E> c) {
      synchronized (mutex) {
        return delegate().addAll(c);
      }
    }

    @Override
    public void clear() {
      synchronized (mutex) {
        delegate().clear();
      }
    }

    @Pure
    @Override
    public boolean contains(/*@org.checkerframework.checker.nullness.qual.Nullable*/ Object o) {
      synchronized (mutex) {
        return delegate().contains(o);
      }
    }

    @Pure
    @Override
    public boolean containsAll(Collection<? extends /*@org.checkerframework.checker.nullness.qual.Nullable*/ Object> c) {
      synchronized (mutex) {
        return delegate().containsAll(c);
      }
    }

    @Pure
    @Override
    public boolean isEmpty() {
      synchronized (mutex) {
        return delegate().isEmpty();
      }
    }

    @Override
    public Iterator<E> iterator() {
      return delegate().iterator(); // manually synchronized
    }

    @Override
<<<<<<< HEAD
    public boolean remove(/*@org.checkerframework.checker.nullness.qual.Nullable*/ Object o) {
=======
    public Spliterator<E> spliterator() {
      synchronized (mutex) {
        return delegate().spliterator();
      }
    }

    @Override
    public Stream<E> stream() {
      synchronized (mutex) {
        return delegate().stream();
      }
    }

    @Override
    public Stream<E> parallelStream() {
      synchronized (mutex) {
        return delegate().parallelStream();
      }
    }

    @Override
    public void forEach(Consumer<? super E> action) {
      synchronized (mutex) {
        delegate().forEach(action);
      }
    }

    @Override
    public boolean remove(Object o) {
>>>>>>> 379757e3
      synchronized (mutex) {
        return delegate().remove(o);
      }
    }

    @Override
    public boolean removeAll(Collection<? extends /*@org.checkerframework.checker.nullness.qual.Nullable*/ Object> c) {
      synchronized (mutex) {
        return delegate().removeAll(c);
      }
    }

    @Override
    public boolean retainAll(Collection<? extends /*@org.checkerframework.checker.nullness.qual.Nullable*/ Object> c) {
      synchronized (mutex) {
        return delegate().retainAll(c);
      }
    }

    @Pure
    @Override
    public boolean removeIf(Predicate<? super E> filter) {
      synchronized (mutex) {
        return delegate().removeIf(filter);
      }
    }

    @Override
    public int size() {
      synchronized (mutex) {
        return delegate().size();
      }
    }

    @Override
    public /*@org.checkerframework.checker.nullness.qual.Nullable*/ Object[] toArray() {
      synchronized (mutex) {
        return delegate().toArray();
      }
    }

    @Override
    public <T extends /*@org.checkerframework.checker.nullness.qual.Nullable*/ Object> T[] toArray(T[] a) {
      synchronized (mutex) {
        return delegate().toArray(a);
      }
    }

    private static final long serialVersionUID = 0;
  }

  @VisibleForTesting
  static <E extends /*@org.checkerframework.checker.nullness.qual.Nullable*/ Object> Set<E> set(Set<E> set, /*@Nullable*/ /*@org.checkerframework.checker.nullness.qual.Nullable*/ Object mutex) {
    return new SynchronizedSet<E>(set, mutex);
  }

  static class SynchronizedSet<E extends /*@org.checkerframework.checker.nullness.qual.Nullable*/ Object> extends SynchronizedCollection<E> implements Set<E> {

    SynchronizedSet(Set<E> delegate, /*@Nullable*/ /*@org.checkerframework.checker.nullness.qual.Nullable*/ Object mutex) {
      super(delegate, mutex);
    }

    @Override
    Set<E> delegate() {
      return (Set<E>) super.delegate();
    }

    @Pure
    @Override
    public boolean equals(/*@org.checkerframework.checker.nullness.qual.Nullable*/ Object o) {
      if (o == this) {
        return true;
      }
      synchronized (mutex) {
        return delegate().equals(o);
      }
    }

    @Pure
    @Override
    public int hashCode() {
      synchronized (mutex) {
        return delegate().hashCode();
      }
    }

    private static final long serialVersionUID = 0;
  }

  private static <E extends /*@org.checkerframework.checker.nullness.qual.Nullable*/ Object> SortedSet<E> sortedSet(SortedSet<E> set, /*@Nullable*/ /*@org.checkerframework.checker.nullness.qual.Nullable*/ Object mutex) {
    return new SynchronizedSortedSet<E>(set, mutex);
  }

  static class SynchronizedSortedSet<E extends /*@org.checkerframework.checker.nullness.qual.Nullable*/ Object> extends SynchronizedSet<E> implements SortedSet<E> {
    SynchronizedSortedSet(SortedSet<E> delegate, /*@Nullable*/ /*@org.checkerframework.checker.nullness.qual.Nullable*/ Object mutex) {
      super(delegate, mutex);
    }

    @Override
    SortedSet<E> delegate() {
      return (SortedSet<E>) super.delegate();
    }

    @SideEffectFree
    @Override
    public Comparator<? super E> comparator() {
      synchronized (mutex) {
        return delegate().comparator();
      }
    }

    @SideEffectFree
    @Override
    public SortedSet<E> subSet(E fromElement, E toElement) {
      synchronized (mutex) {
        return sortedSet(delegate().subSet(fromElement, toElement), mutex);
      }
    }

    @SideEffectFree
    @Override
    public SortedSet<E> headSet(E toElement) {
      synchronized (mutex) {
        return sortedSet(delegate().headSet(toElement), mutex);
      }
    }

    @SideEffectFree
    @Override
    public SortedSet<E> tailSet(E fromElement) {
      synchronized (mutex) {
        return sortedSet(delegate().tailSet(fromElement), mutex);
      }
    }

    @SideEffectFree
    @Override
    public E first() {
      synchronized (mutex) {
        return delegate().first();
      }
    }

    @SideEffectFree
    @Override
    public E last() {
      synchronized (mutex) {
        return delegate().last();
      }
    }

    private static final long serialVersionUID = 0;
  }

  private static <E extends /*@org.checkerframework.checker.nullness.qual.Nullable*/ Object> List<E> list(List<E> list, /*@Nullable*/ /*@org.checkerframework.checker.nullness.qual.Nullable*/ Object mutex) {
    return (list instanceof RandomAccess)
        ? new SynchronizedRandomAccessList<E>(list, mutex)
        : new SynchronizedList<E>(list, mutex);
  }

  private static class SynchronizedList<E extends /*@org.checkerframework.checker.nullness.qual.Nullable*/ Object> extends SynchronizedCollection<E> implements List<E> {
    SynchronizedList(List<E> delegate, /*@Nullable*/ /*@org.checkerframework.checker.nullness.qual.Nullable*/ Object mutex) {
      super(delegate, mutex);
    }

    @Override
    List<E> delegate() {
      return (List<E>) super.delegate();
    }

    @Override
    public void add(int index, E element) {
      synchronized (mutex) {
        delegate().add(index, element);
      }
    }

    @Override
    public boolean addAll(int index, Collection<? extends E> c) {
      synchronized (mutex) {
        return delegate().addAll(index, c);
      }
    }

    @Override
    public E get(int index) {
      synchronized (mutex) {
        return delegate().get(index);
      }
    }

    @Pure
    @Override
    public int indexOf(/*@org.checkerframework.checker.nullness.qual.Nullable*/ Object o) {
      synchronized (mutex) {
        return delegate().indexOf(o);
      }
    }

    @Pure
    @Override
    public int lastIndexOf(/*@org.checkerframework.checker.nullness.qual.Nullable*/ Object o) {
      synchronized (mutex) {
        return delegate().lastIndexOf(o);
      }
    }

    @Override
    public ListIterator<E> listIterator() {
      return delegate().listIterator(); // manually synchronized
    }

    @Override
    public ListIterator<E> listIterator(int index) {
      return delegate().listIterator(index); // manually synchronized
    }

    @Override
    public E remove(int index) {
      synchronized (mutex) {
        return delegate().remove(index);
      }
    }

    @Override
    public E set(int index, E element) {
      synchronized (mutex) {
        return delegate().set(index, element);
      }
    }

    @GwtIncompatible("List.subList")
    @SideEffectFree
    @Override
    public void replaceAll(UnaryOperator<E> operator) {
      synchronized (mutex) {
        delegate().replaceAll(operator);
      }
    }

    @Override
    public void sort(Comparator<? super E> c) {
      synchronized (mutex) {
        delegate().sort(c);
      }
    }

    @Override
    public List<E> subList(int fromIndex, int toIndex) {
      synchronized (mutex) {
        return list(delegate().subList(fromIndex, toIndex), mutex);
      }
    }

    @Pure
    @Override
    public boolean equals(/*@org.checkerframework.checker.nullness.qual.Nullable*/ Object o) {
      if (o == this) {
        return true;
      }
      synchronized (mutex) {
        return delegate().equals(o);
      }
    }

    @Pure
    @Override
    public int hashCode() {
      synchronized (mutex) {
        return delegate().hashCode();
      }
    }

    private static final long serialVersionUID = 0;
  }

  private static class SynchronizedRandomAccessList<E extends /*@org.checkerframework.checker.nullness.qual.Nullable*/ Object> extends SynchronizedList<E>
      implements RandomAccess {
    SynchronizedRandomAccessList(List<E> list, /*@Nullable*/ /*@org.checkerframework.checker.nullness.qual.Nullable*/ Object mutex) {
      super(list, mutex);
    }

    private static final long serialVersionUID = 0;
  }

  static <E extends /*@org.checkerframework.checker.nullness.qual.Nullable*/ Object> Multiset<E> multiset(Multiset<E> multiset, /*@Nullable*/ /*@org.checkerframework.checker.nullness.qual.Nullable*/ Object mutex) {
    if (multiset instanceof SynchronizedMultiset || multiset instanceof ImmutableMultiset) {
      return multiset;
    }
    return new SynchronizedMultiset<E>(multiset, mutex);
  }

  private static class SynchronizedMultiset<E extends /*@org.checkerframework.checker.nullness.qual.Nullable*/ Object> extends SynchronizedCollection<E>
      implements Multiset<E> {
    transient Set<E> elementSet;
    transient Set<Entry<E>> entrySet;

    SynchronizedMultiset(Multiset<E> delegate, /*@Nullable*/ /*@org.checkerframework.checker.nullness.qual.Nullable*/ Object mutex) {
      super(delegate, mutex);
    }

    @Override
    Multiset<E> delegate() {
      return (Multiset<E>) super.delegate();
    }

    @Override
    public int count(/*@org.checkerframework.checker.nullness.qual.Nullable*/ Object o) {
      synchronized (mutex) {
        return delegate().count(o);
      }
    }

    @Override
    public int add(E e, int n) {
      synchronized (mutex) {
        return delegate().add(e, n);
      }
    }

    @Override
    public int remove(/*@org.checkerframework.checker.nullness.qual.Nullable*/ Object o, int n) {
      synchronized (mutex) {
        return delegate().remove(o, n);
      }
    }

    @Override
    public int setCount(E element, int count) {
      synchronized (mutex) {
        return delegate().setCount(element, count);
      }
    }

    @Override
    public boolean setCount(E element, int oldCount, int newCount) {
      synchronized (mutex) {
        return delegate().setCount(element, oldCount, newCount);
      }
    }

    @SideEffectFree
    @Override
    public Set<E> elementSet() {
      synchronized (mutex) {
        if (elementSet == null) {
          elementSet = typePreservingSet(delegate().elementSet(), mutex);
        }
        return elementSet;
      }
    }

    @SideEffectFree
    @Override
    public Set<Entry<E>> entrySet() {
      synchronized (mutex) {
        if (entrySet == null) {
          entrySet = typePreservingSet(delegate().entrySet(), mutex);
        }
        return entrySet;
      }
    }

    @Pure
    @Override
    public boolean equals(/*@org.checkerframework.checker.nullness.qual.Nullable*/ Object o) {
      if (o == this) {
        return true;
      }
      synchronized (mutex) {
        return delegate().equals(o);
      }
    }

    @Pure
    @Override
    public int hashCode() {
      synchronized (mutex) {
        return delegate().hashCode();
      }
    }

    private static final long serialVersionUID = 0;
  }

  static <K extends /*@org.checkerframework.checker.nullness.qual.Nullable*/ Object, V extends /*@org.checkerframework.checker.nullness.qual.Nullable*/ Object> Multimap<K, V> multimap(Multimap<K, V> multimap, /*@Nullable*/ /*@org.checkerframework.checker.nullness.qual.Nullable*/ Object mutex) {
    if (multimap instanceof SynchronizedMultimap || multimap instanceof ImmutableMultimap) {
      return multimap;
    }
    return new SynchronizedMultimap<K, V>(multimap, mutex);
  }

  private static class SynchronizedMultimap<K extends /*@org.checkerframework.checker.nullness.qual.Nullable*/ Object, V extends /*@org.checkerframework.checker.nullness.qual.Nullable*/ Object> extends SynchronizedObject
      implements Multimap<K, V> {
    transient Set<K> keySet;
    transient Collection<V> valuesCollection;
    transient Collection<Map.Entry<K, V>> entries;
    transient Map<K, Collection<V>> asMap;
    transient Multiset<K> keys;

    @SuppressWarnings("unchecked")
    @Override
    Multimap<K, V> delegate() {
      return (Multimap<K, V>) super.delegate();
    }

    SynchronizedMultimap(Multimap<K, V> delegate, /*@Nullable*/ /*@org.checkerframework.checker.nullness.qual.Nullable*/ Object mutex) {
      super(delegate, mutex);
    }

    @Pure
    @Override
    public int size() {
      synchronized (mutex) {
        return delegate().size();
      }
    }

    @Pure
    @Override
    public boolean isEmpty() {
      synchronized (mutex) {
        return delegate().isEmpty();
      }
    }

    @Pure
    @Override
    public boolean containsKey(/*@org.checkerframework.checker.nullness.qual.Nullable*/ Object key) {
      synchronized (mutex) {
        return delegate().containsKey(key);
      }
    }

    @Pure
    @Override
    public boolean containsValue(/*@org.checkerframework.checker.nullness.qual.Nullable*/ Object value) {
      synchronized (mutex) {
        return delegate().containsValue(value);
      }
    }

    @Pure
    @Override
    public boolean containsEntry(/*@org.checkerframework.checker.nullness.qual.Nullable*/ Object key, /*@org.checkerframework.checker.nullness.qual.Nullable*/ Object value) {
      synchronized (mutex) {
        return delegate().containsEntry(key, value);
      }
    }

    @Override
    public Collection<V> get(K key) {
      synchronized (mutex) {
        return typePreservingCollection(delegate().get(key), mutex);
      }
    }

    @Override
    public boolean put(K key, V value) {
      synchronized (mutex) {
        return delegate().put(key, value);
      }
    }

    @Override
    public boolean putAll(K key, Iterable<? extends V> values) {
      synchronized (mutex) {
        return delegate().putAll(key, values);
      }
    }

    @Override
    public boolean putAll(Multimap<? extends K, ? extends V> multimap) {
      synchronized (mutex) {
        return delegate().putAll(multimap);
      }
    }

    @Override
    public Collection<V> replaceValues(K key, Iterable<? extends V> values) {
      synchronized (mutex) {
        return delegate().replaceValues(key, values); // copy not synchronized
      }
    }

    @Override
    public boolean remove(/*@org.checkerframework.checker.nullness.qual.Nullable*/ Object key, /*@org.checkerframework.checker.nullness.qual.Nullable*/ Object value) {
      synchronized (mutex) {
        return delegate().remove(key, value);
      }
    }

    @Override
    public Collection<V> removeAll(/*@org.checkerframework.checker.nullness.qual.Nullable*/ Object key) {
      synchronized (mutex) {
        return delegate().removeAll(key); // copy not synchronized
      }
    }

    @Override
    public void clear() {
      synchronized (mutex) {
        delegate().clear();
      }
    }

    @SideEffectFree
    @Override
    public Set<K> keySet() {
      synchronized (mutex) {
        if (keySet == null) {
          keySet = typePreservingSet(delegate().keySet(), mutex);
        }
        return keySet;
      }
    }

    @SideEffectFree
    @Override
    public Collection<V> values() {
      synchronized (mutex) {
        if (valuesCollection == null) {
          valuesCollection = collection(delegate().values(), mutex);
        }
        return valuesCollection;
      }
    }

    @SideEffectFree
    @Override
    public Collection<Map.Entry<K, V>> entries() {
      synchronized (mutex) {
        if (entries == null) {
          entries = typePreservingCollection(delegate().entries(), mutex);
        }
        return entries;
      }
    }

    @Override
    public void forEach(BiConsumer<? super K, ? super V> action) {
      synchronized (mutex) {
        delegate().forEach(action);
      }
    }

    @Override
    public Map<K, Collection<V>> asMap() {
      synchronized (mutex) {
        if (asMap == null) {
          asMap = new SynchronizedAsMap<K, V>(delegate().asMap(), mutex);
        }
        return asMap;
      }
    }

    @Override
    public Multiset<K> keys() {
      synchronized (mutex) {
        if (keys == null) {
          keys = multiset(delegate().keys(), mutex);
        }
        return keys;
      }
    }

    @Pure
    @Override
    public boolean equals(/*@org.checkerframework.checker.nullness.qual.Nullable*/ Object o) {
      if (o == this) {
        return true;
      }
      synchronized (mutex) {
        return delegate().equals(o);
      }
    }

    @Pure
    @Override
    public int hashCode() {
      synchronized (mutex) {
        return delegate().hashCode();
      }
    }

    private static final long serialVersionUID = 0;
  }

  static <K extends /*@org.checkerframework.checker.nullness.qual.Nullable*/ Object, V extends /*@org.checkerframework.checker.nullness.qual.Nullable*/ Object> ListMultimap<K, V> listMultimap(
      ListMultimap<K, V> multimap, /*@Nullable*/ /*@org.checkerframework.checker.nullness.qual.Nullable*/ Object mutex) {
    if (multimap instanceof SynchronizedListMultimap || multimap instanceof ImmutableListMultimap) {
      return multimap;
    }
    return new SynchronizedListMultimap<K, V>(multimap, mutex);
  }

  private static class SynchronizedListMultimap<K extends /*@org.checkerframework.checker.nullness.qual.Nullable*/ Object, V extends /*@org.checkerframework.checker.nullness.qual.Nullable*/ Object> extends SynchronizedMultimap<K, V>
      implements ListMultimap<K, V> {
    SynchronizedListMultimap(ListMultimap<K, V> delegate, /*@Nullable*/ /*@org.checkerframework.checker.nullness.qual.Nullable*/ Object mutex) {
      super(delegate, mutex);
    }

    @Override
    ListMultimap<K, V> delegate() {
      return (ListMultimap<K, V>) super.delegate();
    }

    @Override
    public List<V> get(K key) {
      synchronized (mutex) {
        return list(delegate().get(key), mutex);
      }
    }

    @Override
    public List<V> removeAll(/*@org.checkerframework.checker.nullness.qual.Nullable*/ Object key) {
      synchronized (mutex) {
        return delegate().removeAll(key); // copy not synchronized
      }
    }

    @Override
    public List<V> replaceValues(K key, Iterable<? extends V> values) {
      synchronized (mutex) {
        return delegate().replaceValues(key, values); // copy not synchronized
      }
    }

    private static final long serialVersionUID = 0;
  }

  static <K extends /*@org.checkerframework.checker.nullness.qual.Nullable*/ Object, V extends /*@org.checkerframework.checker.nullness.qual.Nullable*/ Object> SetMultimap<K, V> setMultimap(SetMultimap<K, V> multimap, /*@Nullable*/ /*@org.checkerframework.checker.nullness.qual.Nullable*/ Object mutex) {
    if (multimap instanceof SynchronizedSetMultimap || multimap instanceof ImmutableSetMultimap) {
      return multimap;
    }
    return new SynchronizedSetMultimap<K, V>(multimap, mutex);
  }

  private static class SynchronizedSetMultimap<K extends /*@org.checkerframework.checker.nullness.qual.Nullable*/ Object, V extends /*@org.checkerframework.checker.nullness.qual.Nullable*/ Object> extends SynchronizedMultimap<K, V>
      implements SetMultimap<K, V> {
    transient Set<Map.Entry<K, V>> entrySet;

    SynchronizedSetMultimap(SetMultimap<K, V> delegate, /*@Nullable*/ /*@org.checkerframework.checker.nullness.qual.Nullable*/ Object mutex) {
      super(delegate, mutex);
    }

    @Override
    SetMultimap<K, V> delegate() {
      return (SetMultimap<K, V>) super.delegate();
    }

    @Override
    public Set<V> get(K key) {
      synchronized (mutex) {
        return set(delegate().get(key), mutex);
      }
    }

    @Override
    public Set<V> removeAll(/*@org.checkerframework.checker.nullness.qual.Nullable*/ Object key) {
      synchronized (mutex) {
        return delegate().removeAll(key); // copy not synchronized
      }
    }

    @Override
    public Set<V> replaceValues(K key, Iterable<? extends V> values) {
      synchronized (mutex) {
        return delegate().replaceValues(key, values); // copy not synchronized
      }
    }

    @SideEffectFree
    @Override
    public Set<Map.Entry<K, V>> entries() {
      synchronized (mutex) {
        if (entrySet == null) {
          entrySet = set(delegate().entries(), mutex);
        }
        return entrySet;
      }
    }

    private static final long serialVersionUID = 0;
  }

  static <K extends /*@org.checkerframework.checker.nullness.qual.Nullable*/ Object, V extends /*@org.checkerframework.checker.nullness.qual.Nullable*/ Object> SortedSetMultimap<K, V> sortedSetMultimap(
      SortedSetMultimap<K, V> multimap, /*@Nullable*/ /*@org.checkerframework.checker.nullness.qual.Nullable*/ Object mutex) {
    if (multimap instanceof SynchronizedSortedSetMultimap) {
      return multimap;
    }
    return new SynchronizedSortedSetMultimap<K, V>(multimap, mutex);
  }

  private static class SynchronizedSortedSetMultimap<K extends /*@org.checkerframework.checker.nullness.qual.Nullable*/ Object, V extends /*@org.checkerframework.checker.nullness.qual.Nullable*/ Object> extends SynchronizedSetMultimap<K, V>
      implements SortedSetMultimap<K, V> {
    SynchronizedSortedSetMultimap(SortedSetMultimap<K, V> delegate, /*@Nullable*/ /*@org.checkerframework.checker.nullness.qual.Nullable*/ Object mutex) {
      super(delegate, mutex);
    }

    @Override
    SortedSetMultimap<K, V> delegate() {
      return (SortedSetMultimap<K, V>) super.delegate();
    }

    @Override
    public SortedSet<V> get(K key) {
      synchronized (mutex) {
        return sortedSet(delegate().get(key), mutex);
      }
    }

    @Override
    public SortedSet<V> removeAll(/*@org.checkerframework.checker.nullness.qual.Nullable*/ Object key) {
      synchronized (mutex) {
        return delegate().removeAll(key); // copy not synchronized
      }
    }

    @Override
    public SortedSet<V> replaceValues(K key, Iterable<? extends V> values) {
      synchronized (mutex) {
        return delegate().replaceValues(key, values); // copy not synchronized
      }
    }

    @Override
    public /*@org.checkerframework.checker.nullness.qual.Nullable*/ Comparator<? super V> valueComparator() {
      synchronized (mutex) {
        return delegate().valueComparator();
      }
    }

    private static final long serialVersionUID = 0;
  }

  private static <E extends /*@org.checkerframework.checker.nullness.qual.Nullable*/ Object> Collection<E> typePreservingCollection(
      Collection<E> collection, /*@Nullable*/ /*@org.checkerframework.checker.nullness.qual.Nullable*/ Object mutex) {
    if (collection instanceof SortedSet) {
      return sortedSet((SortedSet<E>) collection, mutex);
    }
    if (collection instanceof Set) {
      return set((Set<E>) collection, mutex);
    }
    if (collection instanceof List) {
      return list((List<E>) collection, mutex);
    }
    return collection(collection, mutex);
  }

  private static <E extends /*@org.checkerframework.checker.nullness.qual.Nullable*/ Object> Set<E> typePreservingSet(Set<E> set, /*@Nullable*/ /*@org.checkerframework.checker.nullness.qual.Nullable*/ Object mutex) {
    if (set instanceof SortedSet) {
      return sortedSet((SortedSet<E>) set, mutex);
    } else {
      return set(set, mutex);
    }
  }

  private static class SynchronizedAsMapEntries<K extends /*@org.checkerframework.checker.nullness.qual.Nullable*/ Object, V extends /*@org.checkerframework.checker.nullness.qual.Nullable*/ Object>
      extends SynchronizedSet<Map.Entry<K, Collection<V>>> {
    SynchronizedAsMapEntries(Set<Map.Entry<K, Collection<V>>> delegate, /*@Nullable*/ /*@org.checkerframework.checker.nullness.qual.Nullable*/ Object mutex) {
      super(delegate, mutex);
    }

    @Override
    public Iterator<Map.Entry<K, Collection<V>>> iterator() {
      // Must be manually synchronized.
      return new TransformedIterator<Map.Entry<K, Collection<V>>, Map.Entry<K, Collection<V>>>(
          super.iterator()) {
        @Override
        Map.Entry<K, Collection<V>> transform(final Map.Entry<K, Collection<V>> entry) {
          return new ForwardingMapEntry<K, Collection<V>>() {
            @Override
            protected Map.Entry<K, Collection<V>> delegate() {
              return entry;
            }

            @Override
            public Collection<V> getValue() {
              return typePreservingCollection(entry.getValue(), mutex);
            }
          };
        }
      };
    }

    // See Collections.CheckedMap.CheckedEntrySet for details on attacks.

    @Override
    public /*@org.checkerframework.checker.nullness.qual.Nullable*/ Object[] toArray() {
      synchronized (mutex) {
        return ObjectArrays.toArrayImpl(delegate());
      }
    }

    @Override
    public <T extends /*@org.checkerframework.checker.nullness.qual.Nullable*/ Object> T[] toArray(T[] array) {
      synchronized (mutex) {
        return ObjectArrays.toArrayImpl(delegate(), array);
      }
    }

    @Pure
    @Override
    public boolean contains(/*@org.checkerframework.checker.nullness.qual.Nullable*/ Object o) {
      synchronized (mutex) {
        return Maps.containsEntryImpl(delegate(), o);
      }
    }

    @Pure
    @Override
    public boolean containsAll(Collection<? extends /*@org.checkerframework.checker.nullness.qual.Nullable*/ Object> c) {
      synchronized (mutex) {
        return Collections2.containsAllImpl(delegate(), c);
      }
    }

    @Pure
    @Override
    public boolean equals(/*@org.checkerframework.checker.nullness.qual.Nullable*/ Object o) {
      if (o == this) {
        return true;
      }
      synchronized (mutex) {
        return Sets.equalsImpl(delegate(), o);
      }
    }

    @Override
    public boolean remove(/*@org.checkerframework.checker.nullness.qual.Nullable*/ Object o) {
      synchronized (mutex) {
        return Maps.removeEntryImpl(delegate(), o);
      }
    }

    @Override
    public boolean removeAll(Collection<? extends /*@org.checkerframework.checker.nullness.qual.Nullable*/ Object> c) {
      synchronized (mutex) {
        return Iterators.removeAll(delegate().iterator(), c);
      }
    }

    @Override
    public boolean retainAll(Collection<? extends /*@org.checkerframework.checker.nullness.qual.Nullable*/ Object> c) {
      synchronized (mutex) {
        return Iterators.retainAll(delegate().iterator(), c);
      }
    }

    private static final long serialVersionUID = 0;
  }

  @VisibleForTesting
  static <K extends /*@org.checkerframework.checker.nullness.qual.Nullable*/ Object, V extends /*@org.checkerframework.checker.nullness.qual.Nullable*/ Object> Map<K, V> map(Map<K, V> map, /*@Nullable*/ /*@org.checkerframework.checker.nullness.qual.Nullable*/ Object mutex) {
    return new SynchronizedMap<K, V>(map, mutex);
  }

  private static class SynchronizedMap<K, V> extends SynchronizedObject implements Map<K, V> {
    transient Set<K> keySet;
    transient Collection<V> values;
    transient Set<Map.Entry<K, V>> entrySet;

    SynchronizedMap(Map<K, V> delegate, /*@Nullable*/ /*@org.checkerframework.checker.nullness.qual.Nullable*/ Object mutex) {
      super(delegate, mutex);
    }

    @SuppressWarnings("unchecked")
    @Override
    Map<K, V> delegate() {
      return (Map<K, V>) super.delegate();
    }

    @Override
    public void clear() {
      synchronized (mutex) {
        delegate().clear();
      }
    }

    @Pure
    @Override
    public boolean containsKey(/*@org.checkerframework.checker.nullness.qual.Nullable*/ Object key) {
      synchronized (mutex) {
        return delegate().containsKey(key);
      }
    }

    @Pure
    @Override
    public boolean containsValue(/*@org.checkerframework.checker.nullness.qual.Nullable*/ Object value) {
      synchronized (mutex) {
        return delegate().containsValue(value);
      }
    }

    @SideEffectFree
    @Override
    public Set<Map.Entry<K, V>> entrySet() {
      synchronized (mutex) {
        if (entrySet == null) {
          entrySet = set(delegate().entrySet(), mutex);
        }
        return entrySet;
      }
    }

    @Override
<<<<<<< HEAD
    public /*@org.checkerframework.checker.nullness.qual.Nullable*/ V get(/*@org.checkerframework.checker.nullness.qual.Nullable*/ Object key) {
=======
    public void forEach(BiConsumer<? super K, ? super V> action) {
      synchronized (mutex) {
        delegate().forEach(action);
      }
    }

    @Override
    public V get(Object key) {
>>>>>>> 379757e3
      synchronized (mutex) {
        return delegate().get(key);
      }
    }

    @Pure
    @Override
    public V getOrDefault(Object key, V defaultValue) {
      synchronized (mutex) {
        return delegate().getOrDefault(key, defaultValue);
      }
    }

    @Override
    public boolean isEmpty() {
      synchronized (mutex) {
        return delegate().isEmpty();
      }
    }

    @SideEffectFree
    @Override
    public Set<K> keySet() {
      synchronized (mutex) {
        if (keySet == null) {
          keySet = set(delegate().keySet(), mutex);
        }
        return keySet;
      }
    }

    @Override
    public V put(K key, V value) {
      synchronized (mutex) {
        return delegate().put(key, value);
      }
    }

    @Override
    public V putIfAbsent(K key, V value) {
      synchronized (mutex) {
        return delegate().putIfAbsent(key, value);
      }
    }

    @Override
    public boolean replace(K key, V oldValue, V newValue) {
      synchronized (mutex) {
        return delegate().replace(key, oldValue, newValue);
      }
    }

    @Override
    public V replace(K key, V value) {
      synchronized (mutex) {
        return delegate().replace(key, value);
      }
    }

    @Override
    public V computeIfAbsent(K key, Function<? super K, ? extends V> mappingFunction) {
      synchronized (mutex) {
        return delegate().computeIfAbsent(key, mappingFunction);
      }
    }

    @Override
    public V computeIfPresent(
        K key, BiFunction<? super K, ? super V, ? extends V> remappingFunction) {
      synchronized (mutex) {
        return delegate().computeIfPresent(key, remappingFunction);
      }
    }

    @Override
    public V compute(K key, BiFunction<? super K, ? super V, ? extends V> remappingFunction) {
      synchronized (mutex) {
        return delegate().compute(key, remappingFunction);
      }
    }

    @Override
    public V merge(
        K key, V value, BiFunction<? super V, ? super V, ? extends V> remappingFunction) {
      synchronized (mutex) {
        return delegate().merge(key, value, remappingFunction);
      }
    }

    @Override
    public void putAll(Map<? extends K, ? extends V> map) {
      synchronized (mutex) {
        delegate().putAll(map);
      }
    }

    @Override
<<<<<<< HEAD
    public /*@org.checkerframework.checker.nullness.qual.Nullable*/ V remove(/*@org.checkerframework.checker.nullness.qual.Nullable*/ Object key) {
=======
    public void replaceAll(BiFunction<? super K, ? super V, ? extends V> function) {
      synchronized (mutex) {
        delegate().replaceAll(function);
      }
    }

    @Override
    public V remove(Object key) {
>>>>>>> 379757e3
      synchronized (mutex) {
        return delegate().remove(key);
      }
    }

    @Pure
    @Override
    public boolean remove(Object key, Object value) {
      synchronized (mutex) {
        return delegate().remove(key, value);
      }
    }

    @Override
    public int size() {
      synchronized (mutex) {
        return delegate().size();
      }
    }

    @SideEffectFree
    @Override
    public Collection<V> values() {
      synchronized (mutex) {
        if (values == null) {
          values = collection(delegate().values(), mutex);
        }
        return values;
      }
    }

    @Pure
    @Override
    public boolean equals(/*@org.checkerframework.checker.nullness.qual.Nullable*/ Object o) {
      if (o == this) {
        return true;
      }
      synchronized (mutex) {
        return delegate().equals(o);
      }
    }

    @Pure
    @Override
    public int hashCode() {
      synchronized (mutex) {
        return delegate().hashCode();
      }
    }

    private static final long serialVersionUID = 0;
  }

  static <K, V> SortedMap<K, V> sortedMap(SortedMap<K, V> sortedMap, /*@Nullable*/ Object mutex) {
    return new SynchronizedSortedMap<K, V>(sortedMap, mutex);
  }

  static class SynchronizedSortedMap<K, V> extends SynchronizedMap<K, V>
      implements SortedMap<K, V> {

    SynchronizedSortedMap(SortedMap<K, V> delegate, /*@Nullable*/ Object mutex) {
      super(delegate, mutex);
    }

    @Override
    SortedMap<K, V> delegate() {
      return (SortedMap<K, V>) super.delegate();
    }

    @Override
    public Comparator<? super K> comparator() {
      synchronized (mutex) {
        return delegate().comparator();
      }
    }

    @Override
    public K firstKey() {
      synchronized (mutex) {
        return delegate().firstKey();
      }
    }

    @Override
    public SortedMap<K, V> headMap(K toKey) {
      synchronized (mutex) {
        return sortedMap(delegate().headMap(toKey), mutex);
      }
    }

    @Override
    public K lastKey() {
      synchronized (mutex) {
        return delegate().lastKey();
      }
    }

    @Override
    public SortedMap<K, V> subMap(K fromKey, K toKey) {
      synchronized (mutex) {
        return sortedMap(delegate().subMap(fromKey, toKey), mutex);
      }
    }

    @Override
    public SortedMap<K, V> tailMap(K fromKey) {
      synchronized (mutex) {
        return sortedMap(delegate().tailMap(fromKey), mutex);
      }
    }

    private static final long serialVersionUID = 0;
  }

  static <K extends /*@org.checkerframework.checker.nullness.qual.Nullable*/ Object, V extends /*@org.checkerframework.checker.nullness.qual.Nullable*/ Object> BiMap<K, V> biMap(BiMap<K, V> bimap, /*@Nullable*/ /*@org.checkerframework.checker.nullness.qual.Nullable*/ Object mutex) {
    if (bimap instanceof SynchronizedBiMap || bimap instanceof ImmutableBiMap) {
      return bimap;
    }
    return new SynchronizedBiMap<K, V>(bimap, mutex, null);
  }

  @VisibleForTesting
  static class SynchronizedBiMap<K extends /*@org.checkerframework.checker.nullness.qual.Nullable*/ Object, V extends /*@org.checkerframework.checker.nullness.qual.Nullable*/ Object> extends SynchronizedMap<K, V>
      implements BiMap<K, V>, Serializable {
    private transient Set<V> valueSet;
<<<<<<< HEAD
    private transient /*@org.checkerframework.checker.nullness.qual.Nullable*/ BiMap<V, K> inverse;
=======
    @RetainedWith
    private transient BiMap<V, K> inverse;
>>>>>>> 379757e3

    private SynchronizedBiMap(
        BiMap<K, V> delegate, /*@Nullable*/ /*@org.checkerframework.checker.nullness.qual.Nullable*/ Object mutex, /*@Nullable*/ /*@org.checkerframework.checker.nullness.qual.Nullable*/ BiMap<V, K> inverse) {
      super(delegate, mutex);
      this.inverse = inverse;
    }

    @Override
    BiMap<K, V> delegate() {
      return (BiMap<K, V>) super.delegate();
    }

    @SideEffectFree
    @Override
    public Set<V> values() {
      synchronized (mutex) {
        if (valueSet == null) {
          valueSet = set(delegate().values(), mutex);
        }
        return valueSet;
      }
    }

    @Override
    public V forcePut(K key, V value) {
      synchronized (mutex) {
        return delegate().forcePut(key, value);
      }
    }

    @Override
    public BiMap<V, K> inverse() {
      synchronized (mutex) {
        if (inverse == null) {
          inverse = new SynchronizedBiMap<V, K>(delegate().inverse(), mutex, this);
        }
        return inverse;
      }
    }

    private static final long serialVersionUID = 0;
  }

  private static class SynchronizedAsMap<K extends /*@org.checkerframework.checker.nullness.qual.Nullable*/ Object, V extends /*@org.checkerframework.checker.nullness.qual.Nullable*/ Object> extends SynchronizedMap<K, Collection<V>> {
    transient Set<Map.Entry<K, Collection<V>>> asMapEntrySet;
    transient Collection<Collection<V>> asMapValues;

    SynchronizedAsMap(Map<K, Collection<V>> delegate, /*@Nullable*/ /*@org.checkerframework.checker.nullness.qual.Nullable*/ Object mutex) {
      super(delegate, mutex);
    }

    @Override
    public /*@org.checkerframework.checker.nullness.qual.Nullable*/ Collection<V> get(/*@org.checkerframework.checker.nullness.qual.Nullable*/ Object key) {
      synchronized (mutex) {
        Collection<V> collection = super.get(key);
        return (collection == null) ? null : typePreservingCollection(collection, mutex);
      }
    }

    @SideEffectFree
    @Override
    public Set<Map.Entry<K, Collection<V>>> entrySet() {
      synchronized (mutex) {
        if (asMapEntrySet == null) {
          asMapEntrySet = new SynchronizedAsMapEntries<K, V>(delegate().entrySet(), mutex);
        }
        return asMapEntrySet;
      }
    }

    @SideEffectFree
    @Override
    public Collection<Collection<V>> values() {
      synchronized (mutex) {
        if (asMapValues == null) {
          asMapValues = new SynchronizedAsMapValues<V>(delegate().values(), mutex);
        }
        return asMapValues;
      }
    }

    @Pure
    @Override
    public boolean containsValue(/*@org.checkerframework.checker.nullness.qual.Nullable*/ Object o) {
      // values() and its contains() method are both synchronized.
      return values().contains(o);
    }

    private static final long serialVersionUID = 0;
  }

  private static class SynchronizedAsMapValues<V> extends SynchronizedCollection<Collection<V>> {
    SynchronizedAsMapValues(Collection<Collection<V>> delegate, /*@Nullable*/ /*@org.checkerframework.checker.nullness.qual.Nullable*/ Object mutex) {
      super(delegate, mutex);
    }

    @Override
    public Iterator<Collection<V>> iterator() {
      // Must be manually synchronized.
      return new TransformedIterator<Collection<V>, Collection<V>>(super.iterator()) {
        @Override
        Collection<V> transform(Collection<V> from) {
          return typePreservingCollection(from, mutex);
        }
      };
    }

    private static final long serialVersionUID = 0;

  // See Collections.CheckedMap.CheckedEntrySet for details on attacks.
  //Suppressed due to annotations on toArray
  @SuppressWarnings("nullness")
  @Override
  public /*@org.checkerframework.checker.nullness.qual.Nullable*/ Object[] toArray() { return super.toArray(); }

  @SuppressWarnings("nullness")
  @Override public <T extends /*@org.checkerframework.checker.nullness.qual.Nullable*/ Object> T[] toArray(T[] arg0) { return super.toArray(arg0); }

  @Pure
  @Override
  public boolean contains(/*@org.checkerframework.checker.nullness.qual.Nullable*/ Object arg0) { return super.contains(arg0); }

  @SuppressWarnings("nullness")
  @Pure
  @Override
  public boolean containsAll(Collection<? extends /*@org.checkerframework.checker.nullness.qual.Nullable*/ Object> arg0) { return super.containsAll(arg0); }

  @Override
  public boolean remove(/*@org.checkerframework.checker.nullness.qual.Nullable*/ Object arg0) { return super.remove(arg0); }

  @SuppressWarnings("nullness")
  @Override
  public boolean removeAll(Collection<? extends /*@org.checkerframework.checker.nullness.qual.Nullable*/ Object> arg0) { return super.removeAll(arg0); }

  @SuppressWarnings("nullness")
  @Override
  public boolean retainAll(Collection<? extends /*@org.checkerframework.checker.nullness.qual.Nullable*/ Object> arg0) { return super.retainAll(arg0); }
  }

  @GwtIncompatible // NavigableSet
  @VisibleForTesting
  static class SynchronizedNavigableSet<E> extends SynchronizedSortedSet<E>
      implements NavigableSet<E> {
    SynchronizedNavigableSet(NavigableSet<E> delegate, /*@Nullable*/ Object mutex) {
      super(delegate, mutex);
    }

    @Override
    NavigableSet<E> delegate() {
      return (NavigableSet<E>) super.delegate();
    }

    @Override
    public E ceiling(E e) {
      synchronized (mutex) {
        return delegate().ceiling(e);
      }
    }

    @Override
    public Iterator<E> descendingIterator() {
      return delegate().descendingIterator(); // manually synchronized
    }

    transient NavigableSet<E> descendingSet;

    @Override
    public NavigableSet<E> descendingSet() {
      synchronized (mutex) {
        if (descendingSet == null) {
          NavigableSet<E> dS = Synchronized.navigableSet(delegate().descendingSet(), mutex);
          descendingSet = dS;
          return dS;
        }
        return descendingSet;
      }
    }

    @Override
    public E floor(E e) {
      synchronized (mutex) {
        return delegate().floor(e);
      }
    }

    @Override
    public NavigableSet<E> headSet(E toElement, boolean inclusive) {
      synchronized (mutex) {
        return Synchronized.navigableSet(delegate().headSet(toElement, inclusive), mutex);
      }
    }

    @Override
    public E higher(E e) {
      synchronized (mutex) {
        return delegate().higher(e);
      }
    }

    @Override
    public E lower(E e) {
      synchronized (mutex) {
        return delegate().lower(e);
      }
    }

    @Override
    public E pollFirst() {
      synchronized (mutex) {
        return delegate().pollFirst();
      }
    }

    @Override
    public E pollLast() {
      synchronized (mutex) {
        return delegate().pollLast();
      }
    }

    @Override
    public NavigableSet<E> subSet(
        E fromElement, boolean fromInclusive, E toElement, boolean toInclusive) {
      synchronized (mutex) {
        return Synchronized.navigableSet(
            delegate().subSet(fromElement, fromInclusive, toElement, toInclusive), mutex);
      }
    }

    @Override
    public NavigableSet<E> tailSet(E fromElement, boolean inclusive) {
      synchronized (mutex) {
        return Synchronized.navigableSet(delegate().tailSet(fromElement, inclusive), mutex);
      }
    }

    @Override
    public SortedSet<E> headSet(E toElement) {
      return headSet(toElement, false);
    }

    @Override
    public SortedSet<E> subSet(E fromElement, E toElement) {
      return subSet(fromElement, true, toElement, false);
    }

    @Override
    public SortedSet<E> tailSet(E fromElement) {
      return tailSet(fromElement, true);
    }

    private static final long serialVersionUID = 0;
  }

<<<<<<< HEAD
  @GwtIncompatible("NavigableSet")
  static <E> NavigableSet<E> navigableSet(NavigableSet<E> navigableSet, /*@Nullable*/ Object mutex) {
=======
  @GwtIncompatible // NavigableSet
  static <E> NavigableSet<E> navigableSet(NavigableSet<E> navigableSet, @Nullable Object mutex) {
>>>>>>> 379757e3
    return new SynchronizedNavigableSet<E>(navigableSet, mutex);
  }

  @GwtIncompatible // NavigableSet
  static <E> NavigableSet<E> navigableSet(NavigableSet<E> navigableSet) {
    return navigableSet(navigableSet, null);
  }

  @GwtIncompatible // NavigableMap
  static <K, V> NavigableMap<K, V> navigableMap(NavigableMap<K, V> navigableMap) {
    return navigableMap(navigableMap, null);
  }

  @GwtIncompatible // NavigableMap
  static <K, V> NavigableMap<K, V> navigableMap(
      NavigableMap<K, V> navigableMap, /*@Nullable*/ Object mutex) {
    return new SynchronizedNavigableMap<K, V>(navigableMap, mutex);
  }

  @GwtIncompatible // NavigableMap
  @VisibleForTesting
  static class SynchronizedNavigableMap<K, V> extends SynchronizedSortedMap<K, V>
      implements NavigableMap<K, V> {

    SynchronizedNavigableMap(NavigableMap<K, V> delegate, /*@Nullable*/ Object mutex) {
      super(delegate, mutex);
    }

    @Override
    NavigableMap<K, V> delegate() {
      return (NavigableMap<K, V>) super.delegate();
    }

    @Override
    public Entry<K, V> ceilingEntry(K key) {
      synchronized (mutex) {
        return nullableSynchronizedEntry(delegate().ceilingEntry(key), mutex);
      }
    }

    @Override
    public K ceilingKey(K key) {
      synchronized (mutex) {
        return delegate().ceilingKey(key);
      }
    }

    transient NavigableSet<K> descendingKeySet;

    @Override
    public NavigableSet<K> descendingKeySet() {
      synchronized (mutex) {
        if (descendingKeySet == null) {
          return descendingKeySet = Synchronized.navigableSet(delegate().descendingKeySet(), mutex);
        }
        return descendingKeySet;
      }
    }

    transient NavigableMap<K, V> descendingMap;

    @Override
    public NavigableMap<K, V> descendingMap() {
      synchronized (mutex) {
        if (descendingMap == null) {
          return descendingMap = navigableMap(delegate().descendingMap(), mutex);
        }
        return descendingMap;
      }
    }

    @Override
    public Entry<K, V> firstEntry() {
      synchronized (mutex) {
        return nullableSynchronizedEntry(delegate().firstEntry(), mutex);
      }
    }

    @Override
    public Entry<K, V> floorEntry(K key) {
      synchronized (mutex) {
        return nullableSynchronizedEntry(delegate().floorEntry(key), mutex);
      }
    }

    @Override
    public K floorKey(K key) {
      synchronized (mutex) {
        return delegate().floorKey(key);
      }
    }

    @Override
    public NavigableMap<K, V> headMap(K toKey, boolean inclusive) {
      synchronized (mutex) {
        return navigableMap(delegate().headMap(toKey, inclusive), mutex);
      }
    }

    @Override
    public Entry<K, V> higherEntry(K key) {
      synchronized (mutex) {
        return nullableSynchronizedEntry(delegate().higherEntry(key), mutex);
      }
    }

    @Override
    public K higherKey(K key) {
      synchronized (mutex) {
        return delegate().higherKey(key);
      }
    }

    @Override
    public Entry<K, V> lastEntry() {
      synchronized (mutex) {
        return nullableSynchronizedEntry(delegate().lastEntry(), mutex);
      }
    }

    @Override
    public Entry<K, V> lowerEntry(K key) {
      synchronized (mutex) {
        return nullableSynchronizedEntry(delegate().lowerEntry(key), mutex);
      }
    }

    @Override
    public K lowerKey(K key) {
      synchronized (mutex) {
        return delegate().lowerKey(key);
      }
    }

    @Override
    public Set<K> keySet() {
      return navigableKeySet();
    }

    transient NavigableSet<K> navigableKeySet;

    @Override
    public NavigableSet<K> navigableKeySet() {
      synchronized (mutex) {
        if (navigableKeySet == null) {
          return navigableKeySet = Synchronized.navigableSet(delegate().navigableKeySet(), mutex);
        }
        return navigableKeySet;
      }
    }

    @Override
    public Entry<K, V> pollFirstEntry() {
      synchronized (mutex) {
        return nullableSynchronizedEntry(delegate().pollFirstEntry(), mutex);
      }
    }

    @Override
    public Entry<K, V> pollLastEntry() {
      synchronized (mutex) {
        return nullableSynchronizedEntry(delegate().pollLastEntry(), mutex);
      }
    }

    @Override
    public NavigableMap<K, V> subMap(
        K fromKey, boolean fromInclusive, K toKey, boolean toInclusive) {
      synchronized (mutex) {
        return navigableMap(delegate().subMap(fromKey, fromInclusive, toKey, toInclusive), mutex);
      }
    }

    @Override
    public NavigableMap<K, V> tailMap(K fromKey, boolean inclusive) {
      synchronized (mutex) {
        return navigableMap(delegate().tailMap(fromKey, inclusive), mutex);
      }
    }

    @Override
    public SortedMap<K, V> headMap(K toKey) {
      return headMap(toKey, false);
    }

    @Override
    public SortedMap<K, V> subMap(K fromKey, K toKey) {
      return subMap(fromKey, true, toKey, false);
    }

    @Override
    public SortedMap<K, V> tailMap(K fromKey) {
      return tailMap(fromKey, true);
    }

    private static final long serialVersionUID = 0;
  }

  @GwtIncompatible // works but is needed only for NavigableMap
  private static <K, V> Entry<K, V> nullableSynchronizedEntry(
      /*@Nullable*/ Entry<K, V> entry, /*@Nullable*/ Object mutex) {
    if (entry == null) {
      return null;
    }
    return new SynchronizedEntry<K, V>(entry, mutex);
  }

  @GwtIncompatible // works but is needed only for NavigableMap
  private static class SynchronizedEntry<K, V> extends SynchronizedObject implements Entry<K, V> {

    SynchronizedEntry(Entry<K, V> delegate, /*@Nullable*/ Object mutex) {
      super(delegate, mutex);
    }

    /*@SuppressWarnings("unchecked")*/ // guaranteed by the constructor
    @Override
    Entry<K, V> delegate() {
      return (Entry<K, V>) super.delegate();
    }

    @Override
    public boolean equals(Object obj) {
      synchronized (mutex) {
        return delegate().equals(obj);
      }
    }

    @Override
    public int hashCode() {
      synchronized (mutex) {
        return delegate().hashCode();
      }
    }

    @Override
    public K getKey() {
      synchronized (mutex) {
        return delegate().getKey();
      }
    }

    @Override
    public V getValue() {
      synchronized (mutex) {
        return delegate().getValue();
      }
    }

    @Override
    public V setValue(V value) {
      synchronized (mutex) {
        return delegate().setValue(value);
      }
    }

    private static final long serialVersionUID = 0;
  }

  static <E> Queue<E> queue(Queue<E> queue, /*@Nullable*/ Object mutex) {
    return (queue instanceof SynchronizedQueue) ? queue : new SynchronizedQueue<E>(queue, mutex);
  }

  private static class SynchronizedQueue<E> extends SynchronizedCollection<E> implements Queue<E> {

    SynchronizedQueue(Queue<E> delegate, /*@Nullable*/ Object mutex) {
      super(delegate, mutex);
    }

    @Override
    Queue<E> delegate() {
      return (Queue<E>) super.delegate();
    }

    @Override
    public E element() {
      synchronized (mutex) {
        return delegate().element();
      }
    }

    @Override
    public boolean offer(E e) {
      synchronized (mutex) {
        return delegate().offer(e);
      }
    }

    @Override
    public E peek() {
      synchronized (mutex) {
        return delegate().peek();
      }
    }

    @Override
    public E poll() {
      synchronized (mutex) {
        return delegate().poll();
      }
    }

    @Override
    public E remove() {
      synchronized (mutex) {
        return delegate().remove();
      }
    }

    private static final long serialVersionUID = 0;
  }

<<<<<<< HEAD
  @GwtIncompatible("Deque")
  static <E> Deque<E> deque(Deque<E> deque, /*@Nullable*/ Object mutex) {
=======
  static <E> Deque<E> deque(Deque<E> deque, @Nullable Object mutex) {
>>>>>>> 379757e3
    return new SynchronizedDeque<E>(deque, mutex);
  }

  private static final class SynchronizedDeque<E> extends SynchronizedQueue<E> implements Deque<E> {

    SynchronizedDeque(Deque<E> delegate, /*@Nullable*/ Object mutex) {
      super(delegate, mutex);
    }

    @Override
    Deque<E> delegate() {
      return (Deque<E>) super.delegate();
    }

    @Override
    public void addFirst(E e) {
      synchronized (mutex) {
        delegate().addFirst(e);
      }
    }

    @Override
    public void addLast(E e) {
      synchronized (mutex) {
        delegate().addLast(e);
      }
    }

    @Override
    public boolean offerFirst(E e) {
      synchronized (mutex) {
        return delegate().offerFirst(e);
      }
    }

    @Override
    public boolean offerLast(E e) {
      synchronized (mutex) {
        return delegate().offerLast(e);
      }
    }

    @Override
    public E removeFirst() {
      synchronized (mutex) {
        return delegate().removeFirst();
      }
    }

    @Override
    public E removeLast() {
      synchronized (mutex) {
        return delegate().removeLast();
      }
    }

    @Override
    public E pollFirst() {
      synchronized (mutex) {
        return delegate().pollFirst();
      }
    }

    @Override
    public E pollLast() {
      synchronized (mutex) {
        return delegate().pollLast();
      }
    }

    @Override
    public E getFirst() {
      synchronized (mutex) {
        return delegate().getFirst();
      }
    }

    @Override
    public E getLast() {
      synchronized (mutex) {
        return delegate().getLast();
      }
    }

    @Override
    public E peekFirst() {
      synchronized (mutex) {
        return delegate().peekFirst();
      }
    }

    @Override
    public E peekLast() {
      synchronized (mutex) {
        return delegate().peekLast();
      }
    }

    @Override
    public boolean removeFirstOccurrence(Object o) {
      synchronized (mutex) {
        return delegate().removeFirstOccurrence(o);
      }
    }

    @Override
    public boolean removeLastOccurrence(Object o) {
      synchronized (mutex) {
        return delegate().removeLastOccurrence(o);
      }
    }

    @Override
    public void push(E e) {
      synchronized (mutex) {
        delegate().push(e);
      }
    }

    @Override
    public E pop() {
      synchronized (mutex) {
        return delegate().pop();
      }
    }

    @Override
    public Iterator<E> descendingIterator() {
      synchronized (mutex) {
        return delegate().descendingIterator();
      }
    }

    private static final long serialVersionUID = 0;
  }
  
  static <R, C, V> Table<R, C, V> table(Table<R, C, V> table, Object mutex) {
    return new SynchronizedTable<R, C, V>(table, mutex);
  }

  private static final class SynchronizedTable<R, C, V> extends SynchronizedObject
      implements Table<R, C, V> {

    SynchronizedTable(Table<R, C, V> delegate, Object mutex) {
      super(delegate, mutex);
    }

    @SuppressWarnings("unchecked")
    @Override
    Table<R, C, V> delegate() {
      return (Table<R, C, V>) super.delegate();
    }

    @Override
    public boolean contains(@Nullable Object rowKey, @Nullable Object columnKey) {
      synchronized (mutex) {
        return delegate().contains(rowKey, columnKey);
      }
    }

    @Override
    public boolean containsRow(@Nullable Object rowKey) {
      synchronized (mutex) {
        return delegate().containsRow(rowKey);
      }
    }

    @Override
    public boolean containsColumn(@Nullable Object columnKey) {
      synchronized (mutex) {
        return delegate().containsColumn(columnKey);
      }
    }

    @Override
    public boolean containsValue(@Nullable Object value) {
      synchronized (mutex) {
        return delegate().containsValue(value);
      }
    }

    @Override
    public V get(@Nullable Object rowKey, @Nullable Object columnKey) {
      synchronized (mutex) {
        return delegate().get(rowKey, columnKey);
      }
    }

    @Override
    public boolean isEmpty() {
      synchronized (mutex) {
        return delegate().isEmpty();
      }
    }

    @Override
    public int size() {
      synchronized (mutex) {
        return delegate().size();
      }
    }

    @Override
    public void clear() {
      synchronized (mutex) {
        delegate().clear();
      }
    }

    @Override
    public V put(@Nullable R rowKey, @Nullable C columnKey, @Nullable V value) {
      synchronized (mutex) {
        return delegate().put(rowKey, columnKey, value);
      }
    }

    @Override
    public void putAll(Table<? extends R, ? extends C, ? extends V> table) {
      synchronized (mutex) {
        delegate().putAll(table);
      }
    }

    @Override
    public V remove(@Nullable Object rowKey, @Nullable Object columnKey) {
      synchronized (mutex) {
        return delegate().remove(rowKey, columnKey);
      }
    }

    @Override
    public Map<C, V> row(@Nullable R rowKey) {
      synchronized (mutex) {
        return map(delegate().row(rowKey), mutex);
      }
    }

    @Override
    public Map<R, V> column(@Nullable C columnKey) {
      synchronized (mutex) {
        return map(delegate().column(columnKey), mutex);
      }
    }

    @Override
    public Set<Cell<R, C, V>> cellSet() {
      synchronized (mutex) {
        return set(delegate().cellSet(), mutex);
      }
    }

    @Override
    public Set<R> rowKeySet() {
      synchronized (mutex) {
        return set(delegate().rowKeySet(), mutex);
      }
    }

    @Override
    public Set<C> columnKeySet() {
      synchronized (mutex) {
        return set(delegate().columnKeySet(), mutex);
      }
    }

    @Override
    public Collection<V> values() {
      synchronized (mutex) {
        return collection(delegate().values(), mutex);
      }
    }

    @Override
    public Map<R, Map<C, V>> rowMap() {
      synchronized (mutex) {
        return map(
            Maps.transformValues(
                delegate().rowMap(),
                new com.google.common.base.Function<Map<C, V>, Map<C, V>>() {
                  @Override
                  public Map<C, V> apply(Map<C, V> t) {
                    return map(t, mutex);
                  }
                }),
            mutex);
      }
    }

    @Override
    public Map<C, Map<R, V>> columnMap() {
      synchronized (mutex) {
        return map(
            Maps.transformValues(
                delegate().columnMap(),
                new com.google.common.base.Function<Map<R, V>, Map<R, V>>() {
                  @Override
                  public Map<R, V> apply(Map<R, V> t) {
                    return map(t, mutex);
                  }
                }),
            mutex);
      }
    }

    @Override
    public int hashCode() {
      synchronized (mutex) {
        return delegate().hashCode();
      }
    }

    @Override
    public boolean equals(@Nullable Object obj) {
      if (this == obj) {
        return true;
      }
      synchronized (mutex) {
        return delegate().equals(obj);
      }
    }
  }
}<|MERGE_RESOLUTION|>--- conflicted
+++ resolved
@@ -178,9 +178,6 @@
     }
 
     @Override
-<<<<<<< HEAD
-    public boolean remove(/*@org.checkerframework.checker.nullness.qual.Nullable*/ Object o) {
-=======
     public Spliterator<E> spliterator() {
       synchronized (mutex) {
         return delegate().spliterator();
@@ -209,8 +206,7 @@
     }
 
     @Override
-    public boolean remove(Object o) {
->>>>>>> 379757e3
+    public boolean remove(@Nullable Object o) {
       synchronized (mutex) {
         return delegate().remove(o);
       }
@@ -1119,9 +1115,6 @@
     }
 
     @Override
-<<<<<<< HEAD
-    public /*@org.checkerframework.checker.nullness.qual.Nullable*/ V get(/*@org.checkerframework.checker.nullness.qual.Nullable*/ Object key) {
-=======
     public void forEach(BiConsumer<? super K, ? super V> action) {
       synchronized (mutex) {
         delegate().forEach(action);
@@ -1129,8 +1122,7 @@
     }
 
     @Override
-    public V get(Object key) {
->>>>>>> 379757e3
+    public @Nullable V get(@Nullable Object key) {
       synchronized (mutex) {
         return delegate().get(key);
       }
@@ -1228,9 +1220,6 @@
     }
 
     @Override
-<<<<<<< HEAD
-    public /*@org.checkerframework.checker.nullness.qual.Nullable*/ V remove(/*@org.checkerframework.checker.nullness.qual.Nullable*/ Object key) {
-=======
     public void replaceAll(BiFunction<? super K, ? super V, ? extends V> function) {
       synchronized (mutex) {
         delegate().replaceAll(function);
@@ -1238,8 +1227,7 @@
     }
 
     @Override
-    public V remove(Object key) {
->>>>>>> 379757e3
+    public @Nullable V remove(@Nullable Object key) {
       synchronized (mutex) {
         return delegate().remove(key);
       }
@@ -1365,12 +1353,8 @@
   static class SynchronizedBiMap<K extends /*@org.checkerframework.checker.nullness.qual.Nullable*/ Object, V extends /*@org.checkerframework.checker.nullness.qual.Nullable*/ Object> extends SynchronizedMap<K, V>
       implements BiMap<K, V>, Serializable {
     private transient Set<V> valueSet;
-<<<<<<< HEAD
-    private transient /*@org.checkerframework.checker.nullness.qual.Nullable*/ BiMap<V, K> inverse;
-=======
     @RetainedWith
-    private transient BiMap<V, K> inverse;
->>>>>>> 379757e3
+    private transient @Nullable BiMap<V, K> inverse;
 
     private SynchronizedBiMap(
         BiMap<K, V> delegate, /*@Nullable*/ /*@org.checkerframework.checker.nullness.qual.Nullable*/ Object mutex, /*@Nullable*/ /*@org.checkerframework.checker.nullness.qual.Nullable*/ BiMap<V, K> inverse) {
@@ -1625,13 +1609,8 @@
     private static final long serialVersionUID = 0;
   }
 
-<<<<<<< HEAD
-  @GwtIncompatible("NavigableSet")
-  static <E> NavigableSet<E> navigableSet(NavigableSet<E> navigableSet, /*@Nullable*/ Object mutex) {
-=======
   @GwtIncompatible // NavigableSet
   static <E> NavigableSet<E> navigableSet(NavigableSet<E> navigableSet, @Nullable Object mutex) {
->>>>>>> 379757e3
     return new SynchronizedNavigableSet<E>(navigableSet, mutex);
   }
 
@@ -1943,12 +1922,7 @@
     private static final long serialVersionUID = 0;
   }
 
-<<<<<<< HEAD
-  @GwtIncompatible("Deque")
-  static <E> Deque<E> deque(Deque<E> deque, /*@Nullable*/ Object mutex) {
-=======
   static <E> Deque<E> deque(Deque<E> deque, @Nullable Object mutex) {
->>>>>>> 379757e3
     return new SynchronizedDeque<E>(deque, mutex);
   }
 
