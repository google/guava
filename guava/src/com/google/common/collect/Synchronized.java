--- conflicted
+++ resolved
@@ -1354,14 +1354,8 @@
   @VisibleForTesting
   static class SynchronizedBiMap<K, V> extends SynchronizedMap<K, V>
       implements BiMap<K, V>, Serializable {
-<<<<<<< HEAD
-    private transient Set<V> valueSet;
-    @RetainedWith
-    private transient @Nullable BiMap<V, K> inverse;
-=======
     @MonotonicNonNullDecl private transient Set<V> valueSet;
     @MonotonicNonNullDecl @RetainedWith private transient BiMap<V, K> inverse;
->>>>>>> 594e3b73
 
     private SynchronizedBiMap(
         BiMap<K, V> delegate, @NullableDecl Object mutex, @NullableDecl BiMap<V, K> inverse) {
