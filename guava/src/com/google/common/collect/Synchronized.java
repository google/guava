/*
 * Copyright (C) 2007 The Guava Authors
 *
 * Licensed under the Apache License, Version 2.0 (the "License");
 * you may not use this file except in compliance with the License.
 * You may obtain a copy of the License at
 *
 * http://www.apache.org/licenses/LICENSE-2.0
 *
 * Unless required by applicable law or agreed to in writing, software
 * distributed under the License is distributed on an "AS IS" BASIS,
 * WITHOUT WARRANTIES OR CONDITIONS OF ANY KIND, either express or implied.
 * See the License for the specific language governing permissions and
 * limitations under the License.
 */

package com.google.common.collect;

import static com.google.common.base.Preconditions.checkNotNull;

import com.google.common.annotations.GwtCompatible;
import com.google.common.annotations.GwtIncompatible;
import com.google.common.annotations.J2ktIncompatible;
import com.google.common.annotations.VisibleForTesting;
import com.google.j2objc.annotations.RetainedWith;
import java.io.IOException;
import java.io.ObjectOutputStream;
import java.io.Serializable;
import java.util.Collection;
import java.util.Comparator;
import java.util.Deque;
import java.util.Iterator;
import java.util.List;
import java.util.ListIterator;
import java.util.Map;
import java.util.NavigableMap;
import java.util.NavigableSet;
import java.util.Queue;
import java.util.RandomAccess;
import java.util.Set;
import java.util.SortedMap;
import java.util.SortedSet;
import java.util.Spliterator;
import java.util.function.BiConsumer;
import java.util.function.BiFunction;
import java.util.function.Consumer;
import java.util.function.Function;
import java.util.function.Predicate;
import java.util.function.UnaryOperator;
import java.util.stream.Stream;
<<<<<<< HEAD
import org.jspecify.annotations.NullMarked;
import org.jspecify.annotations.Nullable;
=======
import javax.annotation.CheckForNull;
import org.checkerframework.checker.nullness.qual.NonNull;
import org.checkerframework.checker.nullness.qual.Nullable;
>>>>>>> 514f2127

/**
 * Synchronized collection views. The returned synchronized collection views are serializable if the
 * backing collection and the mutex are serializable.
 *
 * <p>If {@code null} is passed as the {@code mutex} parameter to any of this class's top-level
 * methods or inner class constructors, the created object uses itself as the synchronization mutex.
 *
 * <p>This class should be used by other collection classes only.
 *
 * @author Mike Bostock
 * @author Jared Levy
 */
@J2ktIncompatible
@GwtCompatible(emulated = true)
@NullMarked
/*
 * I have decided not to bother adding  annotations in this class. Adding them is
 * a lot of busy work, and the annotation matters only when the APIs to be annotated are visible to
 * Kotlin code. In this class, nothing is publicly visible (nor exposed indirectly through a
 * publicly visible subclass), and I doubt any of our current or future Kotlin extensions for the
 * package will refer to the class. Plus,  is only a temporary workaround,
 * anyway, so we just need to get by without the annotations here until Kotlin better understands
 * our other nullness annotations.
 */
final class Synchronized {
  private Synchronized() {}

  static class SynchronizedObject implements Serializable {
    final Object delegate;
    final Object mutex;

    SynchronizedObject(Object delegate, @Nullable Object mutex) {
      this.delegate = checkNotNull(delegate);
      this.mutex = (mutex == null) ? this : mutex;
    }

    Object delegate() {
      return delegate;
    }

    // No equals and hashCode; see ForwardingObject for details.

    @Override
    public String toString() {
      synchronized (mutex) {
        return delegate.toString();
      }
    }

    // Serialization invokes writeObject only when it's private.
    // The SynchronizedObject subclasses don't need a writeObject method since
    // they don't contain any non-transient member variables, while the
    // following writeObject() handles the SynchronizedObject members.

    @GwtIncompatible // java.io.ObjectOutputStream
    @J2ktIncompatible
    private void writeObject(ObjectOutputStream stream) throws IOException {
      synchronized (mutex) {
        stream.defaultWriteObject();
      }
    }

    @GwtIncompatible // not needed in emulated source
    @J2ktIncompatible
    private static final long serialVersionUID = 0;
  }

  private static <E extends @Nullable Object> Collection<E> collection(
<<<<<<< HEAD
      Collection<E> collection, @Nullable Object mutex) {
    return new SynchronizedCollection<E>(collection, mutex);
=======
      Collection<E> collection, @CheckForNull Object mutex) {
    return new SynchronizedCollection<>(collection, mutex);
>>>>>>> 514f2127
  }

  @VisibleForTesting
  static class SynchronizedCollection<E extends @Nullable Object> extends SynchronizedObject
      implements Collection<E> {
    private SynchronizedCollection(Collection<E> delegate, @Nullable Object mutex) {
      super(delegate, mutex);
    }

    @SuppressWarnings("unchecked")
    @Override
    Collection<E> delegate() {
      return (Collection<E>) super.delegate();
    }

    @Override
    public boolean add(E e) {
      synchronized (mutex) {
        return delegate().add(e);
      }
    }

    @Override
    public boolean addAll(Collection<? extends E> c) {
      synchronized (mutex) {
        return delegate().addAll(c);
      }
    }

    @Override
    public void clear() {
      synchronized (mutex) {
        delegate().clear();
      }
    }

    @Override
    public boolean contains(@Nullable Object o) {
      synchronized (mutex) {
        return delegate().contains(o);
      }
    }

    @Override
    public boolean containsAll(Collection<?> c) {
      synchronized (mutex) {
        return delegate().containsAll(c);
      }
    }

    @Override
    public boolean isEmpty() {
      synchronized (mutex) {
        return delegate().isEmpty();
      }
    }

    @Override
    public Iterator<E> iterator() {
      return delegate().iterator(); // manually synchronized
    }

    @Override
    public Spliterator<E> spliterator() {
      synchronized (mutex) {
        return delegate().spliterator();
      }
    }

    @Override
    public Stream<E> stream() {
      synchronized (mutex) {
        return delegate().stream();
      }
    }

    @Override
    public Stream<E> parallelStream() {
      synchronized (mutex) {
        return delegate().parallelStream();
      }
    }

    @Override
    public void forEach(Consumer<? super E> action) {
      synchronized (mutex) {
        delegate().forEach(action);
      }
    }

    @Override
    public boolean remove(@Nullable Object o) {
      synchronized (mutex) {
        return delegate().remove(o);
      }
    }

    @Override
    public boolean removeAll(Collection<?> c) {
      synchronized (mutex) {
        return delegate().removeAll(c);
      }
    }

    @Override
    public boolean retainAll(Collection<?> c) {
      synchronized (mutex) {
        return delegate().retainAll(c);
      }
    }

    @Override
    public boolean removeIf(Predicate<? super E> filter) {
      synchronized (mutex) {
        return delegate().removeIf(filter);
      }
    }

    @Override
    public int size() {
      synchronized (mutex) {
        return delegate().size();
      }
    }

    @Override
    public @Nullable Object[] toArray() {
      synchronized (mutex) {
        return delegate().toArray();
      }
    }

    @Override
    @SuppressWarnings("nullness") // b/192354773 in our checker affects toArray declarations
    public <T extends @Nullable Object> T[] toArray(T[] a) {
      synchronized (mutex) {
        return delegate().toArray(a);
      }
    }

    private static final long serialVersionUID = 0;
  }

  @VisibleForTesting
<<<<<<< HEAD
  static <E extends @Nullable Object> Set<E> set(Set<E> set, @Nullable Object mutex) {
    return new SynchronizedSet<E>(set, mutex);
=======
  static <E extends @Nullable Object> Set<E> set(Set<E> set, @CheckForNull Object mutex) {
    return new SynchronizedSet<>(set, mutex);
>>>>>>> 514f2127
  }

  static class SynchronizedSet<E extends @Nullable Object> extends SynchronizedCollection<E>
      implements Set<E> {

    SynchronizedSet(Set<E> delegate, @Nullable Object mutex) {
      super(delegate, mutex);
    }

    @Override
    Set<E> delegate() {
      return (Set<E>) super.delegate();
    }

    @Override
    public boolean equals(@Nullable Object o) {
      if (o == this) {
        return true;
      }
      synchronized (mutex) {
        return delegate().equals(o);
      }
    }

    @Override
    public int hashCode() {
      synchronized (mutex) {
        return delegate().hashCode();
      }
    }

    private static final long serialVersionUID = 0;
  }

  private static <E extends @Nullable Object> SortedSet<E> sortedSet(
<<<<<<< HEAD
      SortedSet<E> set, @Nullable Object mutex) {
    return new SynchronizedSortedSet<E>(set, mutex);
=======
      SortedSet<E> set, @CheckForNull Object mutex) {
    return new SynchronizedSortedSet<>(set, mutex);
>>>>>>> 514f2127
  }

  static class SynchronizedSortedSet<E extends @Nullable Object> extends SynchronizedSet<E>
      implements SortedSet<E> {
    SynchronizedSortedSet(SortedSet<E> delegate, @Nullable Object mutex) {
      super(delegate, mutex);
    }

    @Override
    SortedSet<E> delegate() {
      return (SortedSet<E>) super.delegate();
    }

    @Override
    public @Nullable Comparator<? super E> comparator() {
      synchronized (mutex) {
        return delegate().comparator();
      }
    }

    @Override
    public SortedSet<E> subSet(E fromElement, E toElement) {
      synchronized (mutex) {
        return sortedSet(delegate().subSet(fromElement, toElement), mutex);
      }
    }

    @Override
    public SortedSet<E> headSet(E toElement) {
      synchronized (mutex) {
        return sortedSet(delegate().headSet(toElement), mutex);
      }
    }

    @Override
    public SortedSet<E> tailSet(E fromElement) {
      synchronized (mutex) {
        return sortedSet(delegate().tailSet(fromElement), mutex);
      }
    }

    @Override
    public E first() {
      synchronized (mutex) {
        return delegate().first();
      }
    }

    @Override
    public E last() {
      synchronized (mutex) {
        return delegate().last();
      }
    }

    private static final long serialVersionUID = 0;
  }

  private static <E extends @Nullable Object> List<E> list(List<E> list, @Nullable Object mutex) {
    return (list instanceof RandomAccess)
        ? new SynchronizedRandomAccessList<E>(list, mutex)
        : new SynchronizedList<E>(list, mutex);
  }

<<<<<<< HEAD
  private static class SynchronizedList<E extends @Nullable Object>
      extends SynchronizedCollection<E> implements List<E> {
    SynchronizedList(List<E> delegate, @Nullable Object mutex) {
=======
  static class SynchronizedList<E extends @Nullable Object> extends SynchronizedCollection<E>
      implements List<E> {
    SynchronizedList(List<E> delegate, @CheckForNull Object mutex) {
>>>>>>> 514f2127
      super(delegate, mutex);
    }

    @Override
    List<E> delegate() {
      return (List<E>) super.delegate();
    }

    @Override
    public void add(int index, E element) {
      synchronized (mutex) {
        delegate().add(index, element);
      }
    }

    @Override
    public boolean addAll(int index, Collection<? extends E> c) {
      synchronized (mutex) {
        return delegate().addAll(index, c);
      }
    }

    @Override
    public E get(int index) {
      synchronized (mutex) {
        return delegate().get(index);
      }
    }

    @Override
    public int indexOf(@Nullable Object o) {
      synchronized (mutex) {
        return delegate().indexOf(o);
      }
    }

    @Override
    public int lastIndexOf(@Nullable Object o) {
      synchronized (mutex) {
        return delegate().lastIndexOf(o);
      }
    }

    @Override
    public ListIterator<E> listIterator() {
      return delegate().listIterator(); // manually synchronized
    }

    @Override
    public ListIterator<E> listIterator(int index) {
      return delegate().listIterator(index); // manually synchronized
    }

    @Override
    public E remove(int index) {
      synchronized (mutex) {
        return delegate().remove(index);
      }
    }

    @Override
    public E set(int index, E element) {
      synchronized (mutex) {
        return delegate().set(index, element);
      }
    }

    @Override
    public void replaceAll(UnaryOperator<E> operator) {
      synchronized (mutex) {
        delegate().replaceAll(operator);
      }
    }

    @Override
    public void sort(@Nullable Comparator<? super E> c) {
      synchronized (mutex) {
        delegate().sort(c);
      }
    }

    @Override
    public List<E> subList(int fromIndex, int toIndex) {
      synchronized (mutex) {
        return list(delegate().subList(fromIndex, toIndex), mutex);
      }
    }

    @Override
    public boolean equals(@Nullable Object o) {
      if (o == this) {
        return true;
      }
      synchronized (mutex) {
        return delegate().equals(o);
      }
    }

    @Override
    public int hashCode() {
      synchronized (mutex) {
        return delegate().hashCode();
      }
    }

    private static final long serialVersionUID = 0;
  }

  static final class SynchronizedRandomAccessList<E extends @Nullable Object>
      extends SynchronizedList<E> implements RandomAccess {
    SynchronizedRandomAccessList(List<E> list, @Nullable Object mutex) {
      super(list, mutex);
    }

    private static final long serialVersionUID = 0;
  }

  static <E extends @Nullable Object> Multiset<E> multiset(
      Multiset<E> multiset, @Nullable Object mutex) {
    if (multiset instanceof SynchronizedMultiset || multiset instanceof ImmutableMultiset) {
      return multiset;
    }
    return new SynchronizedMultiset<>(multiset, mutex);
  }

  static final class SynchronizedMultiset<E extends @Nullable Object>
      extends SynchronizedCollection<E> implements Multiset<E> {
    transient @Nullable Set<E> elementSet;
    transient @Nullable Set<Multiset.Entry<E>> entrySet;

    SynchronizedMultiset(Multiset<E> delegate, @Nullable Object mutex) {
      super(delegate, mutex);
    }

    @Override
    Multiset<E> delegate() {
      return (Multiset<E>) super.delegate();
    }

    @Override
    public int count(@Nullable Object o) {
      synchronized (mutex) {
        return delegate().count(o);
      }
    }

    @Override
    public int add(E e, int n) {
      synchronized (mutex) {
        return delegate().add(e, n);
      }
    }

    @Override
    public int remove(@Nullable Object o, int n) {
      synchronized (mutex) {
        return delegate().remove(o, n);
      }
    }

    @Override
    public int setCount(E element, int count) {
      synchronized (mutex) {
        return delegate().setCount(element, count);
      }
    }

    @Override
    public boolean setCount(E element, int oldCount, int newCount) {
      synchronized (mutex) {
        return delegate().setCount(element, oldCount, newCount);
      }
    }

    @Override
    public Set<E> elementSet() {
      synchronized (mutex) {
        if (elementSet == null) {
          elementSet = typePreservingSet(delegate().elementSet(), mutex);
        }
        return elementSet;
      }
    }

    @Override
    public Set<Multiset.Entry<E>> entrySet() {
      synchronized (mutex) {
        if (entrySet == null) {
          entrySet = typePreservingSet(delegate().entrySet(), mutex);
        }
        return entrySet;
      }
    }

    @Override
    public boolean equals(@Nullable Object o) {
      if (o == this) {
        return true;
      }
      synchronized (mutex) {
        return delegate().equals(o);
      }
    }

    @Override
    public int hashCode() {
      synchronized (mutex) {
        return delegate().hashCode();
      }
    }

    private static final long serialVersionUID = 0;
  }

  static <K extends @Nullable Object, V extends @Nullable Object> Multimap<K, V> multimap(
      Multimap<K, V> multimap, @Nullable Object mutex) {
    if (multimap instanceof SynchronizedMultimap || multimap instanceof BaseImmutableMultimap) {
      return multimap;
    }
    return new SynchronizedMultimap<>(multimap, mutex);
  }

  static class SynchronizedMultimap<K extends @Nullable Object, V extends @Nullable Object>
      extends SynchronizedObject implements Multimap<K, V> {
    transient @Nullable Set<K> keySet;
    transient @Nullable Collection<V> valuesCollection;
    transient @Nullable Collection<Map.Entry<K, V>> entries;
    transient @Nullable Map<K, Collection<V>> asMap;
    transient @Nullable Multiset<K> keys;

    @SuppressWarnings("unchecked")
    @Override
    Multimap<K, V> delegate() {
      return (Multimap<K, V>) super.delegate();
    }

    SynchronizedMultimap(Multimap<K, V> delegate, @Nullable Object mutex) {
      super(delegate, mutex);
    }

    @Override
    public int size() {
      synchronized (mutex) {
        return delegate().size();
      }
    }

    @Override
    public boolean isEmpty() {
      synchronized (mutex) {
        return delegate().isEmpty();
      }
    }

    @Override
    public boolean containsKey(@Nullable Object key) {
      synchronized (mutex) {
        return delegate().containsKey(key);
      }
    }

    @Override
    public boolean containsValue(@Nullable Object value) {
      synchronized (mutex) {
        return delegate().containsValue(value);
      }
    }

    @Override
    public boolean containsEntry(@Nullable Object key, @Nullable Object value) {
      synchronized (mutex) {
        return delegate().containsEntry(key, value);
      }
    }

    @Override
    public Collection<V> get(K key) {
      synchronized (mutex) {
        return typePreservingCollection(delegate().get(key), mutex);
      }
    }

    @Override
    public boolean put(K key, V value) {
      synchronized (mutex) {
        return delegate().put(key, value);
      }
    }

    @Override
    public boolean putAll(K key, Iterable<? extends V> values) {
      synchronized (mutex) {
        return delegate().putAll(key, values);
      }
    }

    @Override
    public boolean putAll(Multimap<? extends K, ? extends V> multimap) {
      synchronized (mutex) {
        return delegate().putAll(multimap);
      }
    }

    @Override
    public Collection<V> replaceValues(K key, Iterable<? extends V> values) {
      synchronized (mutex) {
        return delegate().replaceValues(key, values); // copy not synchronized
      }
    }

    @Override
    public boolean remove(@Nullable Object key, @Nullable Object value) {
      synchronized (mutex) {
        return delegate().remove(key, value);
      }
    }

    @Override
    public Collection<V> removeAll(@Nullable Object key) {
      synchronized (mutex) {
        return delegate().removeAll(key); // copy not synchronized
      }
    }

    @Override
    public void clear() {
      synchronized (mutex) {
        delegate().clear();
      }
    }

    @Override
    public Set<K> keySet() {
      synchronized (mutex) {
        if (keySet == null) {
          keySet = typePreservingSet(delegate().keySet(), mutex);
        }
        return keySet;
      }
    }

    @Override
    public Collection<V> values() {
      synchronized (mutex) {
        if (valuesCollection == null) {
          valuesCollection = collection(delegate().values(), mutex);
        }
        return valuesCollection;
      }
    }

    @Override
    public Collection<Map.Entry<K, V>> entries() {
      synchronized (mutex) {
        if (entries == null) {
          entries = typePreservingCollection(delegate().entries(), mutex);
        }
        return entries;
      }
    }

    @Override
    public void forEach(BiConsumer<? super K, ? super V> action) {
      synchronized (mutex) {
        delegate().forEach(action);
      }
    }

    @Override
    public Map<K, Collection<V>> asMap() {
      synchronized (mutex) {
        if (asMap == null) {
          asMap = new SynchronizedAsMap<>(delegate().asMap(), mutex);
        }
        return asMap;
      }
    }

    @Override
    public Multiset<K> keys() {
      synchronized (mutex) {
        if (keys == null) {
          keys = multiset(delegate().keys(), mutex);
        }
        return keys;
      }
    }

    @Override
    public boolean equals(@Nullable Object o) {
      if (o == this) {
        return true;
      }
      synchronized (mutex) {
        return delegate().equals(o);
      }
    }

    @Override
    public int hashCode() {
      synchronized (mutex) {
        return delegate().hashCode();
      }
    }

    private static final long serialVersionUID = 0;
  }

  static <K extends @Nullable Object, V extends @Nullable Object> ListMultimap<K, V> listMultimap(
      ListMultimap<K, V> multimap, @Nullable Object mutex) {
    if (multimap instanceof SynchronizedListMultimap || multimap instanceof BaseImmutableMultimap) {
      return multimap;
    }
    return new SynchronizedListMultimap<>(multimap, mutex);
  }

  static final class SynchronizedListMultimap<
          K extends @Nullable Object, V extends @Nullable Object>
      extends SynchronizedMultimap<K, V> implements ListMultimap<K, V> {
    SynchronizedListMultimap(ListMultimap<K, V> delegate, @Nullable Object mutex) {
      super(delegate, mutex);
    }

    @Override
    ListMultimap<K, V> delegate() {
      return (ListMultimap<K, V>) super.delegate();
    }

    @Override
    public List<V> get(K key) {
      synchronized (mutex) {
        return list(delegate().get(key), mutex);
      }
    }

    @Override
    public List<V> removeAll(@Nullable Object key) {
      synchronized (mutex) {
        return delegate().removeAll(key); // copy not synchronized
      }
    }

    @Override
    public List<V> replaceValues(K key, Iterable<? extends V> values) {
      synchronized (mutex) {
        return delegate().replaceValues(key, values); // copy not synchronized
      }
    }

    private static final long serialVersionUID = 0;
  }

  static <K extends @Nullable Object, V extends @Nullable Object> SetMultimap<K, V> setMultimap(
      SetMultimap<K, V> multimap, @Nullable Object mutex) {
    if (multimap instanceof SynchronizedSetMultimap || multimap instanceof BaseImmutableMultimap) {
      return multimap;
    }
    return new SynchronizedSetMultimap<>(multimap, mutex);
  }

  static class SynchronizedSetMultimap<K extends @Nullable Object, V extends @Nullable Object>
      extends SynchronizedMultimap<K, V> implements SetMultimap<K, V> {
    transient @Nullable Set<Map.Entry<K, V>> entrySet;

    SynchronizedSetMultimap(SetMultimap<K, V> delegate, @Nullable Object mutex) {
      super(delegate, mutex);
    }

    @Override
    SetMultimap<K, V> delegate() {
      return (SetMultimap<K, V>) super.delegate();
    }

    @Override
    public Set<V> get(K key) {
      synchronized (mutex) {
        return set(delegate().get(key), mutex);
      }
    }

    @Override
    public Set<V> removeAll(@Nullable Object key) {
      synchronized (mutex) {
        return delegate().removeAll(key); // copy not synchronized
      }
    }

    @Override
    public Set<V> replaceValues(K key, Iterable<? extends V> values) {
      synchronized (mutex) {
        return delegate().replaceValues(key, values); // copy not synchronized
      }
    }

    @Override
    public Set<Map.Entry<K, V>> entries() {
      synchronized (mutex) {
        if (entrySet == null) {
          entrySet = set(delegate().entries(), mutex);
        }
        return entrySet;
      }
    }

    private static final long serialVersionUID = 0;
  }

  static <K extends @Nullable Object, V extends @Nullable Object>
      SortedSetMultimap<K, V> sortedSetMultimap(
          SortedSetMultimap<K, V> multimap, @Nullable Object mutex) {
    if (multimap instanceof SynchronizedSortedSetMultimap) {
      return multimap;
    }
    return new SynchronizedSortedSetMultimap<>(multimap, mutex);
  }

  static final class SynchronizedSortedSetMultimap<
          K extends @Nullable Object, V extends @Nullable Object>
      extends SynchronizedSetMultimap<K, V> implements SortedSetMultimap<K, V> {
    SynchronizedSortedSetMultimap(SortedSetMultimap<K, V> delegate, @Nullable Object mutex) {
      super(delegate, mutex);
    }

    @Override
    SortedSetMultimap<K, V> delegate() {
      return (SortedSetMultimap<K, V>) super.delegate();
    }

    @Override
    public SortedSet<V> get(K key) {
      synchronized (mutex) {
        return sortedSet(delegate().get(key), mutex);
      }
    }

    @Override
    public SortedSet<V> removeAll(@Nullable Object key) {
      synchronized (mutex) {
        return delegate().removeAll(key); // copy not synchronized
      }
    }

    @Override
    public SortedSet<V> replaceValues(K key, Iterable<? extends V> values) {
      synchronized (mutex) {
        return delegate().replaceValues(key, values); // copy not synchronized
      }
    }

    @Override
    public @Nullable Comparator<? super V> valueComparator() {
      synchronized (mutex) {
        return delegate().valueComparator();
      }
    }

    private static final long serialVersionUID = 0;
  }

  private static <E extends @Nullable Object> Collection<E> typePreservingCollection(
      Collection<E> collection, @Nullable Object mutex) {
    if (collection instanceof SortedSet) {
      return sortedSet((SortedSet<E>) collection, mutex);
    }
    if (collection instanceof Set) {
      return set((Set<E>) collection, mutex);
    }
    if (collection instanceof List) {
      return list((List<E>) collection, mutex);
    }
    return collection(collection, mutex);
  }

  private static <E extends @Nullable Object> Set<E> typePreservingSet(
      Set<E> set, @Nullable Object mutex) {
    if (set instanceof SortedSet) {
      return sortedSet((SortedSet<E>) set, mutex);
    } else {
      return set(set, mutex);
    }
  }

  static final class SynchronizedAsMapEntries<
          K extends @Nullable Object, V extends @Nullable Object>
      extends SynchronizedSet<Map.Entry<K, Collection<V>>> {
    SynchronizedAsMapEntries(Set<Map.Entry<K, Collection<V>>> delegate, @Nullable Object mutex) {
      super(delegate, mutex);
    }

    @Override
    public Iterator<Map.Entry<K, Collection<V>>> iterator() {
      // Must be manually synchronized.
      return new TransformedIterator<Map.Entry<K, Collection<V>>, Map.Entry<K, Collection<V>>>(
          super.iterator()) {
        @Override
        Map.Entry<K, Collection<V>> transform(final Map.Entry<K, Collection<V>> entry) {
          return new ForwardingMapEntry<K, Collection<V>>() {
            @Override
            protected Map.Entry<K, Collection<V>> delegate() {
              return entry;
            }

            @Override
            public Collection<V> getValue() {
              return typePreservingCollection(entry.getValue(), mutex);
            }
          };
        }
      };
    }

    // See Collections.CheckedMap.CheckedEntrySet for details on attacks.

    @Override
    public @Nullable Object[] toArray() {
      synchronized (mutex) {
        /*
         * toArrayImpl returns `@Nullable Object[]` rather than `Object[]` but only because it can
         * be used with collections that may contain null. This collection never contains nulls, so
         * we could return `Object[]`. But this class is private and J2KT cannot change return types
         * in overrides, so we declare `@Nullable Object[]` as the return type.
         */
        return ObjectArrays.toArrayImpl(delegate());
      }
    }

    @Override
    @SuppressWarnings("nullness") // b/192354773 in our checker affects toArray declarations
    public <T extends @Nullable Object> T[] toArray(T[] array) {
      synchronized (mutex) {
        return ObjectArrays.toArrayImpl(delegate(), array);
      }
    }

    @Override
    public boolean contains(@Nullable Object o) {
      synchronized (mutex) {
        return Maps.containsEntryImpl(delegate(), o);
      }
    }

    @Override
    public boolean containsAll(Collection<?> c) {
      synchronized (mutex) {
        return Collections2.containsAllImpl(delegate(), c);
      }
    }

    @Override
    public boolean equals(@Nullable Object o) {
      if (o == this) {
        return true;
      }
      synchronized (mutex) {
        return Sets.equalsImpl(delegate(), o);
      }
    }

    @Override
    public boolean remove(@Nullable Object o) {
      synchronized (mutex) {
        return Maps.removeEntryImpl(delegate(), o);
      }
    }

    @Override
    public boolean removeAll(Collection<?> c) {
      synchronized (mutex) {
        return Iterators.removeAll(delegate().iterator(), c);
      }
    }

    @Override
    public boolean retainAll(Collection<?> c) {
      synchronized (mutex) {
        return Iterators.retainAll(delegate().iterator(), c);
      }
    }

    private static final long serialVersionUID = 0;
  }

  @VisibleForTesting
  static <K extends @Nullable Object, V extends @Nullable Object> Map<K, V> map(
      Map<K, V> map, @Nullable Object mutex) {
    return new SynchronizedMap<>(map, mutex);
  }

  static class SynchronizedMap<K extends @Nullable Object, V extends @Nullable Object>
      extends SynchronizedObject implements Map<K, V> {
    transient @Nullable Set<K> keySet;
    transient @Nullable Collection<V> values;
    transient @Nullable Set<Map.Entry<K, V>> entrySet;

    SynchronizedMap(Map<K, V> delegate, @Nullable Object mutex) {
      super(delegate, mutex);
    }

    @SuppressWarnings("unchecked")
    @Override
    Map<K, V> delegate() {
      return (Map<K, V>) super.delegate();
    }

    @Override
    public void clear() {
      synchronized (mutex) {
        delegate().clear();
      }
    }

    @Override
    public boolean containsKey(@Nullable Object key) {
      synchronized (mutex) {
        return delegate().containsKey(key);
      }
    }

    @Override
    public boolean containsValue(@Nullable Object value) {
      synchronized (mutex) {
        return delegate().containsValue(value);
      }
    }

    @Override
    public Set<Map.Entry<K, V>> entrySet() {
      synchronized (mutex) {
        if (entrySet == null) {
          entrySet = set(delegate().entrySet(), mutex);
        }
        return entrySet;
      }
    }

    @Override
    public void forEach(BiConsumer<? super K, ? super V> action) {
      synchronized (mutex) {
        delegate().forEach(action);
      }
    }

    @Override
    public @Nullable V get(@Nullable Object key) {
      synchronized (mutex) {
        return delegate().get(key);
      }
    }

    @Override
    public @Nullable V getOrDefault(@Nullable Object key, @Nullable V defaultValue) {
      synchronized (mutex) {
        return delegate().getOrDefault(key, defaultValue);
      }
    }

    @Override
    public boolean isEmpty() {
      synchronized (mutex) {
        return delegate().isEmpty();
      }
    }

    @Override
    public Set<K> keySet() {
      synchronized (mutex) {
        if (keySet == null) {
          keySet = set(delegate().keySet(), mutex);
        }
        return keySet;
      }
    }

    @Override
    public @Nullable V put(K key, V value) {
      synchronized (mutex) {
        return delegate().put(key, value);
      }
    }

    @Override
    public @Nullable V putIfAbsent(K key, V value) {
      synchronized (mutex) {
        return delegate().putIfAbsent(key, value);
      }
    }

    @Override
    public boolean replace(K key, V oldValue, V newValue) {
      synchronized (mutex) {
        return delegate().replace(key, oldValue, newValue);
      }
    }

    @Override
    public @Nullable V replace(K key, V value) {
      synchronized (mutex) {
        return delegate().replace(key, value);
      }
    }

    @Override
    public V computeIfAbsent(K key, Function<? super K, ? extends V> mappingFunction) {
      synchronized (mutex) {
        return delegate().computeIfAbsent(key, mappingFunction);
      }
    }

    @Override
    @CheckForNull
    public V computeIfPresent(
        K key, BiFunction<? super K, ? super @NonNull V, ? extends @Nullable V> remappingFunction) {
      synchronized (mutex) {
        return delegate().computeIfPresent(key, remappingFunction);
      }
    }

    @Override
    @CheckForNull
    public V compute(
        K key,
        BiFunction<? super K, ? super @Nullable V, ? extends @Nullable V> remappingFunction) {
      synchronized (mutex) {
        return delegate().compute(key, remappingFunction);
      }
    }

    @Override
    @CheckForNull
    public V merge(
        K key,
        @NonNull V value,
        BiFunction<? super @NonNull V, ? super @NonNull V, ? extends @Nullable V>
            remappingFunction) {
      synchronized (mutex) {
        return delegate().merge(key, value, remappingFunction);
      }
    }

    @Override
    public void putAll(Map<? extends K, ? extends V> map) {
      synchronized (mutex) {
        delegate().putAll(map);
      }
    }

    @Override
    public void replaceAll(BiFunction<? super K, ? super V, ? extends V> function) {
      synchronized (mutex) {
        delegate().replaceAll(function);
      }
    }

    @Override
    public @Nullable V remove(@Nullable Object key) {
      synchronized (mutex) {
        return delegate().remove(key);
      }
    }

    @Override
    public boolean remove(@Nullable Object key, @Nullable Object value) {
      synchronized (mutex) {
        return delegate().remove(key, value);
      }
    }

    @Override
    public int size() {
      synchronized (mutex) {
        return delegate().size();
      }
    }

    @Override
    public Collection<V> values() {
      synchronized (mutex) {
        if (values == null) {
          values = collection(delegate().values(), mutex);
        }
        return values;
      }
    }

    @Override
    public boolean equals(@Nullable Object o) {
      if (o == this) {
        return true;
      }
      synchronized (mutex) {
        return delegate().equals(o);
      }
    }

    @Override
    public int hashCode() {
      synchronized (mutex) {
        return delegate().hashCode();
      }
    }

    private static final long serialVersionUID = 0;
  }

  static <K extends @Nullable Object, V extends @Nullable Object> SortedMap<K, V> sortedMap(
      SortedMap<K, V> sortedMap, @Nullable Object mutex) {
    return new SynchronizedSortedMap<>(sortedMap, mutex);
  }

  static class SynchronizedSortedMap<K extends @Nullable Object, V extends @Nullable Object>
      extends SynchronizedMap<K, V> implements SortedMap<K, V> {

    SynchronizedSortedMap(SortedMap<K, V> delegate, @Nullable Object mutex) {
      super(delegate, mutex);
    }

    @Override
    SortedMap<K, V> delegate() {
      return (SortedMap<K, V>) super.delegate();
    }

    @Override
    public @Nullable Comparator<? super K> comparator() {
      synchronized (mutex) {
        return delegate().comparator();
      }
    }

    @Override
    public K firstKey() {
      synchronized (mutex) {
        return delegate().firstKey();
      }
    }

    @Override
    public SortedMap<K, V> headMap(K toKey) {
      synchronized (mutex) {
        return sortedMap(delegate().headMap(toKey), mutex);
      }
    }

    @Override
    public K lastKey() {
      synchronized (mutex) {
        return delegate().lastKey();
      }
    }

    @Override
    public SortedMap<K, V> subMap(K fromKey, K toKey) {
      synchronized (mutex) {
        return sortedMap(delegate().subMap(fromKey, toKey), mutex);
      }
    }

    @Override
    public SortedMap<K, V> tailMap(K fromKey) {
      synchronized (mutex) {
        return sortedMap(delegate().tailMap(fromKey), mutex);
      }
    }

    private static final long serialVersionUID = 0;
  }

  static <K extends @Nullable Object, V extends @Nullable Object> BiMap<K, V> biMap(
      BiMap<K, V> bimap, @Nullable Object mutex) {
    if (bimap instanceof SynchronizedBiMap || bimap instanceof ImmutableBiMap) {
      return bimap;
    }
    return new SynchronizedBiMap<>(bimap, mutex, null);
  }

  static final class SynchronizedBiMap<K extends @Nullable Object, V extends @Nullable Object>
      extends SynchronizedMap<K, V> implements BiMap<K, V>, Serializable {
    private transient @Nullable Set<V> valueSet;
    @RetainedWith private transient @Nullable BiMap<V, K> inverse;

    private SynchronizedBiMap(
        BiMap<K, V> delegate, @Nullable Object mutex, @Nullable BiMap<V, K> inverse) {
      super(delegate, mutex);
      this.inverse = inverse;
    }

    @Override
    BiMap<K, V> delegate() {
      return (BiMap<K, V>) super.delegate();
    }

    @Override
    public Set<V> values() {
      synchronized (mutex) {
        if (valueSet == null) {
          valueSet = set(delegate().values(), mutex);
        }
        return valueSet;
      }
    }

    @Override
    public @Nullable V forcePut(K key, V value) {
      synchronized (mutex) {
        return delegate().forcePut(key, value);
      }
    }

    @Override
    public BiMap<V, K> inverse() {
      synchronized (mutex) {
        if (inverse == null) {
          inverse = new SynchronizedBiMap<>(delegate().inverse(), mutex, this);
        }
        return inverse;
      }
    }

    private static final long serialVersionUID = 0;
  }

  static final class SynchronizedAsMap<K extends @Nullable Object, V extends @Nullable Object>
      extends SynchronizedMap<K, Collection<V>> {
    transient @Nullable Set<Map.Entry<K, Collection<V>>> asMapEntrySet;
    transient @Nullable Collection<Collection<V>> asMapValues;

    SynchronizedAsMap(Map<K, Collection<V>> delegate, @Nullable Object mutex) {
      super(delegate, mutex);
    }

    @Override
    public @Nullable Collection<V> get(@Nullable Object key) {
      synchronized (mutex) {
        Collection<V> collection = super.get(key);
        return (collection == null) ? null : typePreservingCollection(collection, mutex);
      }
    }

    @Override
    public Set<Map.Entry<K, Collection<V>>> entrySet() {
      synchronized (mutex) {
        if (asMapEntrySet == null) {
          asMapEntrySet = new SynchronizedAsMapEntries<>(delegate().entrySet(), mutex);
        }
        return asMapEntrySet;
      }
    }

    @Override
    public Collection<Collection<V>> values() {
      synchronized (mutex) {
        if (asMapValues == null) {
          asMapValues = new SynchronizedAsMapValues<V>(delegate().values(), mutex);
        }
        return asMapValues;
      }
    }

    @Override
    public boolean containsValue(@Nullable Object o) {
      // values() and its contains() method are both synchronized.
      return values().contains(o);
    }

    private static final long serialVersionUID = 0;
  }

  static final class SynchronizedAsMapValues<V extends @Nullable Object>
      extends SynchronizedCollection<Collection<V>> {
    SynchronizedAsMapValues(Collection<Collection<V>> delegate, @Nullable Object mutex) {
      super(delegate, mutex);
    }

    @Override
    public Iterator<Collection<V>> iterator() {
      // Must be manually synchronized.
      return new TransformedIterator<Collection<V>, Collection<V>>(super.iterator()) {
        @Override
        Collection<V> transform(Collection<V> from) {
          return typePreservingCollection(from, mutex);
        }
      };
    }

    private static final long serialVersionUID = 0;
  }

  @GwtIncompatible // NavigableSet
  @VisibleForTesting
<<<<<<< HEAD
  static class SynchronizedNavigableSet<E extends @Nullable Object> extends SynchronizedSortedSet<E>
      implements NavigableSet<E> {
    SynchronizedNavigableSet(NavigableSet<E> delegate, @Nullable Object mutex) {
=======
  static final class SynchronizedNavigableSet<E extends @Nullable Object>
      extends SynchronizedSortedSet<E> implements NavigableSet<E> {
    SynchronizedNavigableSet(NavigableSet<E> delegate, @CheckForNull Object mutex) {
>>>>>>> 514f2127
      super(delegate, mutex);
    }

    @Override
    NavigableSet<E> delegate() {
      return (NavigableSet<E>) super.delegate();
    }

    @Override
    public @Nullable E ceiling(E e) {
      synchronized (mutex) {
        return delegate().ceiling(e);
      }
    }

    @Override
    public Iterator<E> descendingIterator() {
      return delegate().descendingIterator(); // manually synchronized
    }

    transient @Nullable NavigableSet<E> descendingSet;

    @Override
    public NavigableSet<E> descendingSet() {
      synchronized (mutex) {
        if (descendingSet == null) {
          NavigableSet<E> dS = Synchronized.navigableSet(delegate().descendingSet(), mutex);
          descendingSet = dS;
          return dS;
        }
        return descendingSet;
      }
    }

    @Override
    public @Nullable E floor(E e) {
      synchronized (mutex) {
        return delegate().floor(e);
      }
    }

    @Override
    public NavigableSet<E> headSet(E toElement, boolean inclusive) {
      synchronized (mutex) {
        return Synchronized.navigableSet(delegate().headSet(toElement, inclusive), mutex);
      }
    }

    @Override
    public SortedSet<E> headSet(E toElement) {
      return headSet(toElement, false);
    }

    @Override
    public @Nullable E higher(E e) {
      synchronized (mutex) {
        return delegate().higher(e);
      }
    }

    @Override
    public @Nullable E lower(E e) {
      synchronized (mutex) {
        return delegate().lower(e);
      }
    }

    @Override
    public @Nullable E pollFirst() {
      synchronized (mutex) {
        return delegate().pollFirst();
      }
    }

    @Override
    public @Nullable E pollLast() {
      synchronized (mutex) {
        return delegate().pollLast();
      }
    }

    @Override
    public NavigableSet<E> subSet(
        E fromElement, boolean fromInclusive, E toElement, boolean toInclusive) {
      synchronized (mutex) {
        return Synchronized.navigableSet(
            delegate().subSet(fromElement, fromInclusive, toElement, toInclusive), mutex);
      }
    }

    @Override
    public SortedSet<E> subSet(E fromElement, E toElement) {
      return subSet(fromElement, true, toElement, false);
    }

    @Override
    public NavigableSet<E> tailSet(E fromElement, boolean inclusive) {
      synchronized (mutex) {
        return Synchronized.navigableSet(delegate().tailSet(fromElement, inclusive), mutex);
      }
    }

    @Override
    public SortedSet<E> tailSet(E fromElement) {
      return tailSet(fromElement, true);
    }

    private static final long serialVersionUID = 0;
  }

  @GwtIncompatible // NavigableSet
  static <E extends @Nullable Object> NavigableSet<E> navigableSet(
<<<<<<< HEAD
      NavigableSet<E> navigableSet, @Nullable Object mutex) {
    return new SynchronizedNavigableSet<E>(navigableSet, mutex);
=======
      NavigableSet<E> navigableSet, @CheckForNull Object mutex) {
    return new SynchronizedNavigableSet<>(navigableSet, mutex);
>>>>>>> 514f2127
  }

  @GwtIncompatible // NavigableSet
  static <E extends @Nullable Object> NavigableSet<E> navigableSet(NavigableSet<E> navigableSet) {
    return navigableSet(navigableSet, null);
  }

  @GwtIncompatible // NavigableMap
  static <K extends @Nullable Object, V extends @Nullable Object> NavigableMap<K, V> navigableMap(
      NavigableMap<K, V> navigableMap) {
    return navigableMap(navigableMap, null);
  }

  @GwtIncompatible // NavigableMap
  static <K extends @Nullable Object, V extends @Nullable Object> NavigableMap<K, V> navigableMap(
      NavigableMap<K, V> navigableMap, @Nullable Object mutex) {
    return new SynchronizedNavigableMap<>(navigableMap, mutex);
  }

  @GwtIncompatible // NavigableMap
  @VisibleForTesting
  static final class SynchronizedNavigableMap<
          K extends @Nullable Object, V extends @Nullable Object>
      extends SynchronizedSortedMap<K, V> implements NavigableMap<K, V> {

    SynchronizedNavigableMap(NavigableMap<K, V> delegate, @Nullable Object mutex) {
      super(delegate, mutex);
    }

    @Override
    NavigableMap<K, V> delegate() {
      return (NavigableMap<K, V>) super.delegate();
    }

    @Override
    public Map.@Nullable Entry<K, V> ceilingEntry(K key) {
      synchronized (mutex) {
        return nullableSynchronizedEntry(delegate().ceilingEntry(key), mutex);
      }
    }

    @Override
    public @Nullable K ceilingKey(K key) {
      synchronized (mutex) {
        return delegate().ceilingKey(key);
      }
    }

    transient @Nullable NavigableSet<K> descendingKeySet;

    @Override
    public NavigableSet<K> descendingKeySet() {
      synchronized (mutex) {
        if (descendingKeySet == null) {
          return descendingKeySet = Synchronized.navigableSet(delegate().descendingKeySet(), mutex);
        }
        return descendingKeySet;
      }
    }

    transient @Nullable NavigableMap<K, V> descendingMap;

    @Override
    public NavigableMap<K, V> descendingMap() {
      synchronized (mutex) {
        if (descendingMap == null) {
          return descendingMap = navigableMap(delegate().descendingMap(), mutex);
        }
        return descendingMap;
      }
    }

    @Override
    public Map.@Nullable Entry<K, V> firstEntry() {
      synchronized (mutex) {
        return nullableSynchronizedEntry(delegate().firstEntry(), mutex);
      }
    }

    @Override
    public Map.@Nullable Entry<K, V> floorEntry(K key) {
      synchronized (mutex) {
        return nullableSynchronizedEntry(delegate().floorEntry(key), mutex);
      }
    }

    @Override
    public @Nullable K floorKey(K key) {
      synchronized (mutex) {
        return delegate().floorKey(key);
      }
    }

    @Override
    public NavigableMap<K, V> headMap(K toKey, boolean inclusive) {
      synchronized (mutex) {
        return navigableMap(delegate().headMap(toKey, inclusive), mutex);
      }
    }

    @Override
    public SortedMap<K, V> headMap(K toKey) {
      return headMap(toKey, false);
    }

    @Override
    public Map.@Nullable Entry<K, V> higherEntry(K key) {
      synchronized (mutex) {
        return nullableSynchronizedEntry(delegate().higherEntry(key), mutex);
      }
    }

    @Override
    public @Nullable K higherKey(K key) {
      synchronized (mutex) {
        return delegate().higherKey(key);
      }
    }

    @Override
    public Map.@Nullable Entry<K, V> lastEntry() {
      synchronized (mutex) {
        return nullableSynchronizedEntry(delegate().lastEntry(), mutex);
      }
    }

    @Override
    public Map.@Nullable Entry<K, V> lowerEntry(K key) {
      synchronized (mutex) {
        return nullableSynchronizedEntry(delegate().lowerEntry(key), mutex);
      }
    }

    @Override
    public @Nullable K lowerKey(K key) {
      synchronized (mutex) {
        return delegate().lowerKey(key);
      }
    }

    @Override
    public Set<K> keySet() {
      return navigableKeySet();
    }

    transient @Nullable NavigableSet<K> navigableKeySet;

    @Override
    public NavigableSet<K> navigableKeySet() {
      synchronized (mutex) {
        if (navigableKeySet == null) {
          return navigableKeySet = Synchronized.navigableSet(delegate().navigableKeySet(), mutex);
        }
        return navigableKeySet;
      }
    }

    @Override
    public Map.@Nullable Entry<K, V> pollFirstEntry() {
      synchronized (mutex) {
        return nullableSynchronizedEntry(delegate().pollFirstEntry(), mutex);
      }
    }

    @Override
    public Map.@Nullable Entry<K, V> pollLastEntry() {
      synchronized (mutex) {
        return nullableSynchronizedEntry(delegate().pollLastEntry(), mutex);
      }
    }

    @Override
    public NavigableMap<K, V> subMap(
        K fromKey, boolean fromInclusive, K toKey, boolean toInclusive) {
      synchronized (mutex) {
        return navigableMap(delegate().subMap(fromKey, fromInclusive, toKey, toInclusive), mutex);
      }
    }

    @Override
    public SortedMap<K, V> subMap(K fromKey, K toKey) {
      return subMap(fromKey, true, toKey, false);
    }

    @Override
    public NavigableMap<K, V> tailMap(K fromKey, boolean inclusive) {
      synchronized (mutex) {
        return navigableMap(delegate().tailMap(fromKey, inclusive), mutex);
      }
    }

    @Override
    public SortedMap<K, V> tailMap(K fromKey) {
      return tailMap(fromKey, true);
    }

    private static final long serialVersionUID = 0;
  }

  @GwtIncompatible // works but is needed only for NavigableMap
  private static <K extends @Nullable Object, V extends @Nullable Object>
      Map.@Nullable Entry<K, V> nullableSynchronizedEntry(
          Map.@Nullable Entry<K, V> entry, @Nullable Object mutex) {
    if (entry == null) {
      return null;
    }
    return new SynchronizedEntry<>(entry, mutex);
  }

  @GwtIncompatible // works but is needed only for NavigableMap
  static final class SynchronizedEntry<K extends @Nullable Object, V extends @Nullable Object>
      extends SynchronizedObject implements Map.Entry<K, V> {

    SynchronizedEntry(Map.Entry<K, V> delegate, @Nullable Object mutex) {
      super(delegate, mutex);
    }

    @SuppressWarnings("unchecked") // guaranteed by the constructor
    @Override
    Map.Entry<K, V> delegate() {
      return (Map.Entry<K, V>) super.delegate();
    }

    @Override
    public boolean equals(@Nullable Object obj) {
      synchronized (mutex) {
        return delegate().equals(obj);
      }
    }

    @Override
    public int hashCode() {
      synchronized (mutex) {
        return delegate().hashCode();
      }
    }

    @Override
    public K getKey() {
      synchronized (mutex) {
        return delegate().getKey();
      }
    }

    @Override
    public V getValue() {
      synchronized (mutex) {
        return delegate().getValue();
      }
    }

    @Override
    public V setValue(V value) {
      synchronized (mutex) {
        return delegate().setValue(value);
      }
    }

    private static final long serialVersionUID = 0;
  }

  static <E extends @Nullable Object> Queue<E> queue(Queue<E> queue, @Nullable Object mutex) {
    return (queue instanceof SynchronizedQueue) ? queue : new SynchronizedQueue<E>(queue, mutex);
  }

  static class SynchronizedQueue<E extends @Nullable Object> extends SynchronizedCollection<E>
      implements Queue<E> {

    SynchronizedQueue(Queue<E> delegate, @Nullable Object mutex) {
      super(delegate, mutex);
    }

    @Override
    Queue<E> delegate() {
      return (Queue<E>) super.delegate();
    }

    @Override
    public E element() {
      synchronized (mutex) {
        return delegate().element();
      }
    }

    @Override
    public boolean offer(E e) {
      synchronized (mutex) {
        return delegate().offer(e);
      }
    }

    @Override
    public @Nullable E peek() {
      synchronized (mutex) {
        return delegate().peek();
      }
    }

    @Override
    public @Nullable E poll() {
      synchronized (mutex) {
        return delegate().poll();
      }
    }

    @Override
    public E remove() {
      synchronized (mutex) {
        return delegate().remove();
      }
    }

    private static final long serialVersionUID = 0;
  }

<<<<<<< HEAD
  static <E extends @Nullable Object> Deque<E> deque(Deque<E> deque, @Nullable Object mutex) {
    return new SynchronizedDeque<E>(deque, mutex);
=======
  static <E extends @Nullable Object> Deque<E> deque(Deque<E> deque, @CheckForNull Object mutex) {
    return new SynchronizedDeque<>(deque, mutex);
>>>>>>> 514f2127
  }

  static final class SynchronizedDeque<E extends @Nullable Object> extends SynchronizedQueue<E>
      implements Deque<E> {

    SynchronizedDeque(Deque<E> delegate, @Nullable Object mutex) {
      super(delegate, mutex);
    }

    @Override
    Deque<E> delegate() {
      return (Deque<E>) super.delegate();
    }

    @Override
    public void addFirst(E e) {
      synchronized (mutex) {
        delegate().addFirst(e);
      }
    }

    @Override
    public void addLast(E e) {
      synchronized (mutex) {
        delegate().addLast(e);
      }
    }

    @Override
    public boolean offerFirst(E e) {
      synchronized (mutex) {
        return delegate().offerFirst(e);
      }
    }

    @Override
    public boolean offerLast(E e) {
      synchronized (mutex) {
        return delegate().offerLast(e);
      }
    }

    @Override
    public E removeFirst() {
      synchronized (mutex) {
        return delegate().removeFirst();
      }
    }

    @Override
    public E removeLast() {
      synchronized (mutex) {
        return delegate().removeLast();
      }
    }

    @Override
    public @Nullable E pollFirst() {
      synchronized (mutex) {
        return delegate().pollFirst();
      }
    }

    @Override
    public @Nullable E pollLast() {
      synchronized (mutex) {
        return delegate().pollLast();
      }
    }

    @Override
    public E getFirst() {
      synchronized (mutex) {
        return delegate().getFirst();
      }
    }

    @Override
    public E getLast() {
      synchronized (mutex) {
        return delegate().getLast();
      }
    }

    @Override
    public @Nullable E peekFirst() {
      synchronized (mutex) {
        return delegate().peekFirst();
      }
    }

    @Override
    public @Nullable E peekLast() {
      synchronized (mutex) {
        return delegate().peekLast();
      }
    }

    @Override
    public boolean removeFirstOccurrence(@Nullable Object o) {
      synchronized (mutex) {
        return delegate().removeFirstOccurrence(o);
      }
    }

    @Override
    public boolean removeLastOccurrence(@Nullable Object o) {
      synchronized (mutex) {
        return delegate().removeLastOccurrence(o);
      }
    }

    @Override
    public void push(E e) {
      synchronized (mutex) {
        delegate().push(e);
      }
    }

    @Override
    public E pop() {
      synchronized (mutex) {
        return delegate().pop();
      }
    }

    @Override
    public Iterator<E> descendingIterator() {
      synchronized (mutex) {
        return delegate().descendingIterator();
      }
    }

    private static final long serialVersionUID = 0;
  }

  static <R extends @Nullable Object, C extends @Nullable Object, V extends @Nullable Object>
      Table<R, C, V> table(Table<R, C, V> table, @Nullable Object mutex) {
    return new SynchronizedTable<>(table, mutex);
  }

  static final class SynchronizedTable<
          R extends @Nullable Object, C extends @Nullable Object, V extends @Nullable Object>
      extends SynchronizedObject implements Table<R, C, V> {

    SynchronizedTable(Table<R, C, V> delegate, @Nullable Object mutex) {
      super(delegate, mutex);
    }

    @SuppressWarnings("unchecked")
    @Override
    Table<R, C, V> delegate() {
      return (Table<R, C, V>) super.delegate();
    }

    @Override
    public boolean contains(@Nullable Object rowKey, @Nullable Object columnKey) {
      synchronized (mutex) {
        return delegate().contains(rowKey, columnKey);
      }
    }

    @Override
    public boolean containsRow(@Nullable Object rowKey) {
      synchronized (mutex) {
        return delegate().containsRow(rowKey);
      }
    }

    @Override
    public boolean containsColumn(@Nullable Object columnKey) {
      synchronized (mutex) {
        return delegate().containsColumn(columnKey);
      }
    }

    @Override
    public boolean containsValue(@Nullable Object value) {
      synchronized (mutex) {
        return delegate().containsValue(value);
      }
    }

    @Override
    public @Nullable V get(@Nullable Object rowKey, @Nullable Object columnKey) {
      synchronized (mutex) {
        return delegate().get(rowKey, columnKey);
      }
    }

    @Override
    public boolean isEmpty() {
      synchronized (mutex) {
        return delegate().isEmpty();
      }
    }

    @Override
    public int size() {
      synchronized (mutex) {
        return delegate().size();
      }
    }

    @Override
    public void clear() {
      synchronized (mutex) {
        delegate().clear();
      }
    }

    @Override
    public @Nullable V put(R rowKey, C columnKey, V value) {
      synchronized (mutex) {
        return delegate().put(rowKey, columnKey, value);
      }
    }

    @Override
    public void putAll(Table<? extends R, ? extends C, ? extends V> table) {
      synchronized (mutex) {
        delegate().putAll(table);
      }
    }

    @Override
    public @Nullable V remove(@Nullable Object rowKey, @Nullable Object columnKey) {
      synchronized (mutex) {
        return delegate().remove(rowKey, columnKey);
      }
    }

    @Override
    public Map<C, V> row(R rowKey) {
      synchronized (mutex) {
        return map(delegate().row(rowKey), mutex);
      }
    }

    @Override
    public Map<R, V> column(C columnKey) {
      synchronized (mutex) {
        return map(delegate().column(columnKey), mutex);
      }
    }

    @Override
    public Set<Cell<R, C, V>> cellSet() {
      synchronized (mutex) {
        return set(delegate().cellSet(), mutex);
      }
    }

    @Override
    public Set<R> rowKeySet() {
      synchronized (mutex) {
        return set(delegate().rowKeySet(), mutex);
      }
    }

    @Override
    public Set<C> columnKeySet() {
      synchronized (mutex) {
        return set(delegate().columnKeySet(), mutex);
      }
    }

    @Override
    public Collection<V> values() {
      synchronized (mutex) {
        return collection(delegate().values(), mutex);
      }
    }

    @Override
    public Map<R, Map<C, V>> rowMap() {
      synchronized (mutex) {
        return map(
            Maps.transformValues(
                delegate().rowMap(),
                new com.google.common.base.Function<Map<C, V>, Map<C, V>>() {
                  @Override
                  public Map<C, V> apply(Map<C, V> t) {
                    return map(t, mutex);
                  }
                }),
            mutex);
      }
    }

    @Override
    public Map<C, Map<R, V>> columnMap() {
      synchronized (mutex) {
        return map(
            Maps.transformValues(
                delegate().columnMap(),
                new com.google.common.base.Function<Map<R, V>, Map<R, V>>() {
                  @Override
                  public Map<R, V> apply(Map<R, V> t) {
                    return map(t, mutex);
                  }
                }),
            mutex);
      }
    }

    @Override
    public int hashCode() {
      synchronized (mutex) {
        return delegate().hashCode();
      }
    }

    @Override
    public boolean equals(@Nullable Object obj) {
      if (this == obj) {
        return true;
      }
      synchronized (mutex) {
        return delegate().equals(obj);
      }
    }
  }
}<|MERGE_RESOLUTION|>--- conflicted
+++ resolved
@@ -48,14 +48,9 @@
 import java.util.function.Predicate;
 import java.util.function.UnaryOperator;
 import java.util.stream.Stream;
-<<<<<<< HEAD
+import org.jspecify.annotations.NonNull;
 import org.jspecify.annotations.NullMarked;
 import org.jspecify.annotations.Nullable;
-=======
-import javax.annotation.CheckForNull;
-import org.checkerframework.checker.nullness.qual.NonNull;
-import org.checkerframework.checker.nullness.qual.Nullable;
->>>>>>> 514f2127
 
 /**
  * Synchronized collection views. The returned synchronized collection views are serializable if the
@@ -125,13 +120,8 @@
   }
 
   private static <E extends @Nullable Object> Collection<E> collection(
-<<<<<<< HEAD
       Collection<E> collection, @Nullable Object mutex) {
-    return new SynchronizedCollection<E>(collection, mutex);
-=======
-      Collection<E> collection, @CheckForNull Object mutex) {
     return new SynchronizedCollection<>(collection, mutex);
->>>>>>> 514f2127
   }
 
   @VisibleForTesting
@@ -276,13 +266,8 @@
   }
 
   @VisibleForTesting
-<<<<<<< HEAD
   static <E extends @Nullable Object> Set<E> set(Set<E> set, @Nullable Object mutex) {
-    return new SynchronizedSet<E>(set, mutex);
-=======
-  static <E extends @Nullable Object> Set<E> set(Set<E> set, @CheckForNull Object mutex) {
     return new SynchronizedSet<>(set, mutex);
->>>>>>> 514f2127
   }
 
   static class SynchronizedSet<E extends @Nullable Object> extends SynchronizedCollection<E>
@@ -318,13 +303,8 @@
   }
 
   private static <E extends @Nullable Object> SortedSet<E> sortedSet(
-<<<<<<< HEAD
       SortedSet<E> set, @Nullable Object mutex) {
-    return new SynchronizedSortedSet<E>(set, mutex);
-=======
-      SortedSet<E> set, @CheckForNull Object mutex) {
     return new SynchronizedSortedSet<>(set, mutex);
->>>>>>> 514f2127
   }
 
   static class SynchronizedSortedSet<E extends @Nullable Object> extends SynchronizedSet<E>
@@ -389,15 +369,9 @@
         : new SynchronizedList<E>(list, mutex);
   }
 
-<<<<<<< HEAD
-  private static class SynchronizedList<E extends @Nullable Object>
-      extends SynchronizedCollection<E> implements List<E> {
-    SynchronizedList(List<E> delegate, @Nullable Object mutex) {
-=======
   static class SynchronizedList<E extends @Nullable Object> extends SynchronizedCollection<E>
       implements List<E> {
-    SynchronizedList(List<E> delegate, @CheckForNull Object mutex) {
->>>>>>> 514f2127
+    SynchronizedList(List<E> delegate, @Nullable Object mutex) {
       super(delegate, mutex);
     }
 
@@ -1207,8 +1181,7 @@
     }
 
     @Override
-    @CheckForNull
-    public V computeIfPresent(
+    public @Nullable V computeIfPresent(
         K key, BiFunction<? super K, ? super @NonNull V, ? extends @Nullable V> remappingFunction) {
       synchronized (mutex) {
         return delegate().computeIfPresent(key, remappingFunction);
@@ -1216,8 +1189,7 @@
     }
 
     @Override
-    @CheckForNull
-    public V compute(
+    public @Nullable V compute(
         K key,
         BiFunction<? super K, ? super @Nullable V, ? extends @Nullable V> remappingFunction) {
       synchronized (mutex) {
@@ -1226,8 +1198,7 @@
     }
 
     @Override
-    @CheckForNull
-    public V merge(
+    public @Nullable V merge(
         K key,
         @NonNull V value,
         BiFunction<? super @NonNull V, ? super @NonNull V, ? extends @Nullable V>
@@ -1486,15 +1457,9 @@
 
   @GwtIncompatible // NavigableSet
   @VisibleForTesting
-<<<<<<< HEAD
-  static class SynchronizedNavigableSet<E extends @Nullable Object> extends SynchronizedSortedSet<E>
-      implements NavigableSet<E> {
-    SynchronizedNavigableSet(NavigableSet<E> delegate, @Nullable Object mutex) {
-=======
   static final class SynchronizedNavigableSet<E extends @Nullable Object>
       extends SynchronizedSortedSet<E> implements NavigableSet<E> {
-    SynchronizedNavigableSet(NavigableSet<E> delegate, @CheckForNull Object mutex) {
->>>>>>> 514f2127
+    SynchronizedNavigableSet(NavigableSet<E> delegate, @Nullable Object mutex) {
       super(delegate, mutex);
     }
 
@@ -1607,13 +1572,8 @@
 
   @GwtIncompatible // NavigableSet
   static <E extends @Nullable Object> NavigableSet<E> navigableSet(
-<<<<<<< HEAD
       NavigableSet<E> navigableSet, @Nullable Object mutex) {
-    return new SynchronizedNavigableSet<E>(navigableSet, mutex);
-=======
-      NavigableSet<E> navigableSet, @CheckForNull Object mutex) {
     return new SynchronizedNavigableSet<>(navigableSet, mutex);
->>>>>>> 514f2127
   }
 
   @GwtIncompatible // NavigableSet
@@ -1929,13 +1889,8 @@
     private static final long serialVersionUID = 0;
   }
 
-<<<<<<< HEAD
   static <E extends @Nullable Object> Deque<E> deque(Deque<E> deque, @Nullable Object mutex) {
-    return new SynchronizedDeque<E>(deque, mutex);
-=======
-  static <E extends @Nullable Object> Deque<E> deque(Deque<E> deque, @CheckForNull Object mutex) {
     return new SynchronizedDeque<>(deque, mutex);
->>>>>>> 514f2127
   }
 
   static final class SynchronizedDeque<E extends @Nullable Object> extends SynchronizedQueue<E>
