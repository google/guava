--- conflicted
+++ resolved
@@ -47,11 +47,6 @@
 import java.util.function.Function;
 import java.util.stream.Collector;
 import java.util.stream.Collectors;
-<<<<<<< HEAD
-import org.checkerframework.checker.nullness.qual.MonotonicNonNull;
-=======
-import org.checkerframework.checker.nullness.qual.Nullable;
->>>>>>> 1c9f547e
 
 /**
  * A {@link Map} whose contents will never change, with many other important properties detailed at
@@ -251,7 +246,7 @@
    */
   @DoNotMock
   public static class Builder<K, V> {
-    @Nullable Comparator<? super V> valueComparator;
+    Comparator<? super V> valueComparator;
     Entry<K, V>[] entries;
     int size;
     boolean entriesUsed;
