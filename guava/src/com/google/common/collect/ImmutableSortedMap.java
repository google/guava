--- conflicted
+++ resolved
@@ -64,13 +64,8 @@
  * @since 2.0 (implements {@code NavigableMap} since 12.0)
  */
 @GwtCompatible(serializable = true, emulated = true)
-<<<<<<< HEAD
 @NullMarked
-public final class ImmutableSortedMap<K, V> extends ImmutableSortedMapFauxverideShim<K, V>
-=======
-@ElementTypesAreNonnullByDefault
 public final class ImmutableSortedMap<K, V> extends ImmutableMap<K, V>
->>>>>>> 514f2127
     implements NavigableMap<K, V> {
   /**
    * Returns a {@link Collector} that accumulates elements into an {@code ImmutableSortedMap} whose
