--- conflicted
+++ resolved
@@ -91,15 +91,9 @@
    * keys and values are the result of applying the provided mapping functions to the input
    * elements.
    *
-<<<<<<< HEAD
-   * <p>If the mapped keys contain duplicates (according to the comparator), the values are
-   * merged using the specified merging function. Entries will appear in the encounter order of the
-   * first occurrence of the key.
-=======
    * <p>If the mapped keys contain duplicates (according to the comparator), the values are merged
    * using the specified merging function. Entries will appear in the encounter order of the first
    * occurrence of the key.
->>>>>>> 43b5235e
    *
    * @since 21.0
    */
