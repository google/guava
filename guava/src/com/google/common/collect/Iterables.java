/*
 * Copyright (C) 2007 The Guava Authors
 *
 * Licensed under the Apache License, Version 2.0 (the "License");
 * you may not use this file except in compliance with the License.
 * You may obtain a copy of the License at
 *
 * http://www.apache.org/licenses/LICENSE-2.0
 *
 * Unless required by applicable law or agreed to in writing, software
 * distributed under the License is distributed on an "AS IS" BASIS,
 * WITHOUT WARRANTIES OR CONDITIONS OF ANY KIND, either express or implied.
 * See the License for the specific language governing permissions and
 * limitations under the License.
 */

package com.google.common.collect;

import org.checkerframework.dataflow.qual.Pure;
import org.checkerframework.framework.qual.AnnotatedFor;

import static com.google.common.base.Preconditions.checkArgument;
import static com.google.common.base.Preconditions.checkNotNull;
import static com.google.common.collect.CollectPreconditions.checkRemove;

import com.google.common.annotations.Beta;
import com.google.common.annotations.GwtCompatible;
import com.google.common.annotations.GwtIncompatible;
import com.google.common.base.Function;
import com.google.common.base.Optional;
import com.google.common.base.Predicate;
import com.google.common.base.Predicates;
import com.google.errorprone.annotations.CanIgnoreReturnValue;
import java.util.Collection;
import java.util.Comparator;
import java.util.Iterator;
import java.util.List;
import java.util.NoSuchElementException;
import java.util.Queue;
import java.util.RandomAccess;
import java.util.Set;
import java.util.Spliterator;
import java.util.function.Consumer;
import java.util.stream.Stream;
import org.checkerframework.checker.nullness.qual.Nullable;

/**
 * An assortment of mainly legacy static utility methods that operate on or return objects of type
 * {@code Iterable}. Except as noted, each method has a corresponding {@link Iterator}-based method
 * in the {@link Iterators} class.
 *
 * <p><b>Java 8 users:</b> several common uses for this class are now more comprehensively addressed
 * by the new {@link java.util.stream.Stream} library. Read the method documentation below for
 * comparisons. This class is not being deprecated, but we gently encourage you to migrate to
 * streams.
 *
 * <p><i>Performance notes:</i> Unless otherwise noted, all of the iterables produced in this class
 * are <i>lazy</i>, which means that their iterators only advance the backing iteration when
 * absolutely necessary.
 *
 * <p>See the Guava User Guide article on <a href=
 * "https://github.com/google/guava/wiki/CollectionUtilitiesExplained#iterables"> {@code
 * Iterables}</a>.
 *
 * @author Kevin Bourrillion
 * @author Jared Levy
 * @since 2.0
 */
@AnnotatedFor({"nullness"})
@GwtCompatible(emulated = true)
public final class Iterables {
  private Iterables() {}

  /** Returns an unmodifiable view of {@code iterable}. */
  public static <T> Iterable<T> unmodifiableIterable(final Iterable<? extends T> iterable) {
    checkNotNull(iterable);
    if (iterable instanceof UnmodifiableIterable || iterable instanceof ImmutableCollection) {
      @SuppressWarnings("unchecked") // Since it's unmodifiable, the covariant cast is safe
      Iterable<T> result = (Iterable<T>) iterable;
      return result;
    }
    return new UnmodifiableIterable<>(iterable);
  }

  /**
   * Simply returns its argument.
   *
   * @deprecated no need to use this
   * @since 10.0
   */
  @Deprecated
  public static <E> Iterable<E> unmodifiableIterable(ImmutableCollection<E> iterable) {
    return checkNotNull(iterable);
  }

  private static final class UnmodifiableIterable<T> extends FluentIterable<T> {
    private final Iterable<? extends T> iterable;

    private UnmodifiableIterable(Iterable<? extends T> iterable) {
      this.iterable = iterable;
    }

    @Override
    public Iterator<T> iterator() {
      return Iterators.unmodifiableIterator(iterable.iterator());
    }

    @Override
    public void forEach(Consumer<? super T> action) {
      iterable.forEach(action);
    }

    @SuppressWarnings("unchecked") // safe upcast, assuming no one has a crazy Spliterator subclass
    @Override
    public Spliterator<T> spliterator() {
      return (Spliterator<T>) iterable.spliterator();
    }

    @Override
    public String toString() {
      return iterable.toString();
    }
    // no equals and hashCode; it would break the contract!
  }

  /** Returns the number of elements in {@code iterable}. */
  public static int size(Iterable<?> iterable) {
    return (iterable instanceof Collection)
        ? ((Collection<?>) iterable).size()
        : Iterators.size(iterable.iterator());
  }

  /**
   * Returns {@code true} if {@code iterable} contains any element {@code o} for which {@code
   * Objects.equals(o, element)} would return {@code true}. Otherwise returns {@code false}, even in
   * cases where {@link Collection#contains} might throw {@link NullPointerException} or {@link
   * ClassCastException}.
   */
<<<<<<< HEAD
  @Pure
  public static boolean contains(Iterable<?> iterable, @NullableDecl Object element) {
=======
  public static boolean contains(Iterable<?> iterable, @Nullable Object element) {
>>>>>>> f972c215
    if (iterable instanceof Collection) {
      Collection<?> collection = (Collection<?>) iterable;
      return Collections2.safeContains(collection, element);
    }
    return Iterators.contains(iterable.iterator(), element);
  }

  /**
   * Removes, from an iterable, every element that belongs to the provided collection.
   *
   * <p>This method calls {@link Collection#removeAll} if {@code iterable} is a collection, and
   * {@link Iterators#removeAll} otherwise.
   *
   * @param removeFrom the iterable to (potentially) remove elements from
   * @param elementsToRemove the elements to remove
   * @return {@code true} if any element was removed from {@code iterable}
   */
  @CanIgnoreReturnValue
  public static boolean removeAll(Iterable<?> removeFrom, Collection<?> elementsToRemove) {
    return (removeFrom instanceof Collection)
        ? ((Collection<?>) removeFrom).removeAll(checkNotNull(elementsToRemove))
        : Iterators.removeAll(removeFrom.iterator(), elementsToRemove);
  }

  /**
   * Removes, from an iterable, every element that does not belong to the provided collection.
   *
   * <p>This method calls {@link Collection#retainAll} if {@code iterable} is a collection, and
   * {@link Iterators#retainAll} otherwise.
   *
   * @param removeFrom the iterable to (potentially) remove elements from
   * @param elementsToRetain the elements to retain
   * @return {@code true} if any element was removed from {@code iterable}
   */
  @CanIgnoreReturnValue
  public static boolean retainAll(Iterable<?> removeFrom, Collection<?> elementsToRetain) {
    return (removeFrom instanceof Collection)
        ? ((Collection<?>) removeFrom).retainAll(checkNotNull(elementsToRetain))
        : Iterators.retainAll(removeFrom.iterator(), elementsToRetain);
  }

  /**
   * Removes, from an iterable, every element that satisfies the provided predicate.
   *
   * <p>Removals may or may not happen immediately as each element is tested against the predicate.
   * The behavior of this method is not specified if {@code predicate} is dependent on {@code
   * removeFrom}.
   *
   * <p><b>Java 8 users:</b> if {@code removeFrom} is a {@link Collection}, use {@code
   * removeFrom.removeIf(predicate)} instead.
   *
   * @param removeFrom the iterable to (potentially) remove elements from
   * @param predicate a predicate that determines whether an element should be removed
   * @return {@code true} if any elements were removed from the iterable
   * @throws UnsupportedOperationException if the iterable does not support {@code remove()}.
   * @since 2.0
   */
  @CanIgnoreReturnValue
  public static <T> boolean removeIf(Iterable<T> removeFrom, Predicate<? super T> predicate) {
    if (removeFrom instanceof Collection) {
      return ((Collection<T>) removeFrom).removeIf(predicate);
    }
    return Iterators.removeIf(removeFrom.iterator(), predicate);
  }

  /** Removes and returns the first matching element, or returns {@code null} if there is none. */
  static <T> @Nullable T removeFirstMatching(
      Iterable<T> removeFrom, Predicate<? super T> predicate) {
    checkNotNull(predicate);
    Iterator<T> iterator = removeFrom.iterator();
    while (iterator.hasNext()) {
      T next = iterator.next();
      if (predicate.apply(next)) {
        iterator.remove();
        return next;
      }
    }
    return null;
  }

  /**
   * Determines whether two iterables contain equal elements in the same order. More specifically,
   * this method returns {@code true} if {@code iterable1} and {@code iterable2} contain the same
   * number of elements and every element of {@code iterable1} is equal to the corresponding element
   * of {@code iterable2}.
   */
  public static boolean elementsEqual(Iterable<?> iterable1, Iterable<?> iterable2) {
    if (iterable1 instanceof Collection && iterable2 instanceof Collection) {
      Collection<?> collection1 = (Collection<?>) iterable1;
      Collection<?> collection2 = (Collection<?>) iterable2;
      if (collection1.size() != collection2.size()) {
        return false;
      }
    }
    return Iterators.elementsEqual(iterable1.iterator(), iterable2.iterator());
  }

  /**
   * Returns a string representation of {@code iterable}, with the format {@code [e1, e2, ..., en]}
   * (that is, identical to {@link java.util.Arrays Arrays}{@code
   * .toString(Iterables.toArray(iterable))}). Note that for <i>most</i> implementations of {@link
   * Collection}, {@code collection.toString()} also gives the same result, but that behavior is not
   * generally guaranteed.
   */
  @Pure
  public static String toString(Iterable<?> iterable) {
    return Iterators.toString(iterable.iterator());
  }

  /**
   * Returns the single element contained in {@code iterable}.
   *
   * <p><b>Java 8 users:</b> the {@code Stream} equivalent to this method is {@code
   * stream.collect(MoreCollectors.onlyElement())}.
   *
   * @throws NoSuchElementException if the iterable is empty
   * @throws IllegalArgumentException if the iterable contains multiple elements
   */
  public static <T> T getOnlyElement(Iterable<T> iterable) {
    return Iterators.getOnlyElement(iterable.iterator());
  }

  /**
   * Returns the single element contained in {@code iterable}, or {@code defaultValue} if the
   * iterable is empty.
   *
   * <p><b>Java 8 users:</b> the {@code Stream} equivalent to this method is {@code
   * stream.collect(MoreCollectors.toOptional()).orElse(defaultValue)}.
   *
   * @throws IllegalArgumentException if the iterator contains multiple elements
   */
  public static <T> @Nullable T getOnlyElement(
      Iterable<? extends T> iterable, @Nullable T defaultValue) {
    return Iterators.getOnlyElement(iterable.iterator(), defaultValue);
  }

  /**
   * Copies an iterable's elements into an array.
   *
   * @param iterable the iterable to copy
   * @param type the type of the elements
   * @return a newly-allocated array into which all the elements of the iterable have been copied
   */
  @GwtIncompatible // Array.newInstance(Class, int)
  public static <T> T[] toArray(Iterable<? extends T> iterable, Class<T> type) {
    return toArray(iterable, ObjectArrays.newArray(type, 0));
  }

  static <T> T[] toArray(Iterable<? extends T> iterable, T[] array) {
    Collection<? extends T> collection = castOrCopyToCollection(iterable);
    return collection.toArray(array);
  }

  /**
   * Copies an iterable's elements into an array.
   *
   * @param iterable the iterable to copy
   * @return a newly-allocated array into which all the elements of the iterable have been copied
   */
  static Object[] toArray(Iterable<?> iterable) {
    return castOrCopyToCollection(iterable).toArray();
  }

  /**
   * Converts an iterable into a collection. If the iterable is already a collection, it is
   * returned. Otherwise, an {@link java.util.ArrayList} is created with the contents of the
   * iterable in the same iteration order.
   */
  private static <E> Collection<E> castOrCopyToCollection(Iterable<E> iterable) {
    return (iterable instanceof Collection)
        ? (Collection<E>) iterable
        : Lists.newArrayList(iterable.iterator());
  }

  /**
   * Adds all elements in {@code iterable} to {@code collection}.
   *
   * @return {@code true} if {@code collection} was modified as a result of this operation.
   */
  @CanIgnoreReturnValue
  public static <T> boolean addAll(Collection<T> addTo, Iterable<? extends T> elementsToAdd) {
    if (elementsToAdd instanceof Collection) {
      Collection<? extends T> c = Collections2.cast(elementsToAdd);
      return addTo.addAll(c);
    }
    return Iterators.addAll(addTo, checkNotNull(elementsToAdd).iterator());
  }

  /**
   * Returns the number of elements in the specified iterable that equal the specified object. This
   * implementation avoids a full iteration when the iterable is a {@link Multiset} or {@link Set}.
   *
   * <p><b>Java 8 users:</b> In most cases, the {@code Stream} equivalent of this method is {@code
   * stream.filter(element::equals).count()}. If {@code element} might be null, use {@code
   * stream.filter(Predicate.isEqual(element)).count()} instead.
   *
   * @see java.util.Collections#frequency(Collection, Object) Collections.frequency(Collection,
   *     Object)
   */
  public static int frequency(Iterable<?> iterable, @Nullable Object element) {
    if ((iterable instanceof Multiset)) {
      return ((Multiset<?>) iterable).count(element);
    } else if ((iterable instanceof Set)) {
      return ((Set<?>) iterable).contains(element) ? 1 : 0;
    }
    return Iterators.frequency(iterable.iterator(), element);
  }

  /**
   * Returns an iterable whose iterators cycle indefinitely over the elements of {@code iterable}.
   *
   * <p>That iterator supports {@code remove()} if {@code iterable.iterator()} does. After {@code
   * remove()} is called, subsequent cycles omit the removed element, which is no longer in {@code
   * iterable}. The iterator's {@code hasNext()} method returns {@code true} until {@code iterable}
   * is empty.
   *
   * <p><b>Warning:</b> Typical uses of the resulting iterator may produce an infinite loop. You
   * should use an explicit {@code break} or be certain that you will eventually remove all the
   * elements.
   *
   * <p>To cycle over the iterable {@code n} times, use the following: {@code
   * Iterables.concat(Collections.nCopies(n, iterable))}
   *
   * <p><b>Java 8 users:</b> The {@code Stream} equivalent of this method is {@code
   * Stream.generate(() -> iterable).flatMap(Streams::stream)}.
   */
  public static <T> Iterable<T> cycle(final Iterable<T> iterable) {
    checkNotNull(iterable);
    return new FluentIterable<T>() {
      @Override
      public Iterator<T> iterator() {
        return Iterators.cycle(iterable);
      }

      @Pure
      @Override
      public Spliterator<T> spliterator() {
        return Stream.generate(() -> iterable).flatMap(Streams::stream).spliterator();
      }

      @Override
      public String toString() {
        return iterable.toString() + " (cycled)";
      }
    };
  }

  /**
   * Returns an iterable whose iterators cycle indefinitely over the provided elements.
   *
   * <p>After {@code remove} is invoked on a generated iterator, the removed element will no longer
   * appear in either that iterator or any other iterator created from the same source iterable.
   * That is, this method behaves exactly as {@code Iterables.cycle(Lists.newArrayList(elements))}.
   * The iterator's {@code hasNext} method returns {@code true} until all of the original elements
   * have been removed.
   *
   * <p><b>Warning:</b> Typical uses of the resulting iterator may produce an infinite loop. You
   * should use an explicit {@code break} or be certain that you will eventually remove all the
   * elements.
   *
   * <p>To cycle over the elements {@code n} times, use the following: {@code
   * Iterables.concat(Collections.nCopies(n, Arrays.asList(elements)))}
   *
   * <p><b>Java 8 users:</b> If passing a single element {@code e}, the {@code Stream} equivalent of
   * this method is {@code Stream.generate(() -> e)}. Otherwise, put the elements in a collection
   * and use {@code Stream.generate(() -> collection).flatMap(Collection::stream)}.
   */
  @SafeVarargs
  public static <T> Iterable<T> cycle(T... elements) {
    return cycle(Lists.newArrayList(elements));
  }

  /**
   * Combines two iterables into a single iterable. The returned iterable has an iterator that
   * traverses the elements in {@code a}, followed by the elements in {@code b}. The source
   * iterators are not polled until necessary.
   *
   * <p>The returned iterable's iterator supports {@code remove()} when the corresponding input
   * iterator supports it.
   *
   * <p><b>Java 8 users:</b> The {@code Stream} equivalent of this method is {@code Stream.concat(a,
   * b)}.
   */
  public static <T> Iterable<T> concat(Iterable<? extends T> a, Iterable<? extends T> b) {
    return FluentIterable.concat(a, b);
  }

  /**
   * Combines three iterables into a single iterable. The returned iterable has an iterator that
   * traverses the elements in {@code a}, followed by the elements in {@code b}, followed by the
   * elements in {@code c}. The source iterators are not polled until necessary.
   *
   * <p>The returned iterable's iterator supports {@code remove()} when the corresponding input
   * iterator supports it.
   *
   * <p><b>Java 8 users:</b> The {@code Stream} equivalent of this method is {@code
   * Streams.concat(a, b, c)}.
   */
  public static <T> Iterable<T> concat(
      Iterable<? extends T> a, Iterable<? extends T> b, Iterable<? extends T> c) {
    return FluentIterable.concat(a, b, c);
  }

  /**
   * Combines four iterables into a single iterable. The returned iterable has an iterator that
   * traverses the elements in {@code a}, followed by the elements in {@code b}, followed by the
   * elements in {@code c}, followed by the elements in {@code d}. The source iterators are not
   * polled until necessary.
   *
   * <p>The returned iterable's iterator supports {@code remove()} when the corresponding input
   * iterator supports it.
   *
   * <p><b>Java 8 users:</b> The {@code Stream} equivalent of this method is {@code
   * Streams.concat(a, b, c, d)}.
   */
  public static <T> Iterable<T> concat(
      Iterable<? extends T> a,
      Iterable<? extends T> b,
      Iterable<? extends T> c,
      Iterable<? extends T> d) {
    return FluentIterable.concat(a, b, c, d);
  }

  /**
   * Combines multiple iterables into a single iterable. The returned iterable has an iterator that
   * traverses the elements of each iterable in {@code inputs}. The input iterators are not polled
   * until necessary.
   *
   * <p>The returned iterable's iterator supports {@code remove()} when the corresponding input
   * iterator supports it.
   *
   * <p><b>Java 8 users:</b> The {@code Stream} equivalent of this method is {@code
   * Streams.concat(...)}.
   *
   * @throws NullPointerException if any of the provided iterables is null
   */
  @SafeVarargs
  public static <T> Iterable<T> concat(Iterable<? extends T>... inputs) {
    return FluentIterable.concat(inputs);
  }

  /**
   * Combines multiple iterables into a single iterable. The returned iterable has an iterator that
   * traverses the elements of each iterable in {@code inputs}. The input iterators are not polled
   * until necessary.
   *
   * <p>The returned iterable's iterator supports {@code remove()} when the corresponding input
   * iterator supports it. The methods of the returned iterable may throw {@code
   * NullPointerException} if any of the input iterators is null.
   *
   * <p><b>Java 8 users:</b> The {@code Stream} equivalent of this method is {@code
   * streamOfStreams.flatMap(s -> s)}.
   */
  public static <T> Iterable<T> concat(Iterable<? extends Iterable<? extends T>> inputs) {
    return FluentIterable.concat(inputs);
  }

  /**
   * Divides an iterable into unmodifiable sublists of the given size (the final iterable may be
   * smaller). For example, partitioning an iterable containing {@code [a, b, c, d, e]} with a
   * partition size of 3 yields {@code [[a, b, c], [d, e]]} -- an outer iterable containing two
   * inner lists of three and two elements, all in the original order.
   *
   * <p>Iterators returned by the returned iterable do not support the {@link Iterator#remove()}
   * method. The returned lists implement {@link RandomAccess}, whether or not the input list does.
   *
   * <p><b>Note:</b> if {@code iterable} is a {@link List}, use {@link Lists#partition(List, int)}
   * instead.
   *
   * @param iterable the iterable to return a partitioned view of
   * @param size the desired size of each partition (the last may be smaller)
   * @return an iterable of unmodifiable lists containing the elements of {@code iterable} divided
   *     into partitions
   * @throws IllegalArgumentException if {@code size} is nonpositive
   */
  public static <T> Iterable<List<T>> partition(final Iterable<T> iterable, final int size) {
    checkNotNull(iterable);
    checkArgument(size > 0);
    return new FluentIterable<List<T>>() {
      @Override
      public Iterator<List<T>> iterator() {
        return Iterators.partition(iterable.iterator(), size);
      }
    };
  }

  /**
   * Divides an iterable into unmodifiable sublists of the given size, padding the final iterable
   * with null values if necessary. For example, partitioning an iterable containing {@code [a, b,
   * c, d, e]} with a partition size of 3 yields {@code [[a, b, c], [d, e, null]]} -- an outer
   * iterable containing two inner lists of three elements each, all in the original order.
   *
   * <p>Iterators returned by the returned iterable do not support the {@link Iterator#remove()}
   * method.
   *
   * @param iterable the iterable to return a partitioned view of
   * @param size the desired size of each partition
   * @return an iterable of unmodifiable lists containing the elements of {@code iterable} divided
   *     into partitions (the final iterable may have trailing null elements)
   * @throws IllegalArgumentException if {@code size} is nonpositive
   */
  public static <T> Iterable<List<T>> paddedPartition(final Iterable<T> iterable, final int size) {
    checkNotNull(iterable);
    checkArgument(size > 0);
    return new FluentIterable<List<T>>() {
      @Override
      public Iterator<List<T>> iterator() {
        return Iterators.paddedPartition(iterable.iterator(), size);
      }
    };
  }

  /**
   * Returns a view of {@code unfiltered} containing all elements that satisfy the input predicate
   * {@code retainIfTrue}. The returned iterable's iterator does not support {@code remove()}.
   *
   * <p><b>{@code Stream} equivalent:</b> {@link Stream#filter}.
   */
  public static <T> Iterable<T> filter(
      final Iterable<T> unfiltered, final Predicate<? super T> retainIfTrue) {
    checkNotNull(unfiltered);
    checkNotNull(retainIfTrue);
    return new FluentIterable<T>() {
      @Override
      public Iterator<T> iterator() {
        return Iterators.filter(unfiltered.iterator(), retainIfTrue);
      }

      @Override
      public void forEach(Consumer<? super T> action) {
        checkNotNull(action);
        unfiltered.forEach(
            (T a) -> {
              if (retainIfTrue.test(a)) {
                action.accept(a);
              }
            });
      }

      @Override
      public Spliterator<T> spliterator() {
        return CollectSpliterators.filter(unfiltered.spliterator(), retainIfTrue);
      }
    };
  }

  /**
   * Returns a view of {@code unfiltered} containing all elements that are of the type {@code
   * desiredType}. The returned iterable's iterator does not support {@code remove()}.
   *
   * <p><b>{@code Stream} equivalent:</b> {@code stream.filter(type::isInstance).map(type::cast)}.
   * This does perform a little more work than necessary, so another option is to insert an
   * unchecked cast at some later point:
   *
   * <pre>
   * {@code @SuppressWarnings("unchecked") // safe because of ::isInstance check
   * ImmutableList<NewType> result =
   *     (ImmutableList) stream.filter(NewType.class::isInstance).collect(toImmutableList());}
   * </pre>
   */
  @SuppressWarnings("unchecked")
  @GwtIncompatible // Class.isInstance
  public static <T> Iterable<T> filter(final Iterable<?> unfiltered, final Class<T> desiredType) {
    checkNotNull(unfiltered);
    checkNotNull(desiredType);
    return (Iterable<T>) filter(unfiltered, Predicates.instanceOf(desiredType));
  }

  /**
   * Returns {@code true} if any element in {@code iterable} satisfies the predicate.
   *
   * <p><b>{@code Stream} equivalent:</b> {@link Stream#anyMatch}.
   */
  public static <T> boolean any(Iterable<T> iterable, Predicate<? super T> predicate) {
    return Iterators.any(iterable.iterator(), predicate);
  }

  /**
   * Returns {@code true} if every element in {@code iterable} satisfies the predicate. If {@code
   * iterable} is empty, {@code true} is returned.
   *
   * <p><b>{@code Stream} equivalent:</b> {@link Stream#allMatch}.
   */
  public static <T> boolean all(Iterable<T> iterable, Predicate<? super T> predicate) {
    return Iterators.all(iterable.iterator(), predicate);
  }

  /**
   * Returns the first element in {@code iterable} that satisfies the given predicate; use this
   * method only when such an element is known to exist. If it is possible that <i>no</i> element
   * will match, use {@link #tryFind} or {@link #find(Iterable, Predicate, Object)} instead.
   *
   * <p><b>{@code Stream} equivalent:</b> {@code stream.filter(predicate).findFirst().get()}
   *
   * @throws NoSuchElementException if no element in {@code iterable} matches the given predicate
   */
  public static <T> T find(Iterable<T> iterable, Predicate<? super T> predicate) {
    return Iterators.find(iterable.iterator(), predicate);
  }

  /**
   * Returns the first element in {@code iterable} that satisfies the given predicate, or {@code
   * defaultValue} if none found. Note that this can usually be handled more naturally using {@code
   * tryFind(iterable, predicate).or(defaultValue)}.
   *
   * <p><b>{@code Stream} equivalent:</b> {@code
   * stream.filter(predicate).findFirst().orElse(defaultValue)}
   *
   * @since 7.0
   */
  public static <T> @Nullable T find(
      Iterable<? extends T> iterable, Predicate<? super T> predicate, @Nullable T defaultValue) {
    return Iterators.find(iterable.iterator(), predicate, defaultValue);
  }

  /**
   * Returns an {@link Optional} containing the first element in {@code iterable} that satisfies the
   * given predicate, if such an element exists.
   *
   * <p><b>Warning:</b> avoid using a {@code predicate} that matches {@code null}. If {@code null}
   * is matched in {@code iterable}, a NullPointerException will be thrown.
   *
   * <p><b>{@code Stream} equivalent:</b> {@code stream.filter(predicate).findFirst()}
   *
   * @since 11.0
   */
  public static <T> Optional<T> tryFind(Iterable<T> iterable, Predicate<? super T> predicate) {
    return Iterators.tryFind(iterable.iterator(), predicate);
  }

  /**
   * Returns the index in {@code iterable} of the first element that satisfies the provided {@code
   * predicate}, or {@code -1} if the Iterable has no such elements.
   *
   * <p>More formally, returns the lowest index {@code i} such that {@code
   * predicate.apply(Iterables.get(iterable, i))} returns {@code true}, or {@code -1} if there is no
   * such index.
   *
   * @since 2.0
   */
  public static <T> int indexOf(Iterable<T> iterable, Predicate<? super T> predicate) {
    return Iterators.indexOf(iterable.iterator(), predicate);
  }

  /**
   * Returns a view containing the result of applying {@code function} to each element of {@code
   * fromIterable}.
   *
   * <p>The returned iterable's iterator supports {@code remove()} if {@code fromIterable}'s
   * iterator does. After a successful {@code remove()} call, {@code fromIterable} no longer
   * contains the corresponding element.
   *
   * <p>If the input {@code Iterable} is known to be a {@code List} or other {@code Collection},
   * consider {@link Lists#transform} and {@link Collections2#transform}.
   *
   * <p><b>{@code Stream} equivalent:</b> {@link Stream#map}
   */
  public static <F, T> Iterable<T> transform(
      final Iterable<F> fromIterable, final Function<? super F, ? extends T> function) {
    checkNotNull(fromIterable);
    checkNotNull(function);
    return new FluentIterable<T>() {
      @Override
      public Iterator<T> iterator() {
        return Iterators.transform(fromIterable.iterator(), function);
      }

      @Override
      public void forEach(Consumer<? super T> action) {
        checkNotNull(action);
        fromIterable.forEach((F f) -> action.accept(function.apply(f)));
      }

      @Override
      public Spliterator<T> spliterator() {
        return CollectSpliterators.map(fromIterable.spliterator(), function);
      }
    };
  }

  /**
   * Returns the element at the specified position in an iterable.
   *
   * <p><b>{@code Stream} equivalent:</b> {@code stream.skip(position).findFirst().get()} (throws
   * {@code NoSuchElementException} if out of bounds)
   *
   * @param position position of the element to return
   * @return the element at the specified position in {@code iterable}
   * @throws IndexOutOfBoundsException if {@code position} is negative or greater than or equal to
   *     the size of {@code iterable}
   */
  public static <T> T get(Iterable<T> iterable, int position) {
    checkNotNull(iterable);
    return (iterable instanceof List)
        ? ((List<T>) iterable).get(position)
        : Iterators.get(iterable.iterator(), position);
  }

  /**
   * Returns the element at the specified position in an iterable or a default value otherwise.
   *
   * <p><b>{@code Stream} equivalent:</b> {@code
   * stream.skip(position).findFirst().orElse(defaultValue)} (returns the default value if the index
   * is out of bounds)
   *
   * @param position position of the element to return
   * @param defaultValue the default value to return if {@code position} is greater than or equal to
   *     the size of the iterable
   * @return the element at the specified position in {@code iterable} or {@code defaultValue} if
   *     {@code iterable} contains fewer than {@code position + 1} elements.
   * @throws IndexOutOfBoundsException if {@code position} is negative
   * @since 4.0
   */
  public static <T> @Nullable T get(
      Iterable<? extends T> iterable, int position, @Nullable T defaultValue) {
    checkNotNull(iterable);
    Iterators.checkNonnegative(position);
    if (iterable instanceof List) {
      List<? extends T> list = Lists.cast(iterable);
      return (position < list.size()) ? list.get(position) : defaultValue;
    } else {
      Iterator<? extends T> iterator = iterable.iterator();
      Iterators.advance(iterator, position);
      return Iterators.getNext(iterator, defaultValue);
    }
  }

  /**
   * Returns the first element in {@code iterable} or {@code defaultValue} if the iterable is empty.
   * The {@link Iterators} analog to this method is {@link Iterators#getNext}.
   *
   * <p>If no default value is desired (and the caller instead wants a {@link
   * NoSuchElementException} to be thrown), it is recommended that {@code
   * iterable.iterator().next()} is used instead.
   *
   * <p>To get the only element in a single-element {@code Iterable}, consider using {@link
   * #getOnlyElement(Iterable)} or {@link #getOnlyElement(Iterable, Object)} instead.
   *
   * <p><b>{@code Stream} equivalent:</b> {@code stream.findFirst().orElse(defaultValue)}
   *
   * @param defaultValue the default value to return if the iterable is empty
   * @return the first element of {@code iterable} or the default value
   * @since 7.0
   */
  public static <T> @Nullable T getFirst(Iterable<? extends T> iterable, @Nullable T defaultValue) {
    return Iterators.getNext(iterable.iterator(), defaultValue);
  }

  /**
   * Returns the last element of {@code iterable}. If {@code iterable} is a {@link List} with {@link
   * RandomAccess} support, then this operation is guaranteed to be {@code O(1)}.
   *
   * <p><b>{@code Stream} equivalent:</b> {@link Streams#findLast Streams.findLast(stream).get()}
   *
   * @return the last element of {@code iterable}
   * @throws NoSuchElementException if the iterable is empty
   */
  public static <T> T getLast(Iterable<T> iterable) {
    // TODO(kevinb): Support a concurrently modified collection?
    if (iterable instanceof List) {
      List<T> list = (List<T>) iterable;
      if (list.isEmpty()) {
        throw new NoSuchElementException();
      }
      return getLastInNonemptyList(list);
    }

    return Iterators.getLast(iterable.iterator());
  }

  /**
   * Returns the last element of {@code iterable} or {@code defaultValue} if the iterable is empty.
   * If {@code iterable} is a {@link List} with {@link RandomAccess} support, then this operation is
   * guaranteed to be {@code O(1)}.
   *
   * <p><b>{@code Stream} equivalent:</b> {@code Streams.findLast(stream).orElse(defaultValue)}
   *
   * @param defaultValue the value to return if {@code iterable} is empty
   * @return the last element of {@code iterable} or the default value
   * @since 3.0
   */
  public static <T> @Nullable T getLast(Iterable<? extends T> iterable, @Nullable T defaultValue) {
    if (iterable instanceof Collection) {
      Collection<? extends T> c = Collections2.cast(iterable);
      if (c.isEmpty()) {
        return defaultValue;
      } else if (iterable instanceof List) {
        return getLastInNonemptyList(Lists.cast(iterable));
      }
    }

    return Iterators.getLast(iterable.iterator(), defaultValue);
  }

  private static <T> T getLastInNonemptyList(List<T> list) {
    return list.get(list.size() - 1);
  }

  /**
   * Returns a view of {@code iterable} that skips its first {@code numberToSkip} elements. If
   * {@code iterable} contains fewer than {@code numberToSkip} elements, the returned iterable skips
   * all of its elements.
   *
   * <p>Modifications to the underlying {@link Iterable} before a call to {@code iterator()} are
   * reflected in the returned iterator. That is, the iterator skips the first {@code numberToSkip}
   * elements that exist when the {@code Iterator} is created, not when {@code skip()} is called.
   *
   * <p>The returned iterable's iterator supports {@code remove()} if the iterator of the underlying
   * iterable supports it. Note that it is <i>not</i> possible to delete the last skipped element by
   * immediately calling {@code remove()} on that iterator, as the {@code Iterator} contract states
   * that a call to {@code remove()} before a call to {@code next()} will throw an {@link
   * IllegalStateException}.
   *
   * <p><b>{@code Stream} equivalent:</b> {@link Stream#skip}
   *
   * @since 3.0
   */
  public static <T> Iterable<T> skip(final Iterable<T> iterable, final int numberToSkip) {
    checkNotNull(iterable);
    checkArgument(numberToSkip >= 0, "number to skip cannot be negative");

    return new FluentIterable<T>() {
      @Override
      public Iterator<T> iterator() {
        if (iterable instanceof List) {
          final List<T> list = (List<T>) iterable;
          int toSkip = Math.min(list.size(), numberToSkip);
          return list.subList(toSkip, list.size()).iterator();
        }
        final Iterator<T> iterator = iterable.iterator();

        Iterators.advance(iterator, numberToSkip);

        /*
         * We can't just return the iterator because an immediate call to its
         * remove() method would remove one of the skipped elements instead of
         * throwing an IllegalStateException.
         */
        return new Iterator<T>() {
          boolean atStart = true;

          @Override
          public boolean hasNext() {
            return iterator.hasNext();
          }

          @Override
          public T next() {
            T result = iterator.next();
            atStart = false; // not called if next() fails
            return result;
          }

          @Override
          public void remove() {
            checkRemove(!atStart);
            iterator.remove();
          }
        };
      }

      @Override
      public Spliterator<T> spliterator() {
        if (iterable instanceof List) {
          final List<T> list = (List<T>) iterable;
          int toSkip = Math.min(list.size(), numberToSkip);
          return list.subList(toSkip, list.size()).spliterator();
        } else {
          return Streams.stream(iterable).skip(numberToSkip).spliterator();
        }
      }
    };
  }

  /**
   * Returns a view of {@code iterable} containing its first {@code limitSize} elements. If {@code
   * iterable} contains fewer than {@code limitSize} elements, the returned view contains all of its
   * elements. The returned iterable's iterator supports {@code remove()} if {@code iterable}'s
   * iterator does.
   *
   * <p><b>{@code Stream} equivalent:</b> {@link Stream#limit}
   *
   * @param iterable the iterable to limit
   * @param limitSize the maximum number of elements in the returned iterable
   * @throws IllegalArgumentException if {@code limitSize} is negative
   * @since 3.0
   */
  public static <T> Iterable<T> limit(final Iterable<T> iterable, final int limitSize) {
    checkNotNull(iterable);
    checkArgument(limitSize >= 0, "limit is negative");
    return new FluentIterable<T>() {
      @Override
      public Iterator<T> iterator() {
        return Iterators.limit(iterable.iterator(), limitSize);
      }

      @Override
      public Spliterator<T> spliterator() {
        return Streams.stream(iterable).limit(limitSize).spliterator();
      }
    };
  }

  /**
   * Returns a view of the supplied iterable that wraps each generated {@link Iterator} through
   * {@link Iterators#consumingIterator(Iterator)}.
   *
   * <p>Note: If {@code iterable} is a {@link Queue}, the returned iterable will get entries from
   * {@link Queue#remove()} since {@link Queue}'s iteration order is undefined. Calling {@link
   * Iterator#hasNext()} on a generated iterator from the returned iterable may cause an item to be
   * immediately dequeued for return on a subsequent call to {@link Iterator#next()}.
   *
   * @param iterable the iterable to wrap
   * @return a view of the supplied iterable that wraps each generated iterator through {@link
   *     Iterators#consumingIterator(Iterator)}; for queues, an iterable that generates iterators
   *     that return and consume the queue's elements in queue order
   * @see Iterators#consumingIterator(Iterator)
   * @since 2.0
   */
  public static <T> Iterable<T> consumingIterable(final Iterable<T> iterable) {
    checkNotNull(iterable);

    return new FluentIterable<T>() {
      @Override
      public Iterator<T> iterator() {
        return (iterable instanceof Queue)
            ? new ConsumingQueueIterator<>((Queue<T>) iterable)
            : Iterators.consumingIterator(iterable.iterator());
      }

      @Override
      public String toString() {
        return "Iterables.consumingIterable(...)";
      }
    };
  }

  // Methods only in Iterables, not in Iterators

  /**
   * Determines if the given iterable contains no elements.
   *
   * <p>There is no precise {@link Iterator} equivalent to this method, since one can only ask an
   * iterator whether it has any elements <i>remaining</i> (which one does using {@link
   * Iterator#hasNext}).
   *
   * <p><b>{@code Stream} equivalent:</b> {@code !stream.findAny().isPresent()}
   *
   * @return {@code true} if the iterable contains no elements
   */
  @Pure
  public static boolean isEmpty(Iterable<?> iterable) {
    if (iterable instanceof Collection) {
      return ((Collection<?>) iterable).isEmpty();
    }
    return !iterable.iterator().hasNext();
  }

  /**
   * Returns an iterable over the merged contents of all given {@code iterables}. Equivalent entries
   * will not be de-duplicated.
   *
   * <p>Callers must ensure that the source {@code iterables} are in non-descending order as this
   * method does not sort its input.
   *
   * <p>For any equivalent elements across all {@code iterables}, it is undefined which element is
   * returned first.
   *
   * @since 11.0
   */
  @Beta
  public static <T> Iterable<T> mergeSorted(
      final Iterable<? extends Iterable<? extends T>> iterables,
      final Comparator<? super T> comparator) {
    checkNotNull(iterables, "iterables");
    checkNotNull(comparator, "comparator");
    Iterable<T> iterable =
        new FluentIterable<T>() {
          @Override
          public Iterator<T> iterator() {
            return Iterators.mergeSorted(
                Iterables.transform(iterables, Iterables.<T>toIterator()), comparator);
          }
        };
    return new UnmodifiableIterable<>(iterable);
  }

  // TODO(user): Is this the best place for this? Move to fluent functions?
  // Useful as a public method?
  static <T> Function<Iterable<? extends T>, Iterator<? extends T>> toIterator() {
    return new Function<Iterable<? extends T>, Iterator<? extends T>>() {
      @Override
      public Iterator<? extends T> apply(Iterable<? extends T> iterable) {
        return iterable.iterator();
      }
    };
  }
}<|MERGE_RESOLUTION|>--- conflicted
+++ resolved
@@ -136,12 +136,8 @@
    * cases where {@link Collection#contains} might throw {@link NullPointerException} or {@link
    * ClassCastException}.
    */
-<<<<<<< HEAD
   @Pure
-  public static boolean contains(Iterable<?> iterable, @NullableDecl Object element) {
-=======
   public static boolean contains(Iterable<?> iterable, @Nullable Object element) {
->>>>>>> f972c215
     if (iterable instanceof Collection) {
       Collection<?> collection = (Collection<?>) iterable;
       return Collections2.safeContains(collection, element);
