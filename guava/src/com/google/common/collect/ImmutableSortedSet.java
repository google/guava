--- conflicted
+++ resolved
@@ -702,42 +702,24 @@
    */
   @GwtIncompatible // NavigableSet
   @Override
-<<<<<<< HEAD
   public @Nullable E lower(E e) {
-    return Iterators.getNext(headSet(e, false).descendingIterator(), null);
-=======
-  @CheckForNull
-  public E lower(E e) {
     return Iterators.<@Nullable E>getNext(headSet(e, false).descendingIterator(), null);
->>>>>>> bf792538
-  }
-
-  /**
-   * @since 12.0
-   */
-  @Override
-<<<<<<< HEAD
+  }
+
+  /**
+   * @since 12.0
+   */
+  @Override
   public @Nullable E floor(E e) {
-    return Iterators.getNext(headSet(e, true).descendingIterator(), null);
-=======
-  @CheckForNull
-  public E floor(E e) {
     return Iterators.<@Nullable E>getNext(headSet(e, true).descendingIterator(), null);
->>>>>>> bf792538
-  }
-
-  /**
-   * @since 12.0
-   */
-  @Override
-<<<<<<< HEAD
+  }
+
+  /**
+   * @since 12.0
+   */
+  @Override
   public @Nullable E ceiling(E e) {
-    return Iterables.getFirst(tailSet(e, true), null);
-=======
-  @CheckForNull
-  public E ceiling(E e) {
     return Iterables.<@Nullable E>getFirst(tailSet(e, true), null);
->>>>>>> bf792538
   }
 
   /**
@@ -745,14 +727,8 @@
    */
   @GwtIncompatible // NavigableSet
   @Override
-<<<<<<< HEAD
   public @Nullable E higher(E e) {
-    return Iterables.getFirst(tailSet(e, false), null);
-=======
-  @CheckForNull
-  public E higher(E e) {
     return Iterables.<@Nullable E>getFirst(tailSet(e, false), null);
->>>>>>> bf792538
   }
 
   @Override
