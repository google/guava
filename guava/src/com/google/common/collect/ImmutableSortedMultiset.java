/*
 * Copyright (C) 2011 The Guava Authors
 *
 * Licensed under the Apache License, Version 2.0 (the "License"); you may not use this file except
 * in compliance with the License. You may obtain a copy of the License at
 *
 * http://www.apache.org/licenses/LICENSE-2.0
 *
 * Unless required by applicable law or agreed to in writing, software distributed under the
 * License is distributed on an "AS IS" BASIS, WITHOUT WARRANTIES OR CONDITIONS OF ANY KIND, either
 * express or implied. See the License for the specific language governing permissions and
 * limitations under the License.
 */

package com.google.common.collect;

import static com.google.common.base.Preconditions.checkArgument;
import static com.google.common.base.Preconditions.checkNotNull;

import com.google.common.annotations.GwtIncompatible;
import com.google.common.annotations.J2ktIncompatible;
import com.google.errorprone.annotations.CanIgnoreReturnValue;
import com.google.errorprone.annotations.DoNotCall;
import com.google.errorprone.annotations.concurrent.LazyInit;
import java.io.InvalidObjectException;
import java.io.ObjectInputStream;
import java.io.Serializable;
import java.util.Arrays;
import java.util.Collection;
import java.util.Collections;
import java.util.Comparator;
import java.util.Iterator;
import java.util.List;
import java.util.function.Function;
import java.util.function.ToIntFunction;
import java.util.stream.Collector;
import org.jspecify.annotations.NullMarked;
import org.jspecify.annotations.Nullable;

/**
 * A {@link SortedMultiset} whose contents will never change, with many other important properties
 * detailed at {@link ImmutableCollection}.
 *
 * <p><b>Warning:</b> as with any sorted collection, you are strongly advised not to use a {@link
 * Comparator} or {@link Comparable} type whose comparison behavior is <i>inconsistent with
 * equals</i>. That is, {@code a.compareTo(b)} or {@code comparator.compare(a, b)} should equal zero
 * <i>if and only if</i> {@code a.equals(b)}. If this advice is not followed, the resulting
 * collection will not correctly obey its specification.
 *
 * <p>See the Guava User Guide article on <a href=
 * "https://github.com/google/guava/wiki/ImmutableCollectionsExplained">immutable collections</a>.
 *
 * @author Louis Wasserman
 * @since 12.0
 */
@GwtIncompatible // hasn't been tested yet
<<<<<<< HEAD
@NullMarked
public abstract class ImmutableSortedMultiset<E> extends ImmutableSortedMultisetFauxverideShim<E>
=======
@ElementTypesAreNonnullByDefault
public abstract class ImmutableSortedMultiset<E> extends ImmutableMultiset<E>
>>>>>>> 514f2127
    implements SortedMultiset<E> {
  // TODO(lowasser): GWT compatibility

  /**
   * Returns a {@code Collector} that accumulates the input elements into a new {@code
   * ImmutableMultiset}. Elements are sorted by the specified comparator.
   *
   * <p><b>Warning:</b> {@code comparator} should be <i>consistent with {@code equals}</i> as
   * explained in the {@link Comparator} documentation.
   *
   * @since 21.0
   */
  public static <E> Collector<E, ?, ImmutableSortedMultiset<E>> toImmutableSortedMultiset(
      Comparator<? super E> comparator) {
    return toImmutableSortedMultiset(comparator, Function.identity(), e -> 1);
  }

  /**
   * Returns a {@code Collector} that accumulates elements into an {@code ImmutableSortedMultiset}
   * whose elements are the result of applying {@code elementFunction} to the inputs, with counts
   * equal to the result of applying {@code countFunction} to the inputs.
   *
   * <p>If the mapped elements contain duplicates (according to {@code comparator}), the first
   * occurrence in encounter order appears in the resulting multiset, with count equal to the sum of
   * the outputs of {@code countFunction.applyAsInt(t)} for each {@code t} mapped to that element.
   *
   * @since 22.0
   */
  public static <T extends @Nullable Object, E>
      Collector<T, ?, ImmutableSortedMultiset<E>> toImmutableSortedMultiset(
          Comparator<? super E> comparator,
          Function<? super T, ? extends E> elementFunction,
          ToIntFunction<? super T> countFunction) {
    checkNotNull(comparator);
    checkNotNull(elementFunction);
    checkNotNull(countFunction);
    return Collector.of(
        () -> TreeMultiset.create(comparator),
        (multiset, t) ->
            multiset.add(checkNotNull(elementFunction.apply(t)), countFunction.applyAsInt(t)),
        (multiset1, multiset2) -> {
          multiset1.addAll(multiset2);
          return multiset1;
        },
        (Multiset<E> multiset) -> copyOfSortedEntries(comparator, multiset.entrySet()));
  }

  /**
   * Returns the empty immutable sorted multiset.
   *
   * <p><b>Performance note:</b> the instance returned is a singleton.
   */
  @SuppressWarnings("unchecked")
  public static <E> ImmutableSortedMultiset<E> of() {
    return (ImmutableSortedMultiset) RegularImmutableSortedMultiset.NATURAL_EMPTY_MULTISET;
  }

  /** Returns an immutable sorted multiset containing a single element. */
  public static <E extends Comparable<? super E>> ImmutableSortedMultiset<E> of(E e1) {
    RegularImmutableSortedSet<E> elementSet =
        (RegularImmutableSortedSet<E>) ImmutableSortedSet.of(e1);
    long[] cumulativeCounts = {0, 1};
    return new RegularImmutableSortedMultiset<>(elementSet, cumulativeCounts, 0, 1);
  }

  /**
   * Returns an immutable sorted multiset containing the given elements sorted by their natural
   * ordering.
   *
   * @throws NullPointerException if any element is null
   */
  public static <E extends Comparable<? super E>> ImmutableSortedMultiset<E> of(E e1, E e2) {
    return copyOf(Ordering.natural(), Arrays.asList(e1, e2));
  }

  /**
   * Returns an immutable sorted multiset containing the given elements sorted by their natural
   * ordering.
   *
   * @throws NullPointerException if any element is null
   */
  public static <E extends Comparable<? super E>> ImmutableSortedMultiset<E> of(E e1, E e2, E e3) {
    return copyOf(Ordering.natural(), Arrays.asList(e1, e2, e3));
  }

  /**
   * Returns an immutable sorted multiset containing the given elements sorted by their natural
   * ordering.
   *
   * @throws NullPointerException if any element is null
   */
  public static <E extends Comparable<? super E>> ImmutableSortedMultiset<E> of(
      E e1, E e2, E e3, E e4) {
    return copyOf(Ordering.natural(), Arrays.asList(e1, e2, e3, e4));
  }

  /**
   * Returns an immutable sorted multiset containing the given elements sorted by their natural
   * ordering.
   *
   * @throws NullPointerException if any element is null
   */
  public static <E extends Comparable<? super E>> ImmutableSortedMultiset<E> of(
      E e1, E e2, E e3, E e4, E e5) {
    return copyOf(Ordering.natural(), Arrays.asList(e1, e2, e3, e4, e5));
  }

  /**
   * Returns an immutable sorted multiset containing the given elements sorted by their natural
   * ordering.
   *
   * @throws NullPointerException if any element is null
   */
  public static <E extends Comparable<? super E>> ImmutableSortedMultiset<E> of(
      E e1, E e2, E e3, E e4, E e5, E e6, E... remaining) {
    int size = remaining.length + 6;
    List<E> all = Lists.newArrayListWithCapacity(size);
    Collections.addAll(all, e1, e2, e3, e4, e5, e6);
    Collections.addAll(all, remaining);
    return copyOf(Ordering.natural(), all);
  }

  /**
   * Returns an immutable sorted multiset containing the given elements sorted by their natural
   * ordering.
   *
   * @throws NullPointerException if any of {@code elements} is null
   */
  public static <E extends Comparable<? super E>> ImmutableSortedMultiset<E> copyOf(E[] elements) {
    return copyOf(Ordering.natural(), Arrays.asList(elements));
  }

  /**
   * Returns an immutable sorted multiset containing the given elements sorted by their natural
   * ordering. To create a copy of a {@code SortedMultiset} that preserves the comparator, call
   * {@link #copyOfSorted} instead. This method iterates over {@code elements} at most once.
   *
   * <p>Note that if {@code s} is a {@code Multiset<String>}, then {@code
   * ImmutableSortedMultiset.copyOf(s)} returns an {@code ImmutableSortedMultiset<String>}
   * containing each of the strings in {@code s}, while {@code ImmutableSortedMultiset.of(s)}
   * returns an {@code ImmutableSortedMultiset<Multiset<String>>} containing one element (the given
   * multiset itself).
   *
   * <p>Despite the method name, this method attempts to avoid actually copying the data when it is
   * safe to do so. The exact circumstances under which a copy will or will not be performed are
   * undocumented and subject to change.
   *
   * <p>This method is not type-safe, as it may be called on elements that are not mutually
   * comparable.
   *
   * @throws ClassCastException if the elements are not mutually comparable
   * @throws NullPointerException if any of {@code elements} is null
   */
  public static <E> ImmutableSortedMultiset<E> copyOf(Iterable<? extends E> elements) {
    // Hack around E not being a subtype of Comparable.
    // Unsafe, see ImmutableSortedMultisetFauxverideShim.
    @SuppressWarnings("unchecked")
    Ordering<E> naturalOrder = (Ordering<E>) Ordering.<Comparable<?>>natural();
    return copyOf(naturalOrder, elements);
  }

  /**
   * Returns an immutable sorted multiset containing the given elements sorted by their natural
   * ordering.
   *
   * <p>This method is not type-safe, as it may be called on elements that are not mutually
   * comparable.
   *
   * @throws ClassCastException if the elements are not mutually comparable
   * @throws NullPointerException if any of {@code elements} is null
   */
  public static <E> ImmutableSortedMultiset<E> copyOf(Iterator<? extends E> elements) {
    // Hack around E not being a subtype of Comparable.
    // Unsafe, see ImmutableSortedMultisetFauxverideShim.
    @SuppressWarnings("unchecked")
    Ordering<E> naturalOrder = (Ordering<E>) Ordering.<Comparable<?>>natural();
    return copyOf(naturalOrder, elements);
  }

  /**
   * Returns an immutable sorted multiset containing the given elements sorted by the given {@code
   * Comparator}.
   *
   * @throws NullPointerException if {@code comparator} or any of {@code elements} is null
   */
  public static <E> ImmutableSortedMultiset<E> copyOf(
      Comparator<? super E> comparator, Iterator<? extends E> elements) {
    checkNotNull(comparator);
    return new Builder<E>(comparator).addAll(elements).build();
  }

  /**
   * Returns an immutable sorted multiset containing the given elements sorted by the given {@code
   * Comparator}. This method iterates over {@code elements} at most once.
   *
   * <p>Despite the method name, this method attempts to avoid actually copying the data when it is
   * safe to do so. The exact circumstances under which a copy will or will not be performed are
   * undocumented and subject to change.
   *
   * @throws NullPointerException if {@code comparator} or any of {@code elements} is null
   */
  public static <E> ImmutableSortedMultiset<E> copyOf(
      Comparator<? super E> comparator, Iterable<? extends E> elements) {
    if (elements instanceof ImmutableSortedMultiset) {
      @SuppressWarnings("unchecked") // immutable collections are always safe for covariant casts
      ImmutableSortedMultiset<E> multiset = (ImmutableSortedMultiset<E>) elements;
      if (comparator.equals(multiset.comparator())) {
        if (multiset.isPartialView()) {
          return copyOfSortedEntries(comparator, multiset.entrySet().asList());
        } else {
          return multiset;
        }
      }
    }
    elements = Lists.newArrayList(elements); // defensive copy
    TreeMultiset<E> sortedCopy = TreeMultiset.create(checkNotNull(comparator));
    Iterables.addAll(sortedCopy, elements);
    return copyOfSortedEntries(comparator, sortedCopy.entrySet());
  }

  /**
   * Returns an immutable sorted multiset containing the elements of a sorted multiset, sorted by
   * the same {@code Comparator}. That behavior differs from {@link #copyOf(Iterable)}, which always
   * uses the natural ordering of the elements.
   *
   * <p>Despite the method name, this method attempts to avoid actually copying the data when it is
   * safe to do so. The exact circumstances under which a copy will or will not be performed are
   * undocumented and subject to change.
   *
   * <p>This method is safe to use even when {@code sortedMultiset} is a synchronized or concurrent
   * collection that is currently being modified by another thread.
   *
   * @throws NullPointerException if {@code sortedMultiset} or any of its elements is null
   */
  public static <E> ImmutableSortedMultiset<E> copyOfSorted(SortedMultiset<E> sortedMultiset) {
    return copyOfSortedEntries(
        sortedMultiset.comparator(), Lists.newArrayList(sortedMultiset.entrySet()));
  }

  private static <E> ImmutableSortedMultiset<E> copyOfSortedEntries(
      Comparator<? super E> comparator, Collection<Entry<E>> entries) {
    if (entries.isEmpty()) {
      return emptyMultiset(comparator);
    }
    ImmutableList.Builder<E> elementsBuilder = new ImmutableList.Builder<>(entries.size());
    long[] cumulativeCounts = new long[entries.size() + 1];
    int i = 0;
    for (Entry<E> entry : entries) {
      elementsBuilder.add(entry.getElement());
      cumulativeCounts[i + 1] = cumulativeCounts[i] + entry.getCount();
      i++;
    }
    return new RegularImmutableSortedMultiset<>(
        new RegularImmutableSortedSet<E>(elementsBuilder.build(), comparator),
        cumulativeCounts,
        0,
        entries.size());
  }

  @SuppressWarnings("unchecked")
  static <E> ImmutableSortedMultiset<E> emptyMultiset(Comparator<? super E> comparator) {
    if (Ordering.natural().equals(comparator)) {
      return (ImmutableSortedMultiset<E>) RegularImmutableSortedMultiset.NATURAL_EMPTY_MULTISET;
    } else {
      return new RegularImmutableSortedMultiset<>(comparator);
    }
  }

  ImmutableSortedMultiset() {}

  @Override
  public final Comparator<? super E> comparator() {
    return elementSet().comparator();
  }

  @Override
  public abstract ImmutableSortedSet<E> elementSet();

  @LazyInit transient @Nullable ImmutableSortedMultiset<E> descendingMultiset;

  @Override
  public ImmutableSortedMultiset<E> descendingMultiset() {
    ImmutableSortedMultiset<E> result = descendingMultiset;
    if (result == null) {
      return descendingMultiset =
          this.isEmpty()
              ? emptyMultiset(Ordering.from(comparator()).reverse())
              : new DescendingImmutableSortedMultiset<E>(this);
    }
    return result;
  }

  /**
   * {@inheritDoc}
   *
   * <p>This implementation is guaranteed to throw an {@link UnsupportedOperationException}.
   *
   * @throws UnsupportedOperationException always
   * @deprecated Unsupported operation.
   */
  @CanIgnoreReturnValue
  @Deprecated
  @Override
  @DoNotCall("Always throws UnsupportedOperationException")
  public final @Nullable Entry<E> pollFirstEntry() {
    throw new UnsupportedOperationException();
  }

  /**
   * {@inheritDoc}
   *
   * <p>This implementation is guaranteed to throw an {@link UnsupportedOperationException}.
   *
   * @throws UnsupportedOperationException always
   * @deprecated Unsupported operation.
   */
  @CanIgnoreReturnValue
  @Deprecated
  @Override
  @DoNotCall("Always throws UnsupportedOperationException")
  public final @Nullable Entry<E> pollLastEntry() {
    throw new UnsupportedOperationException();
  }

  @Override
  public abstract ImmutableSortedMultiset<E> headMultiset(E upperBound, BoundType boundType);

  @Override
  public ImmutableSortedMultiset<E> subMultiset(
      E lowerBound, BoundType lowerBoundType, E upperBound, BoundType upperBoundType) {
    checkArgument(
        comparator().compare(lowerBound, upperBound) <= 0,
        "Expected lowerBound <= upperBound but %s > %s",
        lowerBound,
        upperBound);
    return tailMultiset(lowerBound, lowerBoundType).headMultiset(upperBound, upperBoundType);
  }

  @Override
  public abstract ImmutableSortedMultiset<E> tailMultiset(E lowerBound, BoundType boundType);

  /**
   * Returns a builder that creates immutable sorted multisets with an explicit comparator. If the
   * comparator has a more general type than the set being generated, such as creating a {@code
   * SortedMultiset<Integer>} with a {@code Comparator<Number>}, use the {@link Builder} constructor
   * instead.
   *
   * @throws NullPointerException if {@code comparator} is null
   */
  public static <E> Builder<E> orderedBy(Comparator<E> comparator) {
    return new Builder<>(comparator);
  }

  /**
   * Returns a builder that creates immutable sorted multisets whose elements are ordered by the
   * reverse of their natural ordering.
   *
   * <p>Note: the type parameter {@code E} extends {@code Comparable<?>} rather than {@code
   * Comparable<? super E>} as a workaround for javac <a
   * href="http://bugs.sun.com/bugdatabase/view_bug.do?bug_id=6468354">bug 6468354</a>.
   */
  public static <E extends Comparable<?>> Builder<E> reverseOrder() {
    return new Builder<>(Ordering.<E>natural().reverse());
  }

  /**
   * Returns a builder that creates immutable sorted multisets whose elements are ordered by their
   * natural ordering. The sorted multisets use {@link Ordering#natural()} as the comparator. This
   * method provides more type-safety than {@link #builder}, as it can be called only for classes
   * that implement {@link Comparable}.
   *
   * <p>Note: the type parameter {@code E} extends {@code Comparable<?>} rather than {@code
   * Comparable<? super E>} as a workaround for javac <a
   * href="http://bugs.sun.com/bugdatabase/view_bug.do?bug_id=6468354">bug 6468354</a>.
   */
  public static <E extends Comparable<?>> Builder<E> naturalOrder() {
    return new Builder<>(Ordering.natural());
  }

  /**
   * A builder for creating immutable multiset instances, especially {@code public static final}
   * multisets ("constant multisets"). Example:
   *
   * <pre>{@code
   * public static final ImmutableSortedMultiset<Bean> BEANS =
   *     new ImmutableSortedMultiset.Builder<Bean>(colorComparator())
   *         .addCopies(Bean.COCOA, 4)
   *         .addCopies(Bean.GARDEN, 6)
   *         .addCopies(Bean.RED, 8)
   *         .addCopies(Bean.BLACK_EYED, 10)
   *         .build();
   * }</pre>
   *
   * <p>Builder instances can be reused; it is safe to call {@link #build} multiple times to build
   * multiple multisets in series.
   *
   * @since 12.0
   */
  public static class Builder<E> extends ImmutableMultiset.Builder<E> {
    /**
     * Creates a new builder. The returned builder is equivalent to the builder generated by {@link
     * ImmutableSortedMultiset#orderedBy(Comparator)}.
     */
    public Builder(Comparator<? super E> comparator) {
      super(TreeMultiset.<E>create(checkNotNull(comparator)));
    }

    /**
     * Adds {@code element} to the {@code ImmutableSortedMultiset}.
     *
     * @param element the element to add
     * @return this {@code Builder} object
     * @throws NullPointerException if {@code element} is null
     */
    @CanIgnoreReturnValue
    @Override
    public Builder<E> add(E element) {
      super.add(element);
      return this;
    }

    /**
     * Adds each element of {@code elements} to the {@code ImmutableSortedMultiset}.
     *
     * @param elements the elements to add
     * @return this {@code Builder} object
     * @throws NullPointerException if {@code elements} is null or contains a null element
     */
    @CanIgnoreReturnValue
    @Override
    public Builder<E> add(E... elements) {
      super.add(elements);
      return this;
    }

    /**
     * Adds a number of occurrences of an element to this {@code ImmutableSortedMultiset}.
     *
     * @param element the element to add
     * @param occurrences the number of occurrences of the element to add. May be zero, in which
     *     case no change will be made.
     * @return this {@code Builder} object
     * @throws NullPointerException if {@code element} is null
     * @throws IllegalArgumentException if {@code occurrences} is negative, or if this operation
     *     would result in more than {@link Integer#MAX_VALUE} occurrences of the element
     */
    @CanIgnoreReturnValue
    @Override
    public Builder<E> addCopies(E element, int occurrences) {
      super.addCopies(element, occurrences);
      return this;
    }

    /**
     * Adds or removes the necessary occurrences of an element such that the element attains the
     * desired count.
     *
     * @param element the element to add or remove occurrences of
     * @param count the desired count of the element in this multiset
     * @return this {@code Builder} object
     * @throws NullPointerException if {@code element} is null
     * @throws IllegalArgumentException if {@code count} is negative
     */
    @CanIgnoreReturnValue
    @Override
    public Builder<E> setCount(E element, int count) {
      super.setCount(element, count);
      return this;
    }

    /**
     * Adds each element of {@code elements} to the {@code ImmutableSortedMultiset}.
     *
     * @param elements the {@code Iterable} to add to the {@code ImmutableSortedMultiset}
     * @return this {@code Builder} object
     * @throws NullPointerException if {@code elements} is null or contains a null element
     */
    @CanIgnoreReturnValue
    @Override
    public Builder<E> addAll(Iterable<? extends E> elements) {
      super.addAll(elements);
      return this;
    }

    /**
     * Adds each element of {@code elements} to the {@code ImmutableSortedMultiset}.
     *
     * @param elements the elements to add to the {@code ImmutableSortedMultiset}
     * @return this {@code Builder} object
     * @throws NullPointerException if {@code elements} is null or contains a null element
     */
    @CanIgnoreReturnValue
    @Override
    public Builder<E> addAll(Iterator<? extends E> elements) {
      super.addAll(elements);
      return this;
    }

    /**
     * Returns a newly-created {@code ImmutableSortedMultiset} based on the contents of the {@code
     * Builder}.
     */
    @Override
    public ImmutableSortedMultiset<E> build() {
      return copyOfSorted((SortedMultiset<E>) contents);
    }
  }

  @J2ktIncompatible // serialization
  private static final class SerializedForm<E> implements Serializable {
    final Comparator<? super E> comparator;
    final E[] elements;
    final int[] counts;

    @SuppressWarnings("unchecked")
    SerializedForm(SortedMultiset<E> multiset) {
      this.comparator = multiset.comparator();
      int n = multiset.entrySet().size();
      elements = (E[]) new Object[n];
      counts = new int[n];
      int i = 0;
      for (Entry<E> entry : multiset.entrySet()) {
        elements[i] = entry.getElement();
        counts[i] = entry.getCount();
        i++;
      }
    }

    Object readResolve() {
      int n = elements.length;
      Builder<E> builder = new Builder<>(comparator);
      for (int i = 0; i < n; i++) {
        builder.addCopies(elements[i], counts[i]);
      }
      return builder.build();
    }
  }

  @Override
  @J2ktIncompatible // serialization
  Object writeReplace() {
    return new SerializedForm<E>(this);
  }

  @J2ktIncompatible // java.io.ObjectInputStream
  private void readObject(ObjectInputStream stream) throws InvalidObjectException {
    throw new InvalidObjectException("Use SerializedForm");
  }

  /**
   * Not supported. Use {@link #toImmutableSortedMultiset} instead. This method exists only to hide
   * {@link ImmutableMultiset#toImmutableMultiset} from consumers of {@code
   * ImmutableSortedMultiset}.
   *
   * @throws UnsupportedOperationException always
   * @deprecated Use {@link ImmutableSortedMultiset#toImmutableSortedMultiset}.
   * @since 21.0
   */
  @DoNotCall("Use toImmutableSortedMultiset.")
  @Deprecated
  public static <E> Collector<E, ?, ImmutableMultiset<E>> toImmutableMultiset() {
    throw new UnsupportedOperationException();
  }

  /**
   * Not supported. Use {@link #toImmutableSortedMultiset} instead. This method exists only to hide
   * {@link ImmutableMultiset#toImmutableMultiset} from consumers of {@code
   * ImmutableSortedMultiset}.
   *
   * @throws UnsupportedOperationException always
   * @deprecated Use {@link ImmutableSortedMultiset#toImmutableSortedMultiset}.
   * @since 22.0
   */
  @DoNotCall("Use toImmutableSortedMultiset.")
  @Deprecated
  public static <T extends @Nullable Object, E>
      Collector<T, ?, ImmutableMultiset<E>> toImmutableMultiset(
          Function<? super T, ? extends E> elementFunction,
          ToIntFunction<? super T> countFunction) {
    throw new UnsupportedOperationException();
  }

  /**
   * Not supported. Use {@link #naturalOrder}, which offers better type-safety, instead. This method
   * exists only to hide {@link ImmutableMultiset#builder} from consumers of {@code
   * ImmutableSortedMultiset}.
   *
   * @throws UnsupportedOperationException always
   * @deprecated Use {@link ImmutableSortedMultiset#naturalOrder}, which offers better type-safety.
   */
  @DoNotCall("Use naturalOrder.")
  @Deprecated
  public static <E> ImmutableSortedMultiset.Builder<E> builder() {
    throw new UnsupportedOperationException();
  }

  /**
   * Not supported. <b>You are attempting to create a multiset that may contain a non-{@code
   * Comparable} element.</b> Proper calls will resolve to the version in {@code
   * ImmutableSortedMultiset}, not this dummy version.
   *
   * @throws UnsupportedOperationException always
   * @deprecated <b>Pass a parameter of type {@code Comparable} to use {@link
   *     ImmutableSortedMultiset#of(Comparable)}.</b>
   */
  @DoNotCall("Elements must be Comparable. (Or, pass a Comparator to orderedBy or copyOf.)")
  @Deprecated
  public static <E> ImmutableSortedMultiset<E> of(E e1) {
    throw new UnsupportedOperationException();
  }

  /**
   * Not supported. <b>You are attempting to create a multiset that may contain a non-{@code
   * Comparable} element.</b> Proper calls will resolve to the version in {@code
   * ImmutableSortedMultiset}, not this dummy version.
   *
   * @throws UnsupportedOperationException always
   * @deprecated <b>Pass the parameters of type {@code Comparable} to use {@link
   *     ImmutableSortedMultiset#of(Comparable, Comparable)}.</b>
   */
  @DoNotCall("Elements must be Comparable. (Or, pass a Comparator to orderedBy or copyOf.)")
  @Deprecated
  public static <E> ImmutableSortedMultiset<E> of(E e1, E e2) {
    throw new UnsupportedOperationException();
  }

  /**
   * Not supported. <b>You are attempting to create a multiset that may contain a non-{@code
   * Comparable} element.</b> Proper calls will resolve to the version in {@code
   * ImmutableSortedMultiset}, not this dummy version.
   *
   * @throws UnsupportedOperationException always
   * @deprecated <b>Pass the parameters of type {@code Comparable} to use {@link
   *     ImmutableSortedMultiset#of(Comparable, Comparable, Comparable)}.</b>
   */
  @DoNotCall("Elements must be Comparable. (Or, pass a Comparator to orderedBy or copyOf.)")
  @Deprecated
  public static <E> ImmutableSortedMultiset<E> of(E e1, E e2, E e3) {
    throw new UnsupportedOperationException();
  }

  /**
   * Not supported. <b>You are attempting to create a multiset that may contain a non-{@code
   * Comparable} element.</b> Proper calls will resolve to the version in {@code
   * ImmutableSortedMultiset}, not this dummy version.
   *
   * @throws UnsupportedOperationException always
   * @deprecated <b>Pass the parameters of type {@code Comparable} to use {@link
   *     ImmutableSortedMultiset#of(Comparable, Comparable, Comparable, Comparable)}. </b>
   */
  @DoNotCall("Elements must be Comparable. (Or, pass a Comparator to orderedBy or copyOf.)")
  @Deprecated
  public static <E> ImmutableSortedMultiset<E> of(E e1, E e2, E e3, E e4) {
    throw new UnsupportedOperationException();
  }

  /**
   * Not supported. <b>You are attempting to create a multiset that may contain a non-{@code
   * Comparable} element.</b> Proper calls will resolve to the version in {@code
   * ImmutableSortedMultiset}, not this dummy version.
   *
   * @throws UnsupportedOperationException always
   * @deprecated <b>Pass the parameters of type {@code Comparable} to use {@link
   *     ImmutableSortedMultiset#of(Comparable, Comparable, Comparable, Comparable, Comparable)} .
   *     </b>
   */
  @DoNotCall("Elements must be Comparable. (Or, pass a Comparator to orderedBy or copyOf.)")
  @Deprecated
  public static <E> ImmutableSortedMultiset<E> of(E e1, E e2, E e3, E e4, E e5) {
    throw new UnsupportedOperationException();
  }

  /**
   * Not supported. <b>You are attempting to create a multiset that may contain a non-{@code
   * Comparable} element.</b> Proper calls will resolve to the version in {@code
   * ImmutableSortedMultiset}, not this dummy version.
   *
   * @throws UnsupportedOperationException always
   * @deprecated <b>Pass the parameters of type {@code Comparable} to use {@link
   *     ImmutableSortedMultiset#of(Comparable, Comparable, Comparable, Comparable, Comparable,
   *     Comparable, Comparable...)} . </b>
   */
  @DoNotCall("Elements must be Comparable. (Or, pass a Comparator to orderedBy or copyOf.)")
  @Deprecated
  public static <E> ImmutableSortedMultiset<E> of(
      E e1, E e2, E e3, E e4, E e5, E e6, E... remaining) {
    throw new UnsupportedOperationException();
  }

  /**
   * Not supported. <b>You are attempting to create a multiset that may contain non-{@code
   * Comparable} elements.</b> Proper calls will resolve to the version in {@code
   * ImmutableSortedMultiset}, not this dummy version.
   *
   * @throws UnsupportedOperationException always
   * @deprecated <b>Pass parameters of type {@code Comparable} to use {@link
   *     ImmutableSortedMultiset#copyOf(Comparable[])}.</b>
   */
  @DoNotCall("Elements must be Comparable. (Or, pass a Comparator to orderedBy or copyOf.)")
  @Deprecated
  // The usage of "Z" here works around bugs in Javadoc (JDK-8318093) and JDiff.
  public static <Z> ImmutableSortedMultiset<Z> copyOf(Z[] elements) {
    throw new UnsupportedOperationException();
  }

  private static final long serialVersionUID = 0xcafebabe;
}<|MERGE_RESOLUTION|>--- conflicted
+++ resolved
@@ -54,13 +54,8 @@
  * @since 12.0
  */
 @GwtIncompatible // hasn't been tested yet
-<<<<<<< HEAD
 @NullMarked
-public abstract class ImmutableSortedMultiset<E> extends ImmutableSortedMultisetFauxverideShim<E>
-=======
-@ElementTypesAreNonnullByDefault
 public abstract class ImmutableSortedMultiset<E> extends ImmutableMultiset<E>
->>>>>>> 514f2127
     implements SortedMultiset<E> {
   // TODO(lowasser): GWT compatibility
 
