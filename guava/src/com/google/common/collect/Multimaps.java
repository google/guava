--- conflicted
+++ resolved
@@ -1225,13 +1225,8 @@
     }
 
     @Override
-<<<<<<< HEAD
     public Set<V> removeAll(@Nullable Object key) {
-      Set<V> values = new HashSet<V>(2);
-=======
-    public Set<V> removeAll(@CheckForNull Object key) {
       Set<V> values = new HashSet<>(2);
->>>>>>> 514f2127
       if (!map.containsKey(key)) {
         return values;
       }
