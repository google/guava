--- conflicted
+++ resolved
@@ -1056,13 +1056,8 @@
    *
    * @param map the backing map for the returned multimap view
    */
-<<<<<<< HEAD
   public static <K extends /*@org.checkerframework.checker.nullness.qual.Nullable*/ Object, V extends /*@org.checkerframework.checker.nullness.qual.Nullable*/ Object> SetMultimap<K, V> forMap(Map<K, V> map) {
-    return new MapMultimap<K, V>(map);
-=======
-  public static <K, V> SetMultimap<K, V> forMap(Map<K, V> map) {
     return new MapMultimap<>(map);
->>>>>>> a49e1d0f
   }
 
   /** @see Multimaps#forMap */
