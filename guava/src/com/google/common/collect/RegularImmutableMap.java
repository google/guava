--- conflicted
+++ resolved
@@ -157,11 +157,7 @@
   }
 
   @Override
-<<<<<<< HEAD
-  public @org.checkerframework.checker.nullness.qual.Nullable V get(@NullableDecl Object key) {
-=======
-  public V get(@Nullable Object key) {
->>>>>>> f972c215
+  public @Nullable V get(@Nullable Object key) {
     return get(key, table, mask);
   }
 
@@ -324,7 +320,7 @@
 
   @Pure
   @Override
-  public boolean containsValue(@org.checkerframework.checker.nullness.qual.Nullable Object arg0) {
+  public boolean containsValue(@Nullable Object arg0) {
     return super.containsValue(arg0);
   }
 
