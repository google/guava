/*
 * Copyright (C) 2011 The Guava Authors
 *
 * Licensed under the Apache License, Version 2.0 (the "License"); you may not use this file except
 * in compliance with the License. You may obtain a copy of the License at
 *
 * http://www.apache.org/licenses/LICENSE-2.0
 *
 * Unless required by applicable law or agreed to in writing, software distributed under the License
 * is distributed on an "AS IS" BASIS, WITHOUT WARRANTIES OR CONDITIONS OF ANY KIND, either express
 * or implied. See the License for the specific language governing permissions and limitations under
 * the License.
 */

package com.google.common.collect;

import com.google.common.annotations.GwtIncompatible;
import javax.annotation.Nullable;

/**
 * A descending wrapper around an {@code ImmutableSortedMultiset}
 *
 * @author Louis Wasserman
 */
<<<<<<< HEAD
/*@SuppressWarnings("serial")*/ // uses writeReplace, not default serialization
=======
@SuppressWarnings("serial") // uses writeReplace, not default serialization
@GwtIncompatible
>>>>>>> 379757e3
final class DescendingImmutableSortedMultiset<E> extends ImmutableSortedMultiset<E> {
  private final transient ImmutableSortedMultiset<E> forward;

  DescendingImmutableSortedMultiset(ImmutableSortedMultiset<E> forward) {
    this.forward = forward;
  }

  @Override
  public int count(/*@Nullable*/ Object element) {
    return forward.count(element);
  }

  @Override
  public Entry<E> firstEntry() {
    return forward.lastEntry();
  }

  @Override
  public Entry<E> lastEntry() {
    return forward.firstEntry();
  }

  @Override
  public int size() {
    return forward.size();
  }

  @Override
  public ImmutableSortedSet<E> elementSet() {
    return forward.elementSet().descendingSet();
  }

  @Override
  Entry<E> getEntry(int index) {
    return forward.entrySet().asList().reverse().get(index);
  }

  @Override
  public ImmutableSortedMultiset<E> descendingMultiset() {
    return forward;
  }

  @Override
  public ImmutableSortedMultiset<E> headMultiset(E upperBound, BoundType boundType) {
    return forward.tailMultiset(upperBound, boundType).descendingMultiset();
  }

  @Override
  public ImmutableSortedMultiset<E> tailMultiset(E lowerBound, BoundType boundType) {
    return forward.headMultiset(lowerBound, boundType).descendingMultiset();
  }

  @Override
  boolean isPartialView() {
    return forward.isPartialView();
  }
}<|MERGE_RESOLUTION|>--- conflicted
+++ resolved
@@ -22,12 +22,8 @@
  *
  * @author Louis Wasserman
  */
-<<<<<<< HEAD
-/*@SuppressWarnings("serial")*/ // uses writeReplace, not default serialization
-=======
 @SuppressWarnings("serial") // uses writeReplace, not default serialization
 @GwtIncompatible
->>>>>>> 379757e3
 final class DescendingImmutableSortedMultiset<E> extends ImmutableSortedMultiset<E> {
   private final transient ImmutableSortedMultiset<E> forward;
 
