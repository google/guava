--- conflicted
+++ resolved
@@ -31,14 +31,8 @@
 import java.util.Set;
 import java.util.concurrent.ExecutionException;
 import java.util.concurrent.Future;
-<<<<<<< HEAD
-import java.util.logging.Logger;
 import org.jspecify.annotations.NullMarked;
 import org.jspecify.annotations.Nullable;
-=======
-import javax.annotation.CheckForNull;
-import org.checkerframework.checker.nullness.qual.Nullable;
->>>>>>> 514f2127
 
 /**
  * A future whose value is derived from a collection of input futures.
@@ -47,14 +41,10 @@
  * @param <OutputT> the type of the output (i.e. this) future
  */
 @GwtCompatible
-<<<<<<< HEAD
 @NullMarked
-=======
-@ElementTypesAreNonnullByDefault
 @SuppressWarnings(
     // Whenever both tests are cheap and functional, it's faster to use &, | instead of &&, ||
     "ShortCircuitBoolean")
->>>>>>> 514f2127
 abstract class AggregateFuture<InputT extends @Nullable Object, OutputT extends @Nullable Object>
     extends AggregateFutureState<OutputT> {
   private static final LazyLogger logger = new LazyLogger(AggregateFuture.class);
@@ -69,12 +59,8 @@
    * In certain circumstances, this field might theoretically not be visible to an afterDone() call
    * triggered by cancel(). For details, see the comments on the fields of TimeoutFuture.
    */
-<<<<<<< HEAD
+  @LazyInit
   private @Nullable ImmutableCollection<? extends ListenableFuture<? extends InputT>> futures;
-=======
-  @CheckForNull @LazyInit
-  private ImmutableCollection<? extends ListenableFuture<? extends InputT>> futures;
->>>>>>> 514f2127
 
   private final boolean allMustSucceed;
   private final boolean collectsValues;
@@ -302,9 +288,8 @@
   }
 
   private void decrementCountAndMaybeComplete(
-      @Nullable
-          ImmutableCollection<? extends Future<? extends InputT>>
-              futuresIfNeedToCollectAtCompletion) {
+      @Nullable ImmutableCollection<? extends Future<? extends InputT>>
+          futuresIfNeedToCollectAtCompletion) {
     int newRemaining = decrementRemainingAndGet();
     checkState(newRemaining >= 0, "Less than 0 remaining futures");
     if (newRemaining == 0) {
@@ -313,9 +298,8 @@
   }
 
   private void processCompleted(
-      @Nullable
-          ImmutableCollection<? extends Future<? extends InputT>>
-              futuresIfNeedToCollectAtCompletion) {
+      @Nullable ImmutableCollection<? extends Future<? extends InputT>>
+          futuresIfNeedToCollectAtCompletion) {
     if (futuresIfNeedToCollectAtCompletion != null) {
       int i = 0;
       for (Future<? extends InputT> future : futuresIfNeedToCollectAtCompletion) {
