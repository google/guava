--- conflicted
+++ resolved
@@ -58,14 +58,8 @@
 import java.util.concurrent.Future;
 import java.util.concurrent.RejectedExecutionException;
 import java.util.concurrent.atomic.AtomicReference;
-<<<<<<< HEAD
-import java.util.logging.Logger;
 import org.jspecify.annotations.NullMarked;
 import org.jspecify.annotations.Nullable;
-=======
-import javax.annotation.CheckForNull;
-import org.checkerframework.checker.nullness.qual.Nullable;
->>>>>>> 514f2127
 
 /**
  * A step in a pipeline of an asynchronous computation. When the last step in the computation is
@@ -238,16 +232,8 @@
      * @return the first argument
      */
     @CanIgnoreReturnValue
-<<<<<<< HEAD
-
-    // TODO(b/163345357): Widen bound to AutoCloseable once we require API Level 19.
-    public <C extends @Nullable Object & @Nullable Closeable> C eventuallyClose(
+    public <C extends @Nullable Object & @Nullable AutoCloseable> C eventuallyClose(
         C closeable, Executor closingExecutor) {
-=======
-    @ParametricNullness
-    public <C extends @Nullable Object & @Nullable AutoCloseable> C eventuallyClose(
-        @ParametricNullness C closeable, Executor closingExecutor) {
->>>>>>> 514f2127
       checkNotNull(closingExecutor);
       if (closeable != null) {
         list.add(closeable, closingExecutor);
@@ -398,7 +384,6 @@
         TrustedListenableFutureTask.create(
             new Callable<V>() {
               @Override
-              @ParametricNullness
               public V call() throws Exception {
                 return callable.call(closeables.closer);
               }
@@ -489,11 +474,7 @@
         future,
         new FutureCallback<@Nullable AutoCloseable>() {
           @Override
-<<<<<<< HEAD
-          public void onSuccess(@Nullable Closeable result) {
-=======
-          public void onSuccess(@CheckForNull AutoCloseable result) {
->>>>>>> 514f2127
+          public void onSuccess(@Nullable AutoCloseable result) {
             closingFuture.closeables.closer.eventuallyClose(result, closingExecutor);
           }
 
@@ -641,30 +622,7 @@
   private final FluentFuture<V> future;
 
   private ClosingFuture(ListenableFuture<V> future) {
-<<<<<<< HEAD
-    this.future = FluentFuture.from(future);
-  }
-
-  private ClosingFuture(final ClosingCallable<V> callable, Executor executor) {
-    checkNotNull(callable);
-    TrustedListenableFutureTask<V> task =
-        TrustedListenableFutureTask.create(
-            new Callable<V>() {
-              @Override
-              public V call() throws Exception {
-                return callable.call(closeables.closer);
-              }
-
-              @Override
-              public String toString() {
-                return callable.toString();
-              }
-            });
-    executor.execute(task);
-    this.future = task;
-=======
     this(future, new CloseableList());
->>>>>>> 514f2127
   }
 
   private ClosingFuture(ListenableFuture<V> future, CloseableList closeables) {
@@ -2123,11 +2081,7 @@
     }
   }
 
-<<<<<<< HEAD
-  private static void closeQuietly(final @Nullable Closeable closeable, Executor executor) {
-=======
-  private static void closeQuietly(@CheckForNull final AutoCloseable closeable, Executor executor) {
->>>>>>> 514f2127
+  private static void closeQuietly(final @Nullable AutoCloseable closeable, Executor executor) {
     if (closeable == null) {
       return;
     }
@@ -2227,11 +2181,7 @@
       }
     }
 
-<<<<<<< HEAD
-    void add(@Nullable Closeable closeable, Executor executor) {
-=======
-    void add(@CheckForNull AutoCloseable closeable, Executor executor) {
->>>>>>> 514f2127
+    void add(@Nullable AutoCloseable closeable, Executor executor) {
       checkNotNull(executor);
       if (closeable == null) {
         return;
