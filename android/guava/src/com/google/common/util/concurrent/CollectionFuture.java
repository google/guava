--- conflicted
+++ resolved
@@ -37,11 +37,7 @@
    * there: cancel() never reads this field, only writes to it. That makes the race here completely
    * harmless, rather than just 99.99% harmless.
    */
-<<<<<<< HEAD
-  private @Nullable List<@Nullable Present<V>> values;
-=======
-  @CheckForNull @LazyInit private List<@Nullable Present<V>> values;
->>>>>>> 514f2127
+  @LazyInit private @Nullable List<@Nullable Present<V>> values;
 
   CollectionFuture(
       ImmutableCollection<? extends ListenableFuture<? extends V>> futures,
