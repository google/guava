--- conflicted
+++ resolved
@@ -36,13 +36,8 @@
 import java.io.Writer;
 import java.util.Arrays;
 import java.util.Objects;
-<<<<<<< HEAD
 import org.jspecify.annotations.NullMarked;
 import org.jspecify.annotations.Nullable;
-=======
-import javax.annotation.CheckForNull;
-import org.checkerframework.checker.nullness.qual.Nullable;
->>>>>>> 514f2127
 
 /**
  * A binary encoding scheme for reversibly translating between byte sequences and printable ASCII
@@ -999,13 +994,8 @@
     }
   }
 
-<<<<<<< HEAD
-  static final class Base64Encoding extends StandardBaseEncoding {
+  private static final class Base64Encoding extends StandardBaseEncoding {
     Base64Encoding(String name, String alphabetChars, @Nullable Character paddingChar) {
-=======
-  private static final class Base64Encoding extends StandardBaseEncoding {
-    Base64Encoding(String name, String alphabetChars, @CheckForNull Character paddingChar) {
->>>>>>> 514f2127
       this(new Alphabet(name, alphabetChars.toCharArray()), paddingChar);
     }
 
