--- conflicted
+++ resolved
@@ -3889,14 +3889,8 @@
     return value;
   }
 
-<<<<<<< HEAD
-  @SuppressWarnings("MissingOverride") // Supermethod will not exist if we build with --release 7.
+  @Override
   public @Nullable V getOrDefault(@Nullable Object key, @Nullable V defaultValue) {
-=======
-  @Override
-  @CheckForNull
-  public V getOrDefault(@CheckForNull Object key, @CheckForNull V defaultValue) {
->>>>>>> 7d9fac21
     V result = get(key);
     return (result != null) ? result : defaultValue;
   }
