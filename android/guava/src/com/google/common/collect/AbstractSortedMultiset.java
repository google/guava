/*
 * Copyright (C) 2011 The Guava Authors
 *
 * Licensed under the Apache License, Version 2.0 (the "License"); you may not use this file except
 * in compliance with the License. You may obtain a copy of the License at
 *
 * http://www.apache.org/licenses/LICENSE-2.0
 *
 * Unless required by applicable law or agreed to in writing, software distributed under the License
 * is distributed on an "AS IS" BASIS, WITHOUT WARRANTIES OR CONDITIONS OF ANY KIND, either express
 * or implied. See the License for the specific language governing permissions and limitations under
 * the License.
 */

package com.google.common.collect;

import static com.google.common.base.Preconditions.checkNotNull;

import com.google.common.annotations.GwtCompatible;
import com.google.errorprone.annotations.concurrent.LazyInit;
import com.google.j2objc.annotations.WeakOuter;
import java.util.Comparator;
import java.util.Iterator;
import java.util.NavigableSet;
import org.jspecify.annotations.NullMarked;
import org.jspecify.annotations.Nullable;

/**
 * This class provides a skeletal implementation of the {@link SortedMultiset} interface.
 *
 * <p>The {@link #count} and {@link #size} implementations all iterate across the set returned by
 * {@link Multiset#entrySet()}, as do many methods acting on the set returned by {@link
 * #elementSet()}. Override those methods for better performance.
 *
 * @author Louis Wasserman
 */
@GwtCompatible(emulated = true)
@NullMarked
abstract class AbstractSortedMultiset<E extends @Nullable Object> extends AbstractMultiset<E>
    implements SortedMultiset<E> {
  @GwtTransient final Comparator<? super E> comparator;

  // needed for serialization
  @SuppressWarnings("unchecked")
  AbstractSortedMultiset() {
    this((Comparator) Ordering.natural());
  }

  AbstractSortedMultiset(Comparator<? super E> comparator) {
    this.comparator = checkNotNull(comparator);
  }

  @Override
  public NavigableSet<E> elementSet() {
    return (NavigableSet<E>) super.elementSet();
  }

  @Override
  NavigableSet<E> createElementSet() {
    return new SortedMultisets.NavigableElementSet<>(this);
  }

  @Override
  public Comparator<? super E> comparator() {
    return comparator;
  }

  @Override
  public @Nullable Entry<E> firstEntry() {
    Iterator<Entry<E>> entryIterator = entryIterator();
    return entryIterator.hasNext() ? entryIterator.next() : null;
  }

  @Override
  public @Nullable Entry<E> lastEntry() {
    Iterator<Entry<E>> entryIterator = descendingEntryIterator();
    return entryIterator.hasNext() ? entryIterator.next() : null;
  }

  @Override
  public @Nullable Entry<E> pollFirstEntry() {
    Iterator<Entry<E>> entryIterator = entryIterator();
    if (entryIterator.hasNext()) {
      Entry<E> result = entryIterator.next();
      result = Multisets.immutableEntry(result.getElement(), result.getCount());
      entryIterator.remove();
      return result;
    }
    return null;
  }

  @Override
  public @Nullable Entry<E> pollLastEntry() {
    Iterator<Entry<E>> entryIterator = descendingEntryIterator();
    if (entryIterator.hasNext()) {
      Entry<E> result = entryIterator.next();
      result = Multisets.immutableEntry(result.getElement(), result.getCount());
      entryIterator.remove();
      return result;
    }
    return null;
  }

  @Override
  public SortedMultiset<E> subMultiset(
      E fromElement, BoundType fromBoundType, E toElement, BoundType toBoundType) {
    // These are checked elsewhere, but NullPointerTester wants them checked eagerly.
    checkNotNull(fromBoundType);
    checkNotNull(toBoundType);
    return tailMultiset(fromElement, fromBoundType).headMultiset(toElement, toBoundType);
  }

  abstract Iterator<Entry<E>> descendingEntryIterator();

  Iterator<E> descendingIterator() {
    return Multisets.iteratorImpl(descendingMultiset());
  }

<<<<<<< HEAD
  private transient @Nullable SortedMultiset<E> descendingMultiset;
=======
  @LazyInit @CheckForNull private transient SortedMultiset<E> descendingMultiset;
>>>>>>> 514f2127

  @Override
  public SortedMultiset<E> descendingMultiset() {
    SortedMultiset<E> result = descendingMultiset;
    return (result == null) ? descendingMultiset = createDescendingMultiset() : result;
  }

  SortedMultiset<E> createDescendingMultiset() {
    @WeakOuter
    class DescendingMultisetImpl extends DescendingMultiset<E> {
      @Override
      SortedMultiset<E> forwardMultiset() {
        return AbstractSortedMultiset.this;
      }

      @Override
      Iterator<Entry<E>> entryIterator() {
        return descendingEntryIterator();
      }

      @Override
      public Iterator<E> iterator() {
        return descendingIterator();
      }
    }
    return new DescendingMultisetImpl();
  }
}<|MERGE_RESOLUTION|>--- conflicted
+++ resolved
@@ -116,11 +116,7 @@
     return Multisets.iteratorImpl(descendingMultiset());
   }
 
-<<<<<<< HEAD
-  private transient @Nullable SortedMultiset<E> descendingMultiset;
-=======
-  @LazyInit @CheckForNull private transient SortedMultiset<E> descendingMultiset;
->>>>>>> 514f2127
+  @LazyInit private transient @Nullable SortedMultiset<E> descendingMultiset;
 
   @Override
   public SortedMultiset<E> descendingMultiset() {
