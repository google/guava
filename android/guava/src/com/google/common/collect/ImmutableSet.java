/*
 * Copyright (C) 2007 The Guava Authors
 *
 * Licensed under the Apache License, Version 2.0 (the "License");
 * you may not use this file except in compliance with the License.
 * You may obtain a copy of the License at
 *
 * http://www.apache.org/licenses/LICENSE-2.0
 *
 * Unless required by applicable law or agreed to in writing, software
 * distributed under the License is distributed on an "AS IS" BASIS,
 * WITHOUT WARRANTIES OR CONDITIONS OF ANY KIND, either express or implied.
 * See the License for the specific language governing permissions and
 * limitations under the License.
 */

package com.google.common.collect;

import static com.google.common.base.Preconditions.checkArgument;
import static com.google.common.base.Preconditions.checkNotNull;
import static com.google.common.collect.CollectPreconditions.checkNonnegative;
import static com.google.common.collect.ObjectArrays.checkElementNotNull;
import static java.util.Objects.requireNonNull;

import com.google.common.annotations.GwtCompatible;
import com.google.common.annotations.J2ktIncompatible;
import com.google.common.annotations.VisibleForTesting;
import com.google.common.primitives.Ints;
import com.google.errorprone.annotations.CanIgnoreReturnValue;
import com.google.errorprone.annotations.concurrent.LazyInit;
import com.google.j2objc.annotations.RetainedWith;
import java.io.InvalidObjectException;
import java.io.ObjectInputStream;
import java.io.Serializable;
import java.util.Arrays;
import java.util.Collection;
import java.util.Collections;
import java.util.Iterator;
import java.util.Set;
import java.util.SortedSet;
<<<<<<< HEAD
import org.jspecify.annotations.NullMarked;
import org.jspecify.annotations.Nullable;
=======
import java.util.stream.Collector;
import javax.annotation.CheckForNull;
import org.checkerframework.checker.nullness.qual.Nullable;
>>>>>>> 514f2127

/**
 * A {@link Set} whose contents will never change, with many other important properties detailed at
 * {@link ImmutableCollection}.
 *
 * @since 2.0
 */
@GwtCompatible(serializable = true, emulated = true)
@SuppressWarnings("serial") // we're overriding default serialization
@NullMarked
public abstract class ImmutableSet<E> extends ImmutableCollection<E> implements Set<E> {

  /**
   * Returns a {@code Collector} that accumulates the input elements into a new {@code
   * ImmutableSet}. Elements appear in the resulting set in the encounter order of the stream; if
   * the stream contains duplicates (according to {@link Object#equals(Object)}), only the first
   * duplicate in encounter order will appear in the result.
   *
   * @since 33.2.0 (available since 21.0 in guava-jre)
   */
  @SuppressWarnings({"AndroidJdkLibsChecker", "Java7ApiChecker"})
  @IgnoreJRERequirement // Users will use this only if they're already using streams.
  public static <E> Collector<E, ?, ImmutableSet<E>> toImmutableSet() {
    return CollectCollectors.toImmutableSet();
  }

  /**
   * Returns the empty immutable set. Preferred over {@link Collections#emptySet} for code
   * consistency, and because the return type conveys the immutability guarantee.
   *
   * <p><b>Performance note:</b> the instance returned is a singleton.
   */
  @SuppressWarnings({"unchecked"}) // fully variant implementation (never actually produces any Es)
  public static <E> ImmutableSet<E> of() {
    return (ImmutableSet<E>) RegularImmutableSet.EMPTY;
  }

  /**
   * Returns an immutable set containing the given element. Preferred over {@link
   * Collections#singleton} for code consistency, {@code null} rejection, and because the return
   * type conveys the immutability guarantee.
   */
  public static <E> ImmutableSet<E> of(E e1) {
    return new SingletonImmutableSet<>(e1);
  }

  /**
   * Returns an immutable set containing the given elements, minus duplicates, in the order each was
   * first specified. That is, if multiple elements are {@linkplain Object#equals equal}, all except
   * the first are ignored.
   */
  public static <E> ImmutableSet<E> of(E e1, E e2) {
    return construct(2, e1, e2);
  }

  /**
   * Returns an immutable set containing the given elements, minus duplicates, in the order each was
   * first specified. That is, if multiple elements are {@linkplain Object#equals equal}, all except
   * the first are ignored.
   */
  public static <E> ImmutableSet<E> of(E e1, E e2, E e3) {
    return construct(3, e1, e2, e3);
  }

  /**
   * Returns an immutable set containing the given elements, minus duplicates, in the order each was
   * first specified. That is, if multiple elements are {@linkplain Object#equals equal}, all except
   * the first are ignored.
   */
  public static <E> ImmutableSet<E> of(E e1, E e2, E e3, E e4) {
    return construct(4, e1, e2, e3, e4);
  }

  /**
   * Returns an immutable set containing the given elements, minus duplicates, in the order each was
   * first specified. That is, if multiple elements are {@linkplain Object#equals equal}, all except
   * the first are ignored.
   */
  public static <E> ImmutableSet<E> of(E e1, E e2, E e3, E e4, E e5) {
    return construct(5, e1, e2, e3, e4, e5);
  }

  /**
   * Returns an immutable set containing the given elements, minus duplicates, in the order each was
   * first specified. That is, if multiple elements are {@linkplain Object#equals equal}, all except
   * the first are ignored.
   *
   * <p>The array {@code others} must not be longer than {@code Integer.MAX_VALUE - 6}.
   *
   * @since 3.0 (source-compatible since 2.0)
   */
  @SafeVarargs // For Eclipse. For internal javac we have disabled this pointless type of warning.
  public static <E> ImmutableSet<E> of(E e1, E e2, E e3, E e4, E e5, E e6, E... others) {
    checkArgument(
        others.length <= Integer.MAX_VALUE - 6, "the total number of elements must fit in an int");
    final int paramCount = 6;
    Object[] elements = new Object[paramCount + others.length];
    elements[0] = e1;
    elements[1] = e2;
    elements[2] = e3;
    elements[3] = e4;
    elements[4] = e5;
    elements[5] = e6;
    System.arraycopy(others, 0, elements, paramCount, others.length);
    return construct(elements.length, elements);
  }

  /**
   * Constructs an {@code ImmutableSet} from the first {@code n} elements of the specified array. If
   * {@code k} is the size of the returned {@code ImmutableSet}, then the unique elements of {@code
   * elements} will be in the first {@code k} positions, and {@code elements[i] == null} for {@code
   * k <= i < n}.
   *
   * <p>After this method returns, {@code elements} will contain no duplicates, but {@code elements}
   * may be the real array backing the returned set, so do not modify it further.
   *
   * <p>{@code elements} may contain only values of type {@code E}.
   *
   * @throws NullPointerException if any of the first {@code n} elements of {@code elements} is null
   */
  private static <E> ImmutableSet<E> construct(int n, @Nullable Object... elements) {
    switch (n) {
      case 0:
        return of();
      case 1:
        @SuppressWarnings("unchecked") // safe; elements contains only E's
        // requireNonNull is safe because the first `n` elements are non-null.
        E elem = (E) requireNonNull(elements[0]);
        return of(elem);
      default:
        // continue below to handle the general case
    }
    int tableSize = chooseTableSize(n);
    Object[] table = new Object[tableSize];
    int mask = tableSize - 1;
    int hashCode = 0;
    int uniques = 0;
    for (int i = 0; i < n; i++) {
      Object element = checkElementNotNull(elements[i], i);
      int hash = element.hashCode();
      for (int j = Hashing.smear(hash); ; j++) {
        int index = j & mask;
        Object value = table[index];
        if (value == null) {
          // Came to an empty slot. Put the element here.
          elements[uniques++] = element;
          table[index] = element;
          hashCode += hash;
          break;
        } else if (value.equals(element)) {
          break;
        }
      }
    }
    Arrays.fill(elements, uniques, n, null);
    if (uniques == 1) {
      // There is only one element or elements are all duplicates
      @SuppressWarnings("unchecked") // we are careful to only pass in E
      // requireNonNull is safe because the first `uniques` elements are non-null.
      E element = (E) requireNonNull(elements[0]);
      return new SingletonImmutableSet<E>(element);
    } else if (chooseTableSize(uniques) < tableSize / 2) {
      // Resize the table when the array includes too many duplicates.
      return construct(uniques, elements);
    } else {
      @Nullable
      Object[] uniqueElements =
          shouldTrim(uniques, elements.length) ? Arrays.copyOf(elements, uniques) : elements;
      return new RegularImmutableSet<E>(uniqueElements, hashCode, table, mask, uniques);
    }
  }

  private static boolean shouldTrim(int actualUnique, int expectedUnique) {
    return actualUnique < (expectedUnique >> 1) + (expectedUnique >> 2);
  }

  // We use power-of-2 tables, and this is the highest int that's a power of 2
  static final int MAX_TABLE_SIZE = Ints.MAX_POWER_OF_TWO;

  // Represents how tightly we can pack things, as a maximum.
  private static final double DESIRED_LOAD_FACTOR = 0.7;

  // If the set has this many elements, it will "max out" the table size
  private static final int CUTOFF = (int) (MAX_TABLE_SIZE * DESIRED_LOAD_FACTOR);

  /**
   * Returns an array size suitable for the backing array of a hash table that uses open addressing
   * with linear probing in its implementation. The returned size is the smallest power of two that
   * can hold setSize elements with the desired load factor. Always returns at least setSize + 2.
   */
  @VisibleForTesting
  static int chooseTableSize(int setSize) {
    setSize = Math.max(setSize, 2);
    // Correct the size for open addressing to match desired load factor.
    if (setSize < CUTOFF) {
      // Round up to the next highest power of 2.
      int tableSize = Integer.highestOneBit(setSize - 1) << 1;
      while (tableSize * DESIRED_LOAD_FACTOR < setSize) {
        tableSize <<= 1;
      }
      return tableSize;
    }

    // The table can't be completely full or we'll get infinite reprobes
    checkArgument(setSize < MAX_TABLE_SIZE, "collection too large");
    return MAX_TABLE_SIZE;
  }

  /**
   * Returns an immutable set containing each of {@code elements}, minus duplicates, in the order
   * each appears first in the source collection.
   *
   * <p><b>Performance note:</b> This method will sometimes recognize that the actual copy operation
   * is unnecessary; for example, {@code copyOf(copyOf(anArrayList))} will copy the data only once.
   * This reduces the expense of habitually making defensive copies at API boundaries. However, the
   * precise conditions for skipping the copy operation are undefined.
   *
   * @throws NullPointerException if any of {@code elements} is null
   * @since 7.0 (source-compatible since 2.0)
   */
  // This the best we could do to get copyOfEnumSet to compile in the mainline.
  // The suppression also covers the cast to E[], discussed below.
  // In the backport, we don't have those cases and thus don't need this suppression.
  // We keep it to minimize diffs.
  @SuppressWarnings("unchecked")
  public static <E> ImmutableSet<E> copyOf(Collection<? extends E> elements) {
    /*
     * TODO(lowasser): consider checking for ImmutableAsList here
     * TODO(lowasser): consider checking for Multiset here
     */
    // Don't refer to ImmutableSortedSet by name so it won't pull in all that code
    if (elements instanceof ImmutableSet && !(elements instanceof SortedSet)) {
      @SuppressWarnings("unchecked") // all supported methods are covariant
      ImmutableSet<E> set = (ImmutableSet<E>) elements;
      if (!set.isPartialView()) {
        return set;
      }
    }
    Object[] array = elements.toArray();
    return construct(array.length, array);
  }

  /**
   * Returns an immutable set containing each of {@code elements}, minus duplicates, in the order
   * each appears first in the source iterable. This method iterates over {@code elements} only
   * once.
   *
   * <p><b>Performance note:</b> This method will sometimes recognize that the actual copy operation
   * is unnecessary; for example, {@code copyOf(copyOf(anArrayList))} should copy the data only
   * once. This reduces the expense of habitually making defensive copies at API boundaries.
   * However, the precise conditions for skipping the copy operation are undefined.
   *
   * @throws NullPointerException if any of {@code elements} is null
   */
  public static <E> ImmutableSet<E> copyOf(Iterable<? extends E> elements) {
    return (elements instanceof Collection)
        ? copyOf((Collection<? extends E>) elements)
        : copyOf(elements.iterator());
  }

  /**
   * Returns an immutable set containing each of {@code elements}, minus duplicates, in the order
   * each appears first in the source iterator.
   *
   * @throws NullPointerException if any of {@code elements} is null
   */
  public static <E> ImmutableSet<E> copyOf(Iterator<? extends E> elements) {
    // We special-case for 0 or 1 elements, but anything further is madness.
    if (!elements.hasNext()) {
      return of();
    }
    E first = elements.next();
    if (!elements.hasNext()) {
      return of(first);
    } else {
      return new ImmutableSet.Builder<E>().add(first).addAll(elements).build();
    }
  }

  /**
   * Returns an immutable set containing each of {@code elements}, minus duplicates, in the order
   * each appears first in the source array.
   *
   * @throws NullPointerException if any of {@code elements} is null
   * @since 3.0
   */
  public static <E> ImmutableSet<E> copyOf(E[] elements) {
    switch (elements.length) {
      case 0:
        return of();
      case 1:
        return of(elements[0]);
      default:
        return construct(elements.length, elements.clone());
    }
  }

  ImmutableSet() {}

  /** Returns {@code true} if the {@code hashCode()} method runs quickly. */
  boolean isHashCodeFast() {
    return false;
  }

  @Override
  public boolean equals(@Nullable Object object) {
    if (object == this) {
      return true;
    }
    if (object instanceof ImmutableSet
        && isHashCodeFast()
        && ((ImmutableSet<?>) object).isHashCodeFast()
        && hashCode() != object.hashCode()) {
      return false;
    }
    return Sets.equalsImpl(this, object);
  }

  @Override
  public int hashCode() {
    return Sets.hashCodeImpl(this);
  }

  // This declaration is needed to make Set.iterator() and
  // ImmutableCollection.iterator() consistent.
  @Override
  public abstract UnmodifiableIterator<E> iterator();

  @LazyInit @RetainedWith private transient @Nullable ImmutableList<E> asList;

  @Override
  public ImmutableList<E> asList() {
    ImmutableList<E> result = asList;
    return (result == null) ? asList = createAsList() : result;
  }

  ImmutableList<E> createAsList() {
    return ImmutableList.asImmutableList(toArray());
  }

  /*
   * This class is used to serialize all ImmutableSet instances, except for
   * ImmutableEnumSet/ImmutableSortedSet, regardless of implementation type. It
   * captures their "logical contents" and they are reconstructed using public
   * static factories. This is necessary to ensure that the existence of a
   * particular implementation type is an implementation detail.
   */
  @J2ktIncompatible // serialization
  private static class SerializedForm implements Serializable {
    final Object[] elements;

    SerializedForm(Object[] elements) {
      this.elements = elements;
    }

    Object readResolve() {
      return copyOf(elements);
    }

    private static final long serialVersionUID = 0;
  }

  @Override
  @J2ktIncompatible // serialization
  Object writeReplace() {
    return new SerializedForm(toArray());
  }

  @J2ktIncompatible // serialization
  private void readObject(ObjectInputStream stream) throws InvalidObjectException {
    throw new InvalidObjectException("Use SerializedForm");
  }

  /**
   * Returns a new builder. The generated builder is equivalent to the builder created by the {@link
   * Builder} constructor.
   */
  public static <E> Builder<E> builder() {
    return new Builder<>();
  }

  /**
   * Returns a new builder, expecting the specified number of distinct elements to be added.
   *
   * <p>If {@code expectedSize} is exactly the number of distinct elements added to the builder
   * before {@link Builder#build} is called, the builder is likely to perform better than an unsized
   * {@link #builder()} would have.
   *
   * <p>It is not specified if any performance benefits apply if {@code expectedSize} is close to,
   * but not exactly, the number of distinct elements added to the builder.
   *
   * @since 23.1
   */
  public static <E> Builder<E> builderWithExpectedSize(int expectedSize) {
    checkNonnegative(expectedSize, "expectedSize");
    return new Builder<>(expectedSize);
  }

  /**
   * A builder for creating {@code ImmutableSet} instances. Example:
   *
   * <pre>{@code
   * static final ImmutableSet<Color> GOOGLE_COLORS =
   *     ImmutableSet.<Color>builder()
   *         .addAll(WEBSAFE_COLORS)
   *         .add(new Color(0, 191, 255))
   *         .build();
   * }</pre>
   *
   * <p>Elements appear in the resulting set in the same order they were first added to the builder.
   *
   * <p>Building does not change the state of the builder, so it is still possible to add more
   * elements and to build again.
   *
   * @since 2.0
   */
  public static class Builder<E> extends ImmutableCollection.ArrayBasedBuilder<E> {
    @VisibleForTesting @Nullable Object @Nullable [] hashTable;
    private int hashCode;

    /**
     * Creates a new builder. The returned builder is equivalent to the builder generated by {@link
     * ImmutableSet#builder}.
     */
    public Builder() {
      super(DEFAULT_INITIAL_CAPACITY);
    }

    Builder(int capacity) {
      super(capacity);
      this.hashTable = new @Nullable Object[chooseTableSize(capacity)];
    }

    /**
     * Adds {@code element} to the {@code ImmutableSet}. If the {@code ImmutableSet} already
     * contains {@code element}, then {@code add} has no effect (only the previously added element
     * is retained).
     *
     * @param element the element to add
     * @return this {@code Builder} object
     * @throws NullPointerException if {@code element} is null
     */
    @CanIgnoreReturnValue
    @Override
    public Builder<E> add(E element) {
      checkNotNull(element);
      if (hashTable != null && chooseTableSize(size) <= hashTable.length) {
        addDeduping(element);
        return this;
      } else {
        hashTable = null;
        super.add(element);
        return this;
      }
    }

    /**
     * Adds each element of {@code elements} to the {@code ImmutableSet}, ignoring duplicate
     * elements (only the first duplicate element is added).
     *
     * @param elements the elements to add
     * @return this {@code Builder} object
     * @throws NullPointerException if {@code elements} is null or contains a null element
     */
    @Override
    @CanIgnoreReturnValue
    public Builder<E> add(E... elements) {
      if (hashTable != null) {
        for (E e : elements) {
          add(e);
        }
      } else {
        super.add(elements);
      }
      return this;
    }

    private void addDeduping(E element) {
      requireNonNull(hashTable); // safe because we check for null before calling this method
      int mask = hashTable.length - 1;
      int hash = element.hashCode();
      for (int i = Hashing.smear(hash); ; i++) {
        i &= mask;
        Object previous = hashTable[i];
        if (previous == null) {
          hashTable[i] = element;
          hashCode += hash;
          super.add(element);
          return;
        } else if (previous.equals(element)) {
          return;
        }
      }
    }

    /**
     * Adds each element of {@code elements} to the {@code ImmutableSet}, ignoring duplicate
     * elements (only the first duplicate element is added).
     *
     * @param elements the {@code Iterable} to add to the {@code ImmutableSet}
     * @return this {@code Builder} object
     * @throws NullPointerException if {@code elements} is null or contains a null element
     */
    @CanIgnoreReturnValue
    @Override
    public Builder<E> addAll(Iterable<? extends E> elements) {
      checkNotNull(elements);
      if (hashTable != null) {
        for (E e : elements) {
          add(e);
        }
      } else {
        super.addAll(elements);
      }
      return this;
    }

    /**
     * Adds each element of {@code elements} to the {@code ImmutableSet}, ignoring duplicate
     * elements (only the first duplicate element is added).
     *
     * @param elements the elements to add to the {@code ImmutableSet}
     * @return this {@code Builder} object
     * @throws NullPointerException if {@code elements} is null or contains a null element
     */
    @CanIgnoreReturnValue
    @Override
    public Builder<E> addAll(Iterator<? extends E> elements) {
      checkNotNull(elements);
      while (elements.hasNext()) {
        add(elements.next());
      }
      return this;
    }

    @CanIgnoreReturnValue
    @SuppressWarnings("unchecked") // ArrayBasedBuilder stores its elements as Object.
    Builder<E> combine(Builder<E> other) {
      if (hashTable != null) {
        for (int i = 0; i < other.size; ++i) {
          // requireNonNull is safe because the first `size` elements are non-null.
          add((E) requireNonNull(other.contents[i]));
        }
      } else {
        addAll(other.contents, other.size);
      }
      return this;
    }

    /**
     * Returns a newly-created {@code ImmutableSet} based on the contents of the {@code Builder}.
     */
    @SuppressWarnings("unchecked")
    @Override
    public ImmutableSet<E> build() {
      switch (size) {
        case 0:
          return of();
        case 1:
          /*
           * requireNonNull is safe because we ensure that the first `size` elements have been
           * populated.
           */
          return (ImmutableSet<E>) of(requireNonNull(contents[0]));
        default:
          ImmutableSet<E> result;
          if (hashTable != null && chooseTableSize(size) == hashTable.length) {
            @Nullable
            Object[] uniqueElements =
                shouldTrim(size, contents.length) ? Arrays.copyOf(contents, size) : contents;
            result =
                new RegularImmutableSet<E>(
                    uniqueElements, hashCode, hashTable, hashTable.length - 1, size);
          } else {
            result = construct(size, contents);
            // construct has the side effect of deduping contents, so we update size
            // accordingly.
            size = result.size();
          }
          forceCopy = true;
          hashTable = null;
          return result;
      }
    }
  }

  private static final long serialVersionUID = 0xdecaf;
}<|MERGE_RESOLUTION|>--- conflicted
+++ resolved
@@ -38,14 +38,9 @@
 import java.util.Iterator;
 import java.util.Set;
 import java.util.SortedSet;
-<<<<<<< HEAD
+import java.util.stream.Collector;
 import org.jspecify.annotations.NullMarked;
 import org.jspecify.annotations.Nullable;
-=======
-import java.util.stream.Collector;
-import javax.annotation.CheckForNull;
-import org.checkerframework.checker.nullness.qual.Nullable;
->>>>>>> 514f2127
 
 /**
  * A {@link Set} whose contents will never change, with many other important properties detailed at
@@ -211,8 +206,7 @@
       // Resize the table when the array includes too many duplicates.
       return construct(uniques, elements);
     } else {
-      @Nullable
-      Object[] uniqueElements =
+      @Nullable Object[] uniqueElements =
           shouldTrim(uniques, elements.length) ? Arrays.copyOf(elements, uniques) : elements;
       return new RegularImmutableSet<E>(uniqueElements, hashCode, table, mask, uniques);
     }
@@ -613,8 +607,7 @@
         default:
           ImmutableSet<E> result;
           if (hashTable != null && chooseTableSize(size) == hashTable.length) {
-            @Nullable
-            Object[] uniqueElements =
+            @Nullable Object[] uniqueElements =
                 shouldTrim(size, contents.length) ? Arrays.copyOf(contents, size) : contents;
             result =
                 new RegularImmutableSet<E>(
