/*
 * Copyright (C) 2008 The Guava Authors
 *
 * Licensed under the Apache License, Version 2.0 (the "License");
 * you may not use this file except in compliance with the License.
 * You may obtain a copy of the License at
 *
 * http://www.apache.org/licenses/LICENSE-2.0
 *
 * Unless required by applicable law or agreed to in writing, software
 * distributed under the License is distributed on an "AS IS" BASIS,
 * WITHOUT WARRANTIES OR CONDITIONS OF ANY KIND, either express or implied.
 * See the License for the specific language governing permissions and
 * limitations under the License.
 */

package com.google.common.collect;

import static com.google.common.base.Preconditions.checkNotNull;
import static com.google.common.collect.CollectPreconditions.checkNonnegative;
import static com.google.common.collect.ObjectArrays.checkElementsNotNull;

import com.google.common.annotations.GwtCompatible;
import com.google.common.annotations.GwtIncompatible;
import com.google.common.annotations.J2ktIncompatible;
import com.google.errorprone.annotations.CanIgnoreReturnValue;
import com.google.errorprone.annotations.DoNotCall;
import com.google.errorprone.annotations.DoNotMock;
import java.io.InvalidObjectException;
import java.io.ObjectInputStream;
import java.io.Serializable;
import java.util.AbstractCollection;
import java.util.Arrays;
import java.util.Collection;
import java.util.Collections;
import java.util.HashSet;
import java.util.Iterator;
import java.util.List;
<<<<<<< HEAD
import org.jspecify.annotations.NullMarked;
import org.jspecify.annotations.Nullable;
=======
import java.util.Spliterator;
import java.util.Spliterators;
import javax.annotation.CheckForNull;
import org.checkerframework.checker.nullness.qual.Nullable;
>>>>>>> 514f2127

/**
 * A {@link Collection} whose contents will never change, and which offers a few additional
 * guarantees detailed below.
 *
 * <p><b>Warning:</b> avoid <i>direct</i> usage of {@link ImmutableCollection} as a type (just as
 * with {@link Collection} itself). Prefer subtypes such as {@link ImmutableSet} or {@link
 * ImmutableList}, which have well-defined {@link #equals} semantics, thus avoiding a common source
 * of bugs and confusion.
 *
 * <h3>About <i>all</i> {@code Immutable-} collections</h3>
 *
 * <p>The remainder of this documentation applies to every public {@code Immutable-} type in this
 * package, whether it is a subtype of {@code ImmutableCollection} or not.
 *
 * <h4>Guarantees</h4>
 *
 * <p>Each makes the following guarantees:
 *
 * <ul>
 *   <li><b>Shallow immutability.</b> Elements can never be added, removed or replaced in this
 *       collection. This is a stronger guarantee than that of {@link
 *       Collections#unmodifiableCollection}, whose contents change whenever the wrapped collection
 *       is modified.
 *   <li><b>Null-hostility.</b> This collection will never contain a null element.
 *   <li><b>Deterministic iteration.</b> The iteration order is always well-defined, depending on
 *       how the collection was created. Typically this is insertion order unless an explicit
 *       ordering is otherwise specified (e.g. {@link ImmutableSortedSet#naturalOrder}). See the
 *       appropriate factory method for details. View collections such as {@link
 *       ImmutableMultiset#elementSet} iterate in the same order as the parent, except as noted.
 *   <li><b>Thread safety.</b> It is safe to access this collection concurrently from multiple
 *       threads.
 *   <li><b>Integrity.</b> This type cannot be subclassed outside this package (which would allow
 *       these guarantees to be violated).
 * </ul>
 *
 * <h4>"Interfaces", not implementations</h4>
 *
 * <p>These are classes instead of interfaces to prevent external subtyping, but should be thought
 * of as interfaces in every important sense. Each public class such as {@link ImmutableSet} is a
 * <i>type</i> offering meaningful behavioral guarantees. This is substantially different from the
 * case of (say) {@link HashSet}, which is an <i>implementation</i>, with semantics that were
 * largely defined by its supertype.
 *
 * <p>For field types and method return types, you should generally use the immutable type (such as
 * {@link ImmutableList}) instead of the general collection interface type (such as {@link List}).
 * This communicates to your callers all of the semantic guarantees listed above, which is almost
 * always very useful information.
 *
 * <p>On the other hand, a <i>parameter</i> type of {@link ImmutableList} is generally a nuisance to
 * callers. Instead, accept {@link Iterable} and have your method or constructor body pass it to the
 * appropriate {@code copyOf} method itself.
 *
 * <p>Expressing the immutability guarantee directly in the type that user code references is a
 * powerful advantage. Although Java offers certain immutable collection factory methods, such as
 * {@link Collections#singleton(Object)} and <a
 * href="https://docs.oracle.com/javase/9/docs/api/java/util/Set.html#immutable">{@code Set.of}</a>,
 * we recommend using <i>these</i> classes instead for this reason (as well as for consistency).
 *
 * <h4>Creation</h4>
 *
 * <p>Except for logically "abstract" types like {@code ImmutableCollection} itself, each {@code
 * Immutable} type provides the static operations you need to obtain instances of that type. These
 * usually include:
 *
 * <ul>
 *   <li>Static methods named {@code of}, accepting an explicit list of elements or entries.
 *   <li>Static methods named {@code copyOf} (or {@code copyOfSorted}), accepting an existing
 *       collection whose contents should be copied.
 *   <li>A static nested {@code Builder} class which can be used to populate a new immutable
 *       instance.
 * </ul>
 *
 * <h4>Warnings</h4>
 *
 * <ul>
 *   <li><b>Warning:</b> as with any collection, it is almost always a bad idea to modify an element
 *       (in a way that affects its {@link Object#equals} behavior) while it is contained in a
 *       collection. Undefined behavior and bugs will result. It's generally best to avoid using
 *       mutable objects as elements at all, as many users may expect your "immutable" object to be
 *       <i>deeply</i> immutable.
 * </ul>
 *
 * <h4>Performance notes</h4>
 *
 * <ul>
 *   <li>Implementations can be generally assumed to prioritize memory efficiency, then speed of
 *       access, and lastly speed of creation.
 *   <li>The {@code copyOf} methods will sometimes recognize that the actual copy operation is
 *       unnecessary; for example, {@code copyOf(copyOf(anArrayList))} should copy the data only
 *       once. This reduces the expense of habitually making defensive copies at API boundaries.
 *       However, the precise conditions for skipping the copy operation are undefined.
 *   <li><b>Warning:</b> a view collection such as {@link ImmutableMap#keySet} or {@link
 *       ImmutableList#subList} may retain a reference to the entire data set, preventing it from
 *       being garbage collected. If some of the data is no longer reachable through other means,
 *       this constitutes a memory leak. Pass the view collection to the appropriate {@code copyOf}
 *       method to obtain a correctly-sized copy.
 *   <li>The performance of using the associated {@code Builder} class can be assumed to be no
 *       worse, and possibly better, than creating a mutable collection and copying it.
 *   <li>Implementations generally do not cache hash codes. If your element or key type has a slow
 *       {@code hashCode} implementation, it should cache it itself.
 * </ul>
 *
 * <h4>Example usage</h4>
 *
 * <pre>{@code
 * class Foo {
 *   private static final ImmutableSet<String> RESERVED_CODES =
 *       ImmutableSet.of("AZ", "CQ", "ZX");
 *
 *   private final ImmutableSet<String> codes;
 *
 *   public Foo(Iterable<String> codes) {
 *     this.codes = ImmutableSet.copyOf(codes);
 *     checkArgument(Collections.disjoint(this.codes, RESERVED_CODES));
 *   }
 * }
 * }</pre>
 *
 * <h3>See also</h3>
 *
 * <p>See the Guava User Guide article on <a href=
 * "https://github.com/google/guava/wiki/ImmutableCollectionsExplained">immutable collections</a>.
 *
 * @since 2.0
 */
@DoNotMock("Use ImmutableList.of or another implementation")
@GwtCompatible(emulated = true)
@SuppressWarnings("serial") // we're overriding default serialization
@NullMarked
// TODO(kevinb): I think we should push everything down to "BaseImmutableCollection" or something,
// just to do everything we can to emphasize the "practically an interface" nature of this class.
public abstract class ImmutableCollection<E> extends AbstractCollection<E> implements Serializable {
  /*
   * We expect SIZED (and SUBSIZED, if applicable) to be added by the spliterator factory methods.
   * These are properties of the collection as a whole; SIZED and SUBSIZED are more properties of
   * the spliterator implementation.
   */
  @SuppressWarnings({"AndroidJdkLibsChecker", "Java7ApiChecker"})
  // @IgnoreJRERequirement is not necessary because this compiles down to a constant.
  // (which is fortunate because Animal Sniffer doesn't look for @IgnoreJRERequirement on fields)
  static final int SPLITERATOR_CHARACTERISTICS =
      Spliterator.IMMUTABLE | Spliterator.NONNULL | Spliterator.ORDERED;

  ImmutableCollection() {}

  /** Returns an unmodifiable iterator across the elements in this collection. */
  @Override
  public abstract UnmodifiableIterator<E> iterator();

  @Override
  @SuppressWarnings({"AndroidJdkLibsChecker", "Java7ApiChecker"})
  @IgnoreJRERequirement // used only from APIs with Java 8 types in them
  // (not used within guava-android as of this writing, but we include it in the jar as a test)
  public Spliterator<E> spliterator() {
    return Spliterators.spliterator(this, SPLITERATOR_CHARACTERISTICS);
  }

  private static final Object[] EMPTY_ARRAY = {};

  @Override
  @J2ktIncompatible // Incompatible return type change. Use inherited (unoptimized) implementation
  public final Object[] toArray() {
    return toArray(EMPTY_ARRAY);
  }

  @CanIgnoreReturnValue
  @Override
  /*
   * This suppression is here for two reasons:
   *
   * 1. b/192354773 in our checker affects toArray declarations.
   *
   * 2. `other[size] = null` is unsound. We could "fix" this by requiring callers to pass in an
   * array with a nullable element type. But probably they usually want an array with a non-nullable
   * type. That said, we could *accept* a `@Nullable T[]` (which, given that we treat arrays as
   * covariant, would still permit a plain `T[]`) and return a plain `T[]`. But of course that would
   * require its own suppression, since it is also unsound. toArray(T[]) is just a mess from a
   * nullness perspective. The signature below at least has the virtue of being relatively simple.
   */
  @SuppressWarnings("nullness")
  public final <T extends @Nullable Object> T[] toArray(T[] other) {
    checkNotNull(other);
    int size = size();

    if (other.length < size) {
      Object[] internal = internalArray();
      if (internal != null) {
        return Platform.copy(internal, internalArrayStart(), internalArrayEnd(), other);
      }
      other = ObjectArrays.newArray(other, size);
    } else if (other.length > size) {
      other[size] = null;
    }
    copyIntoArray(other, 0);
    return other;
  }

  /** If this collection is backed by an array of its elements in insertion order, returns it. */
  @Nullable
  Object @Nullable [] internalArray() {
    return null;
  }

  /**
   * If this collection is backed by an array of its elements in insertion order, returns the offset
   * where this collection's elements start.
   */
  int internalArrayStart() {
    throw new UnsupportedOperationException();
  }

  /**
   * If this collection is backed by an array of its elements in insertion order, returns the offset
   * where this collection's elements end.
   */
  int internalArrayEnd() {
    throw new UnsupportedOperationException();
  }

  @Override
  public abstract boolean contains(@Nullable Object object);

  /**
   * Guaranteed to throw an exception and leave the collection unmodified.
   *
   * @throws UnsupportedOperationException always
   * @deprecated Unsupported operation.
   */
  @CanIgnoreReturnValue
  @Deprecated
  @Override
  @DoNotCall("Always throws UnsupportedOperationException")
  public final boolean add(E e) {
    throw new UnsupportedOperationException();
  }

  /**
   * Guaranteed to throw an exception and leave the collection unmodified.
   *
   * @throws UnsupportedOperationException always
   * @deprecated Unsupported operation.
   */
  @CanIgnoreReturnValue
  @Deprecated
  @Override
  @DoNotCall("Always throws UnsupportedOperationException")
  public final boolean remove(@Nullable Object object) {
    throw new UnsupportedOperationException();
  }

  /**
   * Guaranteed to throw an exception and leave the collection unmodified.
   *
   * @throws UnsupportedOperationException always
   * @deprecated Unsupported operation.
   */
  @CanIgnoreReturnValue
  @Deprecated
  @Override
  @DoNotCall("Always throws UnsupportedOperationException")
  public final boolean addAll(Collection<? extends E> newElements) {
    throw new UnsupportedOperationException();
  }

  /**
   * Guaranteed to throw an exception and leave the collection unmodified.
   *
   * @throws UnsupportedOperationException always
   * @deprecated Unsupported operation.
   */
  @CanIgnoreReturnValue
  @Deprecated
  @Override
  @DoNotCall("Always throws UnsupportedOperationException")
  public final boolean removeAll(Collection<?> oldElements) {
    throw new UnsupportedOperationException();
  }

  /**
   * Guaranteed to throw an exception and leave the collection unmodified.
   *
   * @throws UnsupportedOperationException always
   * @deprecated Unsupported operation.
   */
  @CanIgnoreReturnValue
  @Deprecated
  @Override
  @DoNotCall("Always throws UnsupportedOperationException")
  public final boolean retainAll(Collection<?> elementsToKeep) {
    throw new UnsupportedOperationException();
  }

  /**
   * Guaranteed to throw an exception and leave the collection unmodified.
   *
   * @throws UnsupportedOperationException always
   * @deprecated Unsupported operation.
   */
  @Deprecated
  @Override
  @DoNotCall("Always throws UnsupportedOperationException")
  public final void clear() {
    throw new UnsupportedOperationException();
  }

  /**
   * Returns an {@code ImmutableList} containing the same elements, in the same order, as this
   * collection.
   *
   * <p><b>Performance note:</b> in most cases this method can return quickly without actually
   * copying anything. The exact circumstances under which the copy is performed are undefined and
   * subject to change.
   *
   * @since 2.0
   */
  public ImmutableList<E> asList() {
    return isEmpty() ? ImmutableList.of() : ImmutableList.asImmutableList(toArray());
  }

  /**
   * Returns {@code true} if this immutable collection's implementation contains references to
   * user-created objects that aren't accessible via this collection's methods. This is generally
   * used to determine whether {@code copyOf} implementations should make an explicit copy to avoid
   * memory leaks.
   */
  abstract boolean isPartialView();

  /**
   * Copies the contents of this immutable collection into the specified array at the specified
   * offset. Returns {@code offset + size()}.
   */
  @CanIgnoreReturnValue
  int copyIntoArray(@Nullable Object[] dst, int offset) {
    for (E e : this) {
      dst[offset++] = e;
    }
    return offset;
  }

  @J2ktIncompatible // serialization
  @GwtIncompatible // serialization
  Object writeReplace() {
    // We serialize by default to ImmutableList, the simplest thing that works.
    return new ImmutableList.SerializedForm(toArray());
  }

  @J2ktIncompatible // serialization
  private void readObject(ObjectInputStream stream) throws InvalidObjectException {
    throw new InvalidObjectException("Use SerializedForm");
  }

  /**
   * Abstract base class for builders of {@link ImmutableCollection} types.
   *
   * @since 10.0
   */
  @DoNotMock
  public abstract static class Builder<E> {
    static final int DEFAULT_INITIAL_CAPACITY = 4;

    static int expandedCapacity(int oldCapacity, int minCapacity) {
      if (minCapacity < 0) {
        throw new AssertionError("cannot store more than MAX_VALUE elements");
      }
      // careful of overflow!
      int newCapacity = oldCapacity + (oldCapacity >> 1) + 1;
      if (newCapacity < minCapacity) {
        newCapacity = Integer.highestOneBit(minCapacity - 1) << 1;
      }
      if (newCapacity < 0) {
        newCapacity = Integer.MAX_VALUE;
        // guaranteed to be >= newCapacity
      }
      return newCapacity;
    }

    Builder() {}

    /**
     * Adds {@code element} to the {@code ImmutableCollection} being built.
     *
     * <p>Note that each builder class covariantly returns its own type from this method.
     *
     * @param element the element to add
     * @return this {@code Builder} instance
     * @throws NullPointerException if {@code element} is null
     */
    @CanIgnoreReturnValue
    public abstract Builder<E> add(E element);

    /**
     * Adds each element of {@code elements} to the {@code ImmutableCollection} being built.
     *
     * <p>Note that each builder class overrides this method in order to covariantly return its own
     * type.
     *
     * @param elements the elements to add
     * @return this {@code Builder} instance
     * @throws NullPointerException if {@code elements} is null or contains a null element
     */
    @CanIgnoreReturnValue
    public Builder<E> add(E... elements) {
      for (E element : elements) {
        add(element);
      }
      return this;
    }

    /**
     * Adds each element of {@code elements} to the {@code ImmutableCollection} being built.
     *
     * <p>Note that each builder class overrides this method in order to covariantly return its own
     * type.
     *
     * @param elements the elements to add
     * @return this {@code Builder} instance
     * @throws NullPointerException if {@code elements} is null or contains a null element
     */
    @CanIgnoreReturnValue
    public Builder<E> addAll(Iterable<? extends E> elements) {
      for (E element : elements) {
        add(element);
      }
      return this;
    }

    /**
     * Adds each element of {@code elements} to the {@code ImmutableCollection} being built.
     *
     * <p>Note that each builder class overrides this method in order to covariantly return its own
     * type.
     *
     * @param elements the elements to add
     * @return this {@code Builder} instance
     * @throws NullPointerException if {@code elements} is null or contains a null element
     */
    @CanIgnoreReturnValue
    public Builder<E> addAll(Iterator<? extends E> elements) {
      while (elements.hasNext()) {
        add(elements.next());
      }
      return this;
    }

    /**
     * Returns a newly-created {@code ImmutableCollection} of the appropriate type, containing the
     * elements provided to this builder.
     *
     * <p>Note that each builder class covariantly returns the appropriate type of {@code
     * ImmutableCollection} from this method.
     */
    public abstract ImmutableCollection<E> build();
  }

  abstract static class ArrayBasedBuilder<E> extends ImmutableCollection.Builder<E> {
    // The first `size` elements are non-null.
    @Nullable Object[] contents;
    int size;
    boolean forceCopy;

    ArrayBasedBuilder(int initialCapacity) {
      checkNonnegative(initialCapacity, "initialCapacity");
      this.contents = new @Nullable Object[initialCapacity];
      this.size = 0;
    }

    /*
     * Expand the absolute capacity of the builder so it can accept at least the specified number of
     * elements without being resized. Also, if we've already built a collection backed by the
     * current array, create a new array.
     */
    private void getReadyToExpandTo(int minCapacity) {
      if (contents.length < minCapacity) {
        this.contents =
            Arrays.copyOf(this.contents, expandedCapacity(contents.length, minCapacity));
        forceCopy = false;
      } else if (forceCopy) {
        this.contents = contents.clone();
        forceCopy = false;
      }
    }

    @CanIgnoreReturnValue
    @Override
    public ArrayBasedBuilder<E> add(E element) {
      checkNotNull(element);
      getReadyToExpandTo(size + 1);
      contents[size++] = element;
      return this;
    }

    @CanIgnoreReturnValue
    @Override
    public Builder<E> add(E... elements) {
      addAll(elements, elements.length);
      return this;
    }

    final void addAll(@Nullable Object[] elements, int n) {
      checkElementsNotNull(elements, n);
      getReadyToExpandTo(size + n);
      /*
       * The following call is not statically checked, since arraycopy accepts plain Object for its
       * parameters. If it were statically checked, the checker would still be OK with it, since
       * we're copying into a `contents` array whose type allows it to contain nulls. Still, it's
       * worth noting that we promise not to put nulls into the array in the first `size` elements.
       * We uphold that promise here because our callers promise that `elements` will not contain
       * nulls in its first `n` elements.
       */
      System.arraycopy(elements, 0, contents, size, n);
      size += n;
    }

    @CanIgnoreReturnValue
    @Override
    public Builder<E> addAll(Iterable<? extends E> elements) {
      if (elements instanceof Collection) {
        Collection<?> collection = (Collection<?>) elements;
        getReadyToExpandTo(size + collection.size());
        if (collection instanceof ImmutableCollection) {
          ImmutableCollection<?> immutableCollection = (ImmutableCollection<?>) collection;
          size = immutableCollection.copyIntoArray(contents, size);
          return this;
        }
      }
      super.addAll(elements);
      return this;
    }
  }

  private static final long serialVersionUID = 0xdecaf;
}<|MERGE_RESOLUTION|>--- conflicted
+++ resolved
@@ -36,15 +36,10 @@
 import java.util.HashSet;
 import java.util.Iterator;
 import java.util.List;
-<<<<<<< HEAD
+import java.util.Spliterator;
+import java.util.Spliterators;
 import org.jspecify.annotations.NullMarked;
 import org.jspecify.annotations.Nullable;
-=======
-import java.util.Spliterator;
-import java.util.Spliterators;
-import javax.annotation.CheckForNull;
-import org.checkerframework.checker.nullness.qual.Nullable;
->>>>>>> 514f2127
 
 /**
  * A {@link Collection} whose contents will never change, and which offers a few additional
@@ -244,8 +239,7 @@
   }
 
   /** If this collection is backed by an array of its elements in insertion order, returns it. */
-  @Nullable
-  Object @Nullable [] internalArray() {
+  @Nullable Object @Nullable [] internalArray() {
     return null;
   }
 
