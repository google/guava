/*
 * Copyright (C) 2011 The Guava Authors
 *
 * Licensed under the Apache License, Version 2.0 (the "License"); you may not use this file except
 * in compliance with the License. You may obtain a copy of the License at
 *
 * http://www.apache.org/licenses/LICENSE-2.0
 *
 * Unless required by applicable law or agreed to in writing, software distributed under the License
 * is distributed on an "AS IS" BASIS, WITHOUT WARRANTIES OR CONDITIONS OF ANY KIND, either express
 * or implied. See the License for the specific language governing permissions and limitations under
 * the License.
 */

package com.google.common.collect;

import static com.google.common.base.Preconditions.checkArgument;
import static com.google.common.base.Preconditions.checkNotNull;

import com.google.common.annotations.GwtIncompatible;
import com.google.common.annotations.VisibleForTesting;
import com.google.common.base.MoreObjects;
import com.google.errorprone.annotations.concurrent.LazyInit;
import java.io.Serializable;
import java.util.Collection;
import java.util.Comparator;
import java.util.Iterator;
import java.util.Map.Entry;
import java.util.NavigableMap;
import java.util.NoSuchElementException;
import java.util.Set;
import java.util.TreeMap;
import org.jspecify.annotations.NullMarked;
import org.jspecify.annotations.Nullable;

/**
 * An implementation of {@link RangeSet} backed by a {@link TreeMap}.
 *
 * @author Louis Wasserman
 * @since 14.0
 */
@GwtIncompatible // uses NavigableMap
@NullMarked
public class TreeRangeSet<C extends Comparable<?>> extends AbstractRangeSet<C>
    implements Serializable {

  @VisibleForTesting final NavigableMap<Cut<C>, Range<C>> rangesByLowerBound;

  /** Creates an empty {@code TreeRangeSet} instance. */
  public static <C extends Comparable<?>> TreeRangeSet<C> create() {
    return new TreeRangeSet<>(new TreeMap<Cut<C>, Range<C>>());
  }

  /** Returns a {@code TreeRangeSet} initialized with the ranges in the specified range set. */
  public static <C extends Comparable<?>> TreeRangeSet<C> create(RangeSet<C> rangeSet) {
    TreeRangeSet<C> result = create();
    result.addAll(rangeSet);
    return result;
  }

  /**
   * Returns a {@code TreeRangeSet} representing the union of the specified ranges.
   *
   * <p>This is the smallest {@code RangeSet} which encloses each of the specified ranges. An
   * element will be contained in this {@code RangeSet} if and only if it is contained in at least
   * one {@code Range} in {@code ranges}.
   *
   * @since 21.0
   */
  public static <C extends Comparable<?>> TreeRangeSet<C> create(Iterable<Range<C>> ranges) {
    TreeRangeSet<C> result = create();
    result.addAll(ranges);
    return result;
  }

  private TreeRangeSet(NavigableMap<Cut<C>, Range<C>> rangesByLowerCut) {
    this.rangesByLowerBound = rangesByLowerCut;
  }

<<<<<<< HEAD
  private transient @Nullable Set<Range<C>> asRanges;
  private transient @Nullable Set<Range<C>> asDescendingSetOfRanges;
=======
  @LazyInit @CheckForNull private transient Set<Range<C>> asRanges;
  @LazyInit @CheckForNull private transient Set<Range<C>> asDescendingSetOfRanges;
>>>>>>> 514f2127

  @Override
  public Set<Range<C>> asRanges() {
    Set<Range<C>> result = asRanges;
    return (result == null) ? asRanges = new AsRanges(rangesByLowerBound.values()) : result;
  }

  @Override
  public Set<Range<C>> asDescendingSetOfRanges() {
    Set<Range<C>> result = asDescendingSetOfRanges;
    return (result == null)
        ? asDescendingSetOfRanges = new AsRanges(rangesByLowerBound.descendingMap().values())
        : result;
  }

  final class AsRanges extends ForwardingCollection<Range<C>> implements Set<Range<C>> {

    final Collection<Range<C>> delegate;

    AsRanges(Collection<Range<C>> delegate) {
      this.delegate = delegate;
    }

    @Override
    protected Collection<Range<C>> delegate() {
      return delegate;
    }

    @Override
    public int hashCode() {
      return Sets.hashCodeImpl(this);
    }

    @Override
    public boolean equals(@Nullable Object o) {
      return Sets.equalsImpl(this, o);
    }
  }

  @Override
  public @Nullable Range<C> rangeContaining(C value) {
    checkNotNull(value);
    Entry<Cut<C>, Range<C>> floorEntry = rangesByLowerBound.floorEntry(Cut.belowValue(value));
    if (floorEntry != null && floorEntry.getValue().contains(value)) {
      return floorEntry.getValue();
    } else {
      // TODO(kevinb): revisit this design choice
      return null;
    }
  }

  @Override
  public boolean intersects(Range<C> range) {
    checkNotNull(range);
    Entry<Cut<C>, Range<C>> ceilingEntry = rangesByLowerBound.ceilingEntry(range.lowerBound);
    if (ceilingEntry != null
        && ceilingEntry.getValue().isConnected(range)
        && !ceilingEntry.getValue().intersection(range).isEmpty()) {
      return true;
    }
    Entry<Cut<C>, Range<C>> priorEntry = rangesByLowerBound.lowerEntry(range.lowerBound);
    return priorEntry != null
        && priorEntry.getValue().isConnected(range)
        && !priorEntry.getValue().intersection(range).isEmpty();
  }

  @Override
  public boolean encloses(Range<C> range) {
    checkNotNull(range);
    Entry<Cut<C>, Range<C>> floorEntry = rangesByLowerBound.floorEntry(range.lowerBound);
    return floorEntry != null && floorEntry.getValue().encloses(range);
  }

  private @Nullable Range<C> rangeEnclosing(Range<C> range) {
    checkNotNull(range);
    Entry<Cut<C>, Range<C>> floorEntry = rangesByLowerBound.floorEntry(range.lowerBound);
    return (floorEntry != null && floorEntry.getValue().encloses(range))
        ? floorEntry.getValue()
        : null;
  }

  @Override
  public Range<C> span() {
    Entry<Cut<C>, Range<C>> firstEntry = rangesByLowerBound.firstEntry();
    Entry<Cut<C>, Range<C>> lastEntry = rangesByLowerBound.lastEntry();
    if (firstEntry == null || lastEntry == null) {
      /*
       * Either both are null or neither is: Either the set is empty, or it's not. But we check both
       * to make the nullness checker happy.
       */
      throw new NoSuchElementException();
    }
    return Range.create(firstEntry.getValue().lowerBound, lastEntry.getValue().upperBound);
  }

  @Override
  public void add(Range<C> rangeToAdd) {
    checkNotNull(rangeToAdd);

    if (rangeToAdd.isEmpty()) {
      return;
    }

    // We will use { } to illustrate ranges currently in the range set, and < >
    // to illustrate rangeToAdd.
    Cut<C> lbToAdd = rangeToAdd.lowerBound;
    Cut<C> ubToAdd = rangeToAdd.upperBound;

    Entry<Cut<C>, Range<C>> entryBelowLB = rangesByLowerBound.lowerEntry(lbToAdd);
    if (entryBelowLB != null) {
      // { <
      Range<C> rangeBelowLB = entryBelowLB.getValue();
      if (rangeBelowLB.upperBound.compareTo(lbToAdd) >= 0) {
        // { < }, and we will need to coalesce
        if (rangeBelowLB.upperBound.compareTo(ubToAdd) >= 0) {
          // { < > }
          ubToAdd = rangeBelowLB.upperBound;
          /*
           * TODO(cpovirk): can we just "return;" here? Or, can we remove this if() entirely? If
           * not, add tests to demonstrate the problem with each approach
           */
        }
        lbToAdd = rangeBelowLB.lowerBound;
      }
    }

    Entry<Cut<C>, Range<C>> entryBelowUB = rangesByLowerBound.floorEntry(ubToAdd);
    if (entryBelowUB != null) {
      // { >
      Range<C> rangeBelowUB = entryBelowUB.getValue();
      if (rangeBelowUB.upperBound.compareTo(ubToAdd) >= 0) {
        // { > }, and we need to coalesce
        ubToAdd = rangeBelowUB.upperBound;
      }
    }

    // Remove ranges which are strictly enclosed.
    rangesByLowerBound.subMap(lbToAdd, ubToAdd).clear();

    replaceRangeWithSameLowerBound(Range.create(lbToAdd, ubToAdd));
  }

  @Override
  public void remove(Range<C> rangeToRemove) {
    checkNotNull(rangeToRemove);

    if (rangeToRemove.isEmpty()) {
      return;
    }

    // We will use { } to illustrate ranges currently in the range set, and < >
    // to illustrate rangeToRemove.

    Entry<Cut<C>, Range<C>> entryBelowLB = rangesByLowerBound.lowerEntry(rangeToRemove.lowerBound);
    if (entryBelowLB != null) {
      // { <
      Range<C> rangeBelowLB = entryBelowLB.getValue();
      if (rangeBelowLB.upperBound.compareTo(rangeToRemove.lowerBound) >= 0) {
        // { < }, and we will need to subdivide
        if (rangeToRemove.hasUpperBound()
            && rangeBelowLB.upperBound.compareTo(rangeToRemove.upperBound) >= 0) {
          // { < > }
          replaceRangeWithSameLowerBound(
              Range.create(rangeToRemove.upperBound, rangeBelowLB.upperBound));
        }
        replaceRangeWithSameLowerBound(
            Range.create(rangeBelowLB.lowerBound, rangeToRemove.lowerBound));
      }
    }

    Entry<Cut<C>, Range<C>> entryBelowUB = rangesByLowerBound.floorEntry(rangeToRemove.upperBound);
    if (entryBelowUB != null) {
      // { >
      Range<C> rangeBelowUB = entryBelowUB.getValue();
      if (rangeToRemove.hasUpperBound()
          && rangeBelowUB.upperBound.compareTo(rangeToRemove.upperBound) >= 0) {
        // { > }
        replaceRangeWithSameLowerBound(
            Range.create(rangeToRemove.upperBound, rangeBelowUB.upperBound));
      }
    }

    rangesByLowerBound.subMap(rangeToRemove.lowerBound, rangeToRemove.upperBound).clear();
  }

  private void replaceRangeWithSameLowerBound(Range<C> range) {
    if (range.isEmpty()) {
      rangesByLowerBound.remove(range.lowerBound);
    } else {
      rangesByLowerBound.put(range.lowerBound, range);
    }
  }

<<<<<<< HEAD
  private transient @Nullable RangeSet<C> complement;
=======
  @LazyInit @CheckForNull private transient RangeSet<C> complement;
>>>>>>> 514f2127

  @Override
  public RangeSet<C> complement() {
    RangeSet<C> result = complement;
    return (result == null) ? complement = new Complement() : result;
  }

  @VisibleForTesting
  static final class RangesByUpperBound<C extends Comparable<?>>
      extends AbstractNavigableMap<Cut<C>, Range<C>> {
    private final NavigableMap<Cut<C>, Range<C>> rangesByLowerBound;

    /**
     * upperBoundWindow represents the headMap/subMap/tailMap view of the entire "ranges by upper
     * bound" map; it's a constraint on the *keys*, and does not affect the values.
     */
    private final Range<Cut<C>> upperBoundWindow;

    RangesByUpperBound(NavigableMap<Cut<C>, Range<C>> rangesByLowerBound) {
      this.rangesByLowerBound = rangesByLowerBound;
      this.upperBoundWindow = Range.all();
    }

    private RangesByUpperBound(
        NavigableMap<Cut<C>, Range<C>> rangesByLowerBound, Range<Cut<C>> upperBoundWindow) {
      this.rangesByLowerBound = rangesByLowerBound;
      this.upperBoundWindow = upperBoundWindow;
    }

    private NavigableMap<Cut<C>, Range<C>> subMap(Range<Cut<C>> window) {
      if (window.isConnected(upperBoundWindow)) {
        return new RangesByUpperBound<>(rangesByLowerBound, window.intersection(upperBoundWindow));
      } else {
        return ImmutableSortedMap.of();
      }
    }

    @Override
    public NavigableMap<Cut<C>, Range<C>> subMap(
        Cut<C> fromKey, boolean fromInclusive, Cut<C> toKey, boolean toInclusive) {
      return subMap(
          Range.range(
              fromKey, BoundType.forBoolean(fromInclusive),
              toKey, BoundType.forBoolean(toInclusive)));
    }

    @Override
    public NavigableMap<Cut<C>, Range<C>> headMap(Cut<C> toKey, boolean inclusive) {
      return subMap(Range.upTo(toKey, BoundType.forBoolean(inclusive)));
    }

    @Override
    public NavigableMap<Cut<C>, Range<C>> tailMap(Cut<C> fromKey, boolean inclusive) {
      return subMap(Range.downTo(fromKey, BoundType.forBoolean(inclusive)));
    }

    @Override
    public Comparator<? super Cut<C>> comparator() {
      return Ordering.<Cut<C>>natural();
    }

    @Override
    public boolean containsKey(@Nullable Object key) {
      return get(key) != null;
    }

    @Override
    public @Nullable Range<C> get(@Nullable Object key) {
      if (key instanceof Cut) {
        try {
          @SuppressWarnings("unchecked") // we catch CCEs
          Cut<C> cut = (Cut<C>) key;
          if (!upperBoundWindow.contains(cut)) {
            return null;
          }
          Entry<Cut<C>, Range<C>> candidate = rangesByLowerBound.lowerEntry(cut);
          if (candidate != null && candidate.getValue().upperBound.equals(cut)) {
            return candidate.getValue();
          }
        } catch (ClassCastException e) {
          return null;
        }
      }
      return null;
    }

    @Override
    Iterator<Entry<Cut<C>, Range<C>>> entryIterator() {
      /*
       * We want to start the iteration at the first range where the upper bound is in
       * upperBoundWindow.
       */
      Iterator<Range<C>> backingItr;
      if (!upperBoundWindow.hasLowerBound()) {
        backingItr = rangesByLowerBound.values().iterator();
      } else {
        Entry<Cut<C>, Range<C>> lowerEntry =
            rangesByLowerBound.lowerEntry(upperBoundWindow.lowerEndpoint());
        if (lowerEntry == null) {
          backingItr = rangesByLowerBound.values().iterator();
        } else if (upperBoundWindow.lowerBound.isLessThan(lowerEntry.getValue().upperBound)) {
          backingItr = rangesByLowerBound.tailMap(lowerEntry.getKey(), true).values().iterator();
        } else {
          backingItr =
              rangesByLowerBound
                  .tailMap(upperBoundWindow.lowerEndpoint(), true)
                  .values()
                  .iterator();
        }
      }
      return new AbstractIterator<Entry<Cut<C>, Range<C>>>() {
        @Override
        protected @Nullable Entry<Cut<C>, Range<C>> computeNext() {
          if (!backingItr.hasNext()) {
            return endOfData();
          }
          Range<C> range = backingItr.next();
          if (upperBoundWindow.upperBound.isLessThan(range.upperBound)) {
            return endOfData();
          } else {
            return Maps.immutableEntry(range.upperBound, range);
          }
        }
      };
    }

    @Override
    Iterator<Entry<Cut<C>, Range<C>>> descendingEntryIterator() {
      Collection<Range<C>> candidates;
      if (upperBoundWindow.hasUpperBound()) {
        candidates =
            rangesByLowerBound
                .headMap(upperBoundWindow.upperEndpoint(), false)
                .descendingMap()
                .values();
      } else {
        candidates = rangesByLowerBound.descendingMap().values();
      }
      PeekingIterator<Range<C>> backingItr = Iterators.peekingIterator(candidates.iterator());
      if (backingItr.hasNext()
          && upperBoundWindow.upperBound.isLessThan(backingItr.peek().upperBound)) {
        backingItr.next();
      }
      return new AbstractIterator<Entry<Cut<C>, Range<C>>>() {
        @Override
        protected @Nullable Entry<Cut<C>, Range<C>> computeNext() {
          if (!backingItr.hasNext()) {
            return endOfData();
          }
          Range<C> range = backingItr.next();
          return upperBoundWindow.lowerBound.isLessThan(range.upperBound)
              ? Maps.immutableEntry(range.upperBound, range)
              : endOfData();
        }
      };
    }

    @Override
    public int size() {
      if (upperBoundWindow.equals(Range.all())) {
        return rangesByLowerBound.size();
      }
      return Iterators.size(entryIterator());
    }

    @Override
    public boolean isEmpty() {
      return upperBoundWindow.equals(Range.all())
          ? rangesByLowerBound.isEmpty()
          : !entryIterator().hasNext();
    }
  }

  private static final class ComplementRangesByLowerBound<C extends Comparable<?>>
      extends AbstractNavigableMap<Cut<C>, Range<C>> {
    private final NavigableMap<Cut<C>, Range<C>> positiveRangesByLowerBound;
    private final NavigableMap<Cut<C>, Range<C>> positiveRangesByUpperBound;

    /**
     * complementLowerBoundWindow represents the headMap/subMap/tailMap view of the entire
     * "complement ranges by lower bound" map; it's a constraint on the *keys*, and does not affect
     * the values.
     */
    private final Range<Cut<C>> complementLowerBoundWindow;

    ComplementRangesByLowerBound(NavigableMap<Cut<C>, Range<C>> positiveRangesByLowerBound) {
      this(positiveRangesByLowerBound, Range.<Cut<C>>all());
    }

    private ComplementRangesByLowerBound(
        NavigableMap<Cut<C>, Range<C>> positiveRangesByLowerBound, Range<Cut<C>> window) {
      this.positiveRangesByLowerBound = positiveRangesByLowerBound;
      this.positiveRangesByUpperBound = new RangesByUpperBound<>(positiveRangesByLowerBound);
      this.complementLowerBoundWindow = window;
    }

    private NavigableMap<Cut<C>, Range<C>> subMap(Range<Cut<C>> subWindow) {
      if (!complementLowerBoundWindow.isConnected(subWindow)) {
        return ImmutableSortedMap.of();
      } else {
        subWindow = subWindow.intersection(complementLowerBoundWindow);
        return new ComplementRangesByLowerBound<>(positiveRangesByLowerBound, subWindow);
      }
    }

    @Override
    public NavigableMap<Cut<C>, Range<C>> subMap(
        Cut<C> fromKey, boolean fromInclusive, Cut<C> toKey, boolean toInclusive) {
      return subMap(
          Range.range(
              fromKey, BoundType.forBoolean(fromInclusive),
              toKey, BoundType.forBoolean(toInclusive)));
    }

    @Override
    public NavigableMap<Cut<C>, Range<C>> headMap(Cut<C> toKey, boolean inclusive) {
      return subMap(Range.upTo(toKey, BoundType.forBoolean(inclusive)));
    }

    @Override
    public NavigableMap<Cut<C>, Range<C>> tailMap(Cut<C> fromKey, boolean inclusive) {
      return subMap(Range.downTo(fromKey, BoundType.forBoolean(inclusive)));
    }

    @Override
    public Comparator<? super Cut<C>> comparator() {
      return Ordering.<Cut<C>>natural();
    }

    @Override
    Iterator<Entry<Cut<C>, Range<C>>> entryIterator() {
      /*
       * firstComplementRangeLowerBound is the first complement range lower bound inside
       * complementLowerBoundWindow. Complement range lower bounds are either positive range upper
       * bounds, or Cut.belowAll().
       *
       * positiveItr starts at the first positive range with lower bound greater than
       * firstComplementRangeLowerBound. (Positive range lower bounds correspond to complement range
       * upper bounds.)
       */
      Collection<Range<C>> positiveRanges;
      if (complementLowerBoundWindow.hasLowerBound()) {
        positiveRanges =
            positiveRangesByUpperBound
                .tailMap(
                    complementLowerBoundWindow.lowerEndpoint(),
                    complementLowerBoundWindow.lowerBoundType() == BoundType.CLOSED)
                .values();
      } else {
        positiveRanges = positiveRangesByUpperBound.values();
      }
      PeekingIterator<Range<C>> positiveItr = Iterators.peekingIterator(positiveRanges.iterator());
      Cut<C> firstComplementRangeLowerBound;
      if (complementLowerBoundWindow.contains(Cut.<C>belowAll())
          && (!positiveItr.hasNext() || positiveItr.peek().lowerBound != Cut.<C>belowAll())) {
        firstComplementRangeLowerBound = Cut.belowAll();
      } else if (positiveItr.hasNext()) {
        firstComplementRangeLowerBound = positiveItr.next().upperBound;
      } else {
        return Iterators.emptyIterator();
      }
      return new AbstractIterator<Entry<Cut<C>, Range<C>>>() {
        Cut<C> nextComplementRangeLowerBound = firstComplementRangeLowerBound;

        @Override
        protected @Nullable Entry<Cut<C>, Range<C>> computeNext() {
          if (complementLowerBoundWindow.upperBound.isLessThan(nextComplementRangeLowerBound)
              || nextComplementRangeLowerBound == Cut.<C>aboveAll()) {
            return endOfData();
          }
          Range<C> negativeRange;
          if (positiveItr.hasNext()) {
            Range<C> positiveRange = positiveItr.next();
            negativeRange = Range.create(nextComplementRangeLowerBound, positiveRange.lowerBound);
            nextComplementRangeLowerBound = positiveRange.upperBound;
          } else {
            negativeRange = Range.create(nextComplementRangeLowerBound, Cut.<C>aboveAll());
            nextComplementRangeLowerBound = Cut.aboveAll();
          }
          return Maps.immutableEntry(negativeRange.lowerBound, negativeRange);
        }
      };
    }

    @Override
    Iterator<Entry<Cut<C>, Range<C>>> descendingEntryIterator() {
      /*
       * firstComplementRangeUpperBound is the upper bound of the last complement range with lower
       * bound inside complementLowerBoundWindow.
       *
       * positiveItr starts at the first positive range with upper bound less than
       * firstComplementRangeUpperBound. (Positive range upper bounds correspond to complement range
       * lower bounds.)
       */
      Cut<C> startingPoint =
          complementLowerBoundWindow.hasUpperBound()
              ? complementLowerBoundWindow.upperEndpoint()
              : Cut.<C>aboveAll();
      boolean inclusive =
          complementLowerBoundWindow.hasUpperBound()
              && complementLowerBoundWindow.upperBoundType() == BoundType.CLOSED;
      PeekingIterator<Range<C>> positiveItr =
          Iterators.peekingIterator(
              positiveRangesByUpperBound
                  .headMap(startingPoint, inclusive)
                  .descendingMap()
                  .values()
                  .iterator());
      Cut<C> cut;
      if (positiveItr.hasNext()) {
        cut =
            (positiveItr.peek().upperBound == Cut.<C>aboveAll())
                ? positiveItr.next().lowerBound
                : positiveRangesByLowerBound.higherKey(positiveItr.peek().upperBound);
      } else if (!complementLowerBoundWindow.contains(Cut.<C>belowAll())
          || positiveRangesByLowerBound.containsKey(Cut.belowAll())) {
        return Iterators.emptyIterator();
      } else {
        cut = positiveRangesByLowerBound.higherKey(Cut.<C>belowAll());
      }
      Cut<C> firstComplementRangeUpperBound = MoreObjects.firstNonNull(cut, Cut.<C>aboveAll());
      return new AbstractIterator<Entry<Cut<C>, Range<C>>>() {
        Cut<C> nextComplementRangeUpperBound = firstComplementRangeUpperBound;

        @Override
        protected @Nullable Entry<Cut<C>, Range<C>> computeNext() {
          if (nextComplementRangeUpperBound == Cut.<C>belowAll()) {
            return endOfData();
          } else if (positiveItr.hasNext()) {
            Range<C> positiveRange = positiveItr.next();
            Range<C> negativeRange =
                Range.create(positiveRange.upperBound, nextComplementRangeUpperBound);
            nextComplementRangeUpperBound = positiveRange.lowerBound;
            if (complementLowerBoundWindow.lowerBound.isLessThan(negativeRange.lowerBound)) {
              return Maps.immutableEntry(negativeRange.lowerBound, negativeRange);
            }
          } else if (complementLowerBoundWindow.lowerBound.isLessThan(Cut.<C>belowAll())) {
            Range<C> negativeRange = Range.create(Cut.<C>belowAll(), nextComplementRangeUpperBound);
            nextComplementRangeUpperBound = Cut.belowAll();
            return Maps.immutableEntry(Cut.<C>belowAll(), negativeRange);
          }
          return endOfData();
        }
      };
    }

    @Override
    public int size() {
      return Iterators.size(entryIterator());
    }

    @Override
    public @Nullable Range<C> get(@Nullable Object key) {
      if (key instanceof Cut) {
        try {
          @SuppressWarnings("unchecked")
          Cut<C> cut = (Cut<C>) key;
          // tailMap respects the current window
          Entry<Cut<C>, Range<C>> firstEntry = tailMap(cut, true).firstEntry();
          if (firstEntry != null && firstEntry.getKey().equals(cut)) {
            return firstEntry.getValue();
          }
        } catch (ClassCastException e) {
          return null;
        }
      }
      return null;
    }

    @Override
    public boolean containsKey(@Nullable Object key) {
      return get(key) != null;
    }
  }

  private final class Complement extends TreeRangeSet<C> {
    Complement() {
      super(new ComplementRangesByLowerBound<C>(TreeRangeSet.this.rangesByLowerBound));
    }

    @Override
    public void add(Range<C> rangeToAdd) {
      TreeRangeSet.this.remove(rangeToAdd);
    }

    @Override
    public void remove(Range<C> rangeToRemove) {
      TreeRangeSet.this.add(rangeToRemove);
    }

    @Override
    public boolean contains(C value) {
      return !TreeRangeSet.this.contains(value);
    }

    @Override
    public RangeSet<C> complement() {
      return TreeRangeSet.this;
    }
  }

  private static final class SubRangeSetRangesByLowerBound<C extends Comparable<?>>
      extends AbstractNavigableMap<Cut<C>, Range<C>> {
    /**
     * lowerBoundWindow is the headMap/subMap/tailMap view; it only restricts the keys, and does not
     * affect the values.
     */
    private final Range<Cut<C>> lowerBoundWindow;

    /**
     * restriction is the subRangeSet view; ranges are truncated to their intersection with
     * restriction.
     */
    private final Range<C> restriction;

    private final NavigableMap<Cut<C>, Range<C>> rangesByLowerBound;
    private final NavigableMap<Cut<C>, Range<C>> rangesByUpperBound;

    private SubRangeSetRangesByLowerBound(
        Range<Cut<C>> lowerBoundWindow,
        Range<C> restriction,
        NavigableMap<Cut<C>, Range<C>> rangesByLowerBound) {
      this.lowerBoundWindow = checkNotNull(lowerBoundWindow);
      this.restriction = checkNotNull(restriction);
      this.rangesByLowerBound = checkNotNull(rangesByLowerBound);
      this.rangesByUpperBound = new RangesByUpperBound<>(rangesByLowerBound);
    }

    private NavigableMap<Cut<C>, Range<C>> subMap(Range<Cut<C>> window) {
      if (!window.isConnected(lowerBoundWindow)) {
        return ImmutableSortedMap.of();
      } else {
        return new SubRangeSetRangesByLowerBound<>(
            lowerBoundWindow.intersection(window), restriction, rangesByLowerBound);
      }
    }

    @Override
    public NavigableMap<Cut<C>, Range<C>> subMap(
        Cut<C> fromKey, boolean fromInclusive, Cut<C> toKey, boolean toInclusive) {
      return subMap(
          Range.range(
              fromKey,
              BoundType.forBoolean(fromInclusive),
              toKey,
              BoundType.forBoolean(toInclusive)));
    }

    @Override
    public NavigableMap<Cut<C>, Range<C>> headMap(Cut<C> toKey, boolean inclusive) {
      return subMap(Range.upTo(toKey, BoundType.forBoolean(inclusive)));
    }

    @Override
    public NavigableMap<Cut<C>, Range<C>> tailMap(Cut<C> fromKey, boolean inclusive) {
      return subMap(Range.downTo(fromKey, BoundType.forBoolean(inclusive)));
    }

    @Override
    public Comparator<? super Cut<C>> comparator() {
      return Ordering.<Cut<C>>natural();
    }

    @Override
    public boolean containsKey(@Nullable Object key) {
      return get(key) != null;
    }

    @Override
    public @Nullable Range<C> get(@Nullable Object key) {
      if (key instanceof Cut) {
        try {
          @SuppressWarnings("unchecked") // we catch CCE's
          Cut<C> cut = (Cut<C>) key;
          if (!lowerBoundWindow.contains(cut)
              || cut.compareTo(restriction.lowerBound) < 0
              || cut.compareTo(restriction.upperBound) >= 0) {
            return null;
          } else if (cut.equals(restriction.lowerBound)) {
            // it might be present, truncated on the left
            Range<C> candidate = Maps.valueOrNull(rangesByLowerBound.floorEntry(cut));
            if (candidate != null && candidate.upperBound.compareTo(restriction.lowerBound) > 0) {
              return candidate.intersection(restriction);
            }
          } else {
            Range<C> result = rangesByLowerBound.get(cut);
            if (result != null) {
              return result.intersection(restriction);
            }
          }
        } catch (ClassCastException e) {
          return null;
        }
      }
      return null;
    }

    @Override
    Iterator<Entry<Cut<C>, Range<C>>> entryIterator() {
      if (restriction.isEmpty()) {
        return Iterators.emptyIterator();
      }
      Iterator<Range<C>> completeRangeItr;
      if (lowerBoundWindow.upperBound.isLessThan(restriction.lowerBound)) {
        return Iterators.emptyIterator();
      } else if (lowerBoundWindow.lowerBound.isLessThan(restriction.lowerBound)) {
        // starts at the first range with upper bound strictly greater than restriction.lowerBound
        completeRangeItr =
            rangesByUpperBound.tailMap(restriction.lowerBound, false).values().iterator();
      } else {
        // starts at the first range with lower bound above lowerBoundWindow.lowerBound
        completeRangeItr =
            rangesByLowerBound
                .tailMap(
                    lowerBoundWindow.lowerBound.endpoint(),
                    lowerBoundWindow.lowerBoundType() == BoundType.CLOSED)
                .values()
                .iterator();
      }
      Cut<Cut<C>> upperBoundOnLowerBounds =
          Ordering.<Cut<Cut<C>>>natural()
              .min(lowerBoundWindow.upperBound, Cut.belowValue(restriction.upperBound));
      return new AbstractIterator<Entry<Cut<C>, Range<C>>>() {
        @Override
        protected @Nullable Entry<Cut<C>, Range<C>> computeNext() {
          if (!completeRangeItr.hasNext()) {
            return endOfData();
          }
          Range<C> nextRange = completeRangeItr.next();
          if (upperBoundOnLowerBounds.isLessThan(nextRange.lowerBound)) {
            return endOfData();
          } else {
            nextRange = nextRange.intersection(restriction);
            return Maps.immutableEntry(nextRange.lowerBound, nextRange);
          }
        }
      };
    }

    @Override
    Iterator<Entry<Cut<C>, Range<C>>> descendingEntryIterator() {
      if (restriction.isEmpty()) {
        return Iterators.emptyIterator();
      }
      Cut<Cut<C>> upperBoundOnLowerBounds =
          Ordering.<Cut<Cut<C>>>natural()
              .min(lowerBoundWindow.upperBound, Cut.belowValue(restriction.upperBound));
      Iterator<Range<C>> completeRangeItr =
          rangesByLowerBound
              .headMap(
                  upperBoundOnLowerBounds.endpoint(),
                  upperBoundOnLowerBounds.typeAsUpperBound() == BoundType.CLOSED)
              .descendingMap()
              .values()
              .iterator();
      return new AbstractIterator<Entry<Cut<C>, Range<C>>>() {
        @Override
        protected @Nullable Entry<Cut<C>, Range<C>> computeNext() {
          if (!completeRangeItr.hasNext()) {
            return endOfData();
          }
          Range<C> nextRange = completeRangeItr.next();
          if (restriction.lowerBound.compareTo(nextRange.upperBound) >= 0) {
            return endOfData();
          }
          nextRange = nextRange.intersection(restriction);
          if (lowerBoundWindow.contains(nextRange.lowerBound)) {
            return Maps.immutableEntry(nextRange.lowerBound, nextRange);
          } else {
            return endOfData();
          }
        }
      };
    }

    @Override
    public int size() {
      return Iterators.size(entryIterator());
    }
  }

  @Override
  public RangeSet<C> subRangeSet(Range<C> view) {
    return view.equals(Range.<C>all()) ? this : new SubRangeSet(view);
  }

  private final class SubRangeSet extends TreeRangeSet<C> {
    private final Range<C> restriction;

    SubRangeSet(Range<C> restriction) {
      super(
          new SubRangeSetRangesByLowerBound<C>(
              Range.<Cut<C>>all(), restriction, TreeRangeSet.this.rangesByLowerBound));
      this.restriction = restriction;
    }

    @Override
    public boolean encloses(Range<C> range) {
      if (!restriction.isEmpty() && restriction.encloses(range)) {
        Range<C> enclosing = TreeRangeSet.this.rangeEnclosing(range);
        return enclosing != null && !enclosing.intersection(restriction).isEmpty();
      }
      return false;
    }

    @Override
    public @Nullable Range<C> rangeContaining(C value) {
      if (!restriction.contains(value)) {
        return null;
      }
      Range<C> result = TreeRangeSet.this.rangeContaining(value);
      return (result == null) ? null : result.intersection(restriction);
    }

    @Override
    public void add(Range<C> rangeToAdd) {
      checkArgument(
          restriction.encloses(rangeToAdd),
          "Cannot add range %s to subRangeSet(%s)",
          rangeToAdd,
          restriction);
      TreeRangeSet.this.add(rangeToAdd);
    }

    @Override
    public void remove(Range<C> rangeToRemove) {
      if (rangeToRemove.isConnected(restriction)) {
        TreeRangeSet.this.remove(rangeToRemove.intersection(restriction));
      }
    }

    @Override
    public boolean contains(C value) {
      return restriction.contains(value) && TreeRangeSet.this.contains(value);
    }

    @Override
    public void clear() {
      TreeRangeSet.this.remove(restriction);
    }

    @Override
    public RangeSet<C> subRangeSet(Range<C> view) {
      if (view.encloses(restriction)) {
        return this;
      } else if (view.isConnected(restriction)) {
        return new SubRangeSet(restriction.intersection(view));
      } else {
        return ImmutableRangeSet.of();
      }
    }
  }
}<|MERGE_RESOLUTION|>--- conflicted
+++ resolved
@@ -77,13 +77,8 @@
     this.rangesByLowerBound = rangesByLowerCut;
   }
 
-<<<<<<< HEAD
-  private transient @Nullable Set<Range<C>> asRanges;
-  private transient @Nullable Set<Range<C>> asDescendingSetOfRanges;
-=======
-  @LazyInit @CheckForNull private transient Set<Range<C>> asRanges;
-  @LazyInit @CheckForNull private transient Set<Range<C>> asDescendingSetOfRanges;
->>>>>>> 514f2127
+  @LazyInit private transient @Nullable Set<Range<C>> asRanges;
+  @LazyInit private transient @Nullable Set<Range<C>> asDescendingSetOfRanges;
 
   @Override
   public Set<Range<C>> asRanges() {
@@ -277,11 +272,7 @@
     }
   }
 
-<<<<<<< HEAD
-  private transient @Nullable RangeSet<C> complement;
-=======
-  @LazyInit @CheckForNull private transient RangeSet<C> complement;
->>>>>>> 514f2127
+  @LazyInit private transient @Nullable RangeSet<C> complement;
 
   @Override
   public RangeSet<C> complement() {
