--- conflicted
+++ resolved
@@ -25,8 +25,8 @@
 import java.io.Serializable;
 import java.util.Comparator;
 import javax.annotation.CheckForNull;
-import org.jspecify.nullness.NullMarked;
-import org.jspecify.nullness.Nullable;
+import org.jspecify.annotations.NullMarked;
+import org.jspecify.annotations.Nullable;
 
 /**
  * A generalized interval on any ordering, for internal use. Supports {@code null}. Unlike {@link
@@ -67,13 +67,8 @@
    * endpoint behavior.
    */
   static <T extends @Nullable Object> GeneralRange<T> downTo(
-<<<<<<< HEAD
-      Comparator<? super T> comparator, T endpoint, BoundType boundType) {
-    return new GeneralRange<T>(comparator, true, endpoint, boundType, false, null, OPEN);
-=======
       Comparator<? super T> comparator, @ParametricNullness T endpoint, BoundType boundType) {
     return new GeneralRange<>(comparator, true, endpoint, boundType, false, null, OPEN);
->>>>>>> 28ee96ff
   }
 
   /**
@@ -81,13 +76,8 @@
    * endpoint behavior.
    */
   static <T extends @Nullable Object> GeneralRange<T> upTo(
-<<<<<<< HEAD
-      Comparator<? super T> comparator, T endpoint, BoundType boundType) {
-    return new GeneralRange<T>(comparator, false, null, OPEN, true, endpoint, boundType);
-=======
       Comparator<? super T> comparator, @ParametricNullness T endpoint, BoundType boundType) {
     return new GeneralRange<>(comparator, false, null, OPEN, true, endpoint, boundType);
->>>>>>> 28ee96ff
   }
 
   /**
@@ -96,9 +86,9 @@
    */
   static <T extends @Nullable Object> GeneralRange<T> range(
       Comparator<? super T> comparator,
-      T lower,
+      @ParametricNullness T lower,
       BoundType lowerType,
-      T upper,
+      @ParametricNullness T upper,
       BoundType upperType) {
     return new GeneralRange<>(comparator, true, lower, lowerType, true, upper, upperType);
   }
@@ -174,7 +164,7 @@
         || (hasLowerBound() && tooHigh(uncheckedCastNullableTToT(getLowerEndpoint())));
   }
 
-  boolean tooLow(T t) {
+  boolean tooLow(@ParametricNullness T t) {
     if (!hasLowerBound()) {
       return false;
     }
@@ -184,7 +174,7 @@
     return cmp < 0 | (cmp == 0 & getLowerBoundType() == OPEN);
   }
 
-  boolean tooHigh(T t) {
+  boolean tooHigh(@ParametricNullness T t) {
     if (!hasUpperBound()) {
       return false;
     }
@@ -194,7 +184,7 @@
     return cmp > 0 | (cmp == 0 & getUpperBoundType() == OPEN);
   }
 
-  boolean contains(T t) {
+  boolean contains(@ParametricNullness T t) {
     return !tooLow(t) && !tooHigh(t);
   }
 
