--- conflicted
+++ resolved
@@ -31,14 +31,9 @@
 final class NaturalOrdering extends Ordering<Comparable<?>> implements Serializable {
   static final NaturalOrdering INSTANCE = new NaturalOrdering();
 
-<<<<<<< HEAD
-  private transient @Nullable Ordering<@Nullable Comparable<?>> nullsFirst;
-  private transient @Nullable Ordering<@Nullable Comparable<?>> nullsLast;
-=======
   // TODO: b/287198172 - Consider eagerly initializing these (but think about serialization).
-  @LazyInit @CheckForNull private transient Ordering<@Nullable Comparable<?>> nullsFirst;
-  @LazyInit @CheckForNull private transient Ordering<@Nullable Comparable<?>> nullsLast;
->>>>>>> 514f2127
+  @LazyInit private transient @Nullable Ordering<@Nullable Comparable<?>> nullsFirst;
+  @LazyInit private transient @Nullable Ordering<@Nullable Comparable<?>> nullsLast;
 
   @Override
   public int compare(Comparable<?> left, Comparable<?> right) {
