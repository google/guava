--- conflicted
+++ resolved
@@ -41,14 +41,9 @@
 import java.util.Iterator;
 import java.util.List;
 import java.util.RandomAccess;
-<<<<<<< HEAD
+import java.util.stream.Collector;
 import org.jspecify.annotations.NullMarked;
 import org.jspecify.annotations.Nullable;
-=======
-import java.util.stream.Collector;
-import javax.annotation.CheckForNull;
-import org.checkerframework.checker.nullness.qual.Nullable;
->>>>>>> 514f2127
 
 /**
  * A {@link List} whose contents will never change, with many other important properties detailed at
@@ -476,8 +471,7 @@
     }
 
     @Override
-    @Nullable
-    Object @Nullable [] internalArray() {
+    @Nullable Object @Nullable [] internalArray() {
       return ImmutableList.this.internalArray();
     }
 
