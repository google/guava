/*
 * Copyright (C) 2012 The Guava Authors
 *
 * Licensed under the Apache License, Version 2.0 (the "License");
 * you may not use this file except in compliance with the License.
 * You may obtain a copy of the License at
 *
 * http://www.apache.org/licenses/LICENSE-2.0
 *
 * Unless required by applicable law or agreed to in writing, software
 * distributed under the License is distributed on an "AS IS" BASIS,
 * WITHOUT WARRANTIES OR CONDITIONS OF ANY KIND, either express or implied.
 * See the License for the specific language governing permissions and
 * limitations under the License.
 */

package com.google.common.collect;

import static com.google.common.collect.CollectPreconditions.checkRemove;
import static com.google.common.collect.CompactHashing.UNSET;
import static com.google.common.collect.Hashing.smearedHash;
import static com.google.common.collect.NullnessCasts.uncheckedCastNullableTToT;
import static com.google.common.collect.NullnessCasts.unsafeNull;
import static java.util.Objects.requireNonNull;

import com.google.common.annotations.GwtIncompatible;
import com.google.common.annotations.J2ktIncompatible;
import com.google.common.annotations.VisibleForTesting;
import com.google.common.base.Objects;
import com.google.common.base.Preconditions;
import com.google.common.primitives.Ints;
import com.google.errorprone.annotations.CanIgnoreReturnValue;
import com.google.errorprone.annotations.concurrent.LazyInit;
import com.google.j2objc.annotations.WeakOuter;
import java.io.IOException;
import java.io.InvalidObjectException;
import java.io.ObjectInputStream;
import java.io.ObjectOutputStream;
import java.io.Serializable;
import java.util.AbstractCollection;
import java.util.AbstractMap;
import java.util.AbstractSet;
import java.util.Arrays;
import java.util.Collection;
import java.util.ConcurrentModificationException;
import java.util.Iterator;
import java.util.LinkedHashMap;
import java.util.Map;
import java.util.NoSuchElementException;
import java.util.Set;
import org.jspecify.annotations.NullMarked;
import org.jspecify.annotations.Nullable;

/**
 * CompactHashMap is an implementation of a Map. All optional operations (put and remove) are
 * supported. Null keys and values are supported.
 *
 * <p>{@code containsKey(k)}, {@code put(k, v)} and {@code remove(k)} are all (expected and
 * amortized) constant time operations. Expected in the hashtable sense (depends on the hash
 * function doing a good job of distributing the elements to the buckets to a distribution not far
 * from uniform), and amortized since some operations can trigger a hash table resize.
 *
 * <p>Unlike {@code java.util.HashMap}, iteration is only proportional to the actual {@code size()},
 * which is optimal, and <i>not</i> the size of the internal hashtable, which could be much larger
 * than {@code size()}. Furthermore, this structure places significantly reduced load on the garbage
 * collector by only using a constant number of internal objects.
 *
 * <p>If there are no removals, then iteration order for the {@link #entrySet}, {@link #keySet}, and
 * {@link #values} views is the same as insertion order. Any removal invalidates any ordering
 * guarantees.
 *
 * <p>This class should not be assumed to be universally superior to {@code java.util.HashMap}.
 * Generally speaking, this class reduces object allocation and memory consumption at the price of
 * moderately increased constant factors of CPU. Only use this class when there is a specific reason
 * to prioritize memory over CPU.
 *
 * @author Louis Wasserman
 * @author Jon Noack
 */
@GwtIncompatible // not worth using in GWT for now
@NullMarked
class CompactHashMap<K extends @Nullable Object, V extends @Nullable Object>
    extends AbstractMap<K, V> implements Serializable {
  /*
   * TODO: Make this a drop-in replacement for j.u. versions, actually drop them in, and test the
   * world. Figure out what sort of space-time tradeoff we're actually going to get here with the
   * *Map variants. This class is particularly hard to benchmark, because the benefit is not only in
   * less allocation, but also having the GC do less work to scan the heap because of fewer
   * references, which is particularly hard to quantify.
   */

  /** Creates an empty {@code CompactHashMap} instance. */
  public static <K extends @Nullable Object, V extends @Nullable Object>
      CompactHashMap<K, V> create() {
    return new CompactHashMap<>();
  }

  /**
   * Creates a {@code CompactHashMap} instance, with a high enough "initial capacity" that it
   * <i>should</i> hold {@code expectedSize} elements without growth.
   *
   * @param expectedSize the number of elements you expect to add to the returned set
   * @return a new, empty {@code CompactHashMap} with enough capacity to hold {@code expectedSize}
   *     elements without resizing
   * @throws IllegalArgumentException if {@code expectedSize} is negative
   */
  public static <K extends @Nullable Object, V extends @Nullable Object>
      CompactHashMap<K, V> createWithExpectedSize(int expectedSize) {
    return new CompactHashMap<>(expectedSize);
  }

  private static final Object NOT_FOUND = new Object();

  /**
   * Maximum allowed false positive probability of detecting a hash flooding attack given random
   * input.
   */
  @VisibleForTesting() static final double HASH_FLOODING_FPP = 0.001;

  /**
   * Maximum allowed length of a hash table bucket before falling back to a j.u.LinkedHashMap-based
   * implementation. Experimentally determined.
   */
  private static final int MAX_HASH_BUCKET_LENGTH = 9;

  // The way the `table`, `entries`, `keys`, and `values` arrays work together is as follows.
  //
  // The `table` array always has a size that is a power of 2. The hashcode of a key in the map
  // is masked in order to correspond to the current table size. For example, if the table size
  // is 128 then the mask is 127 == 0x7f, keeping the bottom 7 bits of the hash value.
  // If a key hashes to 0x89abcdef the mask reduces it to 0x89abcdef & 0x7f == 0x6f. We'll call this
  // the "short hash".
  //
  // The `keys`, `values`, and `entries` arrays always have the same size as each other. They can be
  // seen as fields of an imaginary `Entry` object like this:
  //
  // class Entry {
  //    int hash;
  //    Entry next;
  //    K key;
  //    V value;
  // }
  //
  // The imaginary `hash` and `next` values are combined into a single `int` value in the `entries`
  // array. The top bits of this value are the remaining bits of the hash value that were not used
  // in the short hash. We saw that a mask of 0x7f would keep the 7-bit value 0x6f from a full
  // hashcode of 0x89abcdef. The imaginary `hash` value would then be the remaining top 25 bits,
  // 0x89abcd80. To this is added (or'd) the `next` value, which is an index within `entries`
  // (and therefore within `keys` and `values`) of another entry that has the same short hash
  // value. In our example, it would be another entry for a key whose short hash is also 0x6f.
  //
  // Essentially, then, `table[h]` gives us the start of a linked list in `entries`, where every
  // element of the list has the short hash value h.
  //
  // A wrinkle here is that the value 0 (called UNSET in the code) is used as the equivalent of a
  // null pointer. If `table[h] == 0` that means there are no keys in the map whose short hash is h.
  // If the `next` bits in `entries[i]` are 0 that means there are no further entries for the given
  // short hash. But 0 is also a valid index in `entries`, so we add 1 to these indices before
  // putting them in `table` or in `next` bits, and subtract 1 again when we need an index value.
  //
  // The elements of `keys`, `values`, and `entries` are added sequentially, so that elements 0 to
  // `size() - 1` are used and remaining elements are not. This makes iteration straightforward.
  // Removing an entry generally involves moving the last element of each array to where the removed
  // entry was, and adjusting index links accordingly.

  /**
   * The hashtable object. This can be either:
   *
   * <ul>
   *   <li>a byte[], short[], or int[], with size a power of two, created by
   *       CompactHashing.createTable, whose values are either
   *       <ul>
   *         <li>UNSET, meaning "null pointer"
   *         <li>one plus an index into the keys, values, and entries arrays
   *       </ul>
   *   <li>another java.util.Map delegate implementation. In most modern JDKs, normal java.util hash
   *       collections intelligently fall back to a binary search tree if hash table collisions are
   *       detected. Rather than going to all the trouble of reimplementing this ourselves, we
   *       simply switch over to use the JDK implementation wholesale if probable hash flooding is
   *       detected, sacrificing the compactness guarantee in very rare cases in exchange for much
   *       more reliable worst-case behavior.
   *   <li>null, if no entries have yet been added to the map
   * </ul>
   */
  private transient @Nullable Object table;

  /**
   * Contains the logical entries, in the range of [0, size()). The high bits of each int are the
   * part of the smeared hash of the key not covered by the hashtable mask, whereas the low bits are
   * the "next" pointer (pointing to the next entry in the bucket chain), which will always be less
   * than or equal to the hashtable mask.
   *
   * <pre>
   * hash  = aaaaaaaa
   * mask  = 00000fff
   * next  = 00000bbb
   * entry = aaaaabbb
   * </pre>
   *
   * <p>The pointers in [size(), entries.length) are all "null" (UNSET).
   */
  @VisibleForTesting transient int @Nullable [] entries;

  /**
   * The keys of the entries in the map, in the range of [0, size()). The keys in [size(),
   * keys.length) are all {@code null}.
   */
  @VisibleForTesting transient @Nullable Object @Nullable [] keys;

  /**
   * The values of the entries in the map, in the range of [0, size()). The values in [size(),
   * values.length) are all {@code null}.
   */
  @VisibleForTesting transient @Nullable Object @Nullable [] values;

  /**
   * Keeps track of metadata like the number of hash table bits and modifications of this data
   * structure (to make it possible to throw ConcurrentModificationException in the iterator). Note
   * that we choose not to make this volatile, so we do less of a "best effort" to track such
   * errors, for better performance.
   *
   * <p>For a new instance, where the arrays above have not yet been allocated, the value of {@code
   * metadata} is the size that the arrays should be allocated with. Once the arrays have been
   * allocated, the value of {@code metadata} combines the number of bits in the "short hash", in
   * its bottom {@value CompactHashing#HASH_TABLE_BITS_MAX_BITS} bits, with a modification count in
   * the remaining bits that is used to detect concurrent modification during iteration.
   */
  private transient int metadata;

  /** The number of elements contained in the set. */
  private transient int size;

  /** Constructs a new empty instance of {@code CompactHashMap}. */
  CompactHashMap() {
    init(CompactHashing.DEFAULT_SIZE);
  }

  /**
   * Constructs a new instance of {@code CompactHashMap} with the specified capacity.
   *
   * @param expectedSize the initial capacity of this {@code CompactHashMap}.
   */
  CompactHashMap(int expectedSize) {
    init(expectedSize);
  }

  /** Pseudoconstructor for serialization support. */
  void init(int expectedSize) {
    Preconditions.checkArgument(expectedSize >= 0, "Expected size must be >= 0");

    // Save expectedSize for use in allocArrays()
    this.metadata = Ints.constrainToRange(expectedSize, 1, CompactHashing.MAX_SIZE);
  }

  /** Returns whether arrays need to be allocated. */
  boolean needsAllocArrays() {
    return table == null;
  }

  /** Handle lazy allocation of arrays. */
  @CanIgnoreReturnValue
  int allocArrays() {
    Preconditions.checkState(needsAllocArrays(), "Arrays already allocated");

    int expectedSize = metadata;
    int buckets = CompactHashing.tableSize(expectedSize);
    this.table = CompactHashing.createTable(buckets);
    setHashTableMask(buckets - 1);

    this.entries = new int[expectedSize];
    this.keys = new Object[expectedSize];
    this.values = new Object[expectedSize];

    return expectedSize;
  }

  @SuppressWarnings("unchecked")
  @VisibleForTesting
  @Nullable
  Map<K, V> delegateOrNull() {
    if (table instanceof Map) {
      return (Map<K, V>) table;
    }
    return null;
  }

  Map<K, V> createHashFloodingResistantDelegate(int tableSize) {
    return new LinkedHashMap<>(tableSize, 1.0f);
  }

  @CanIgnoreReturnValue
  Map<K, V> convertToHashFloodingResistantImplementation() {
    Map<K, V> newDelegate = createHashFloodingResistantDelegate(hashTableMask() + 1);
    for (int i = firstEntryIndex(); i >= 0; i = getSuccessor(i)) {
      newDelegate.put(key(i), value(i));
    }
    this.table = newDelegate;
    this.entries = null;
    this.keys = null;
    this.values = null;
    incrementModCount();
    return newDelegate;
  }

  /** Stores the hash table mask as the number of bits needed to represent an index. */
  private void setHashTableMask(int mask) {
    int hashTableBits = Integer.SIZE - Integer.numberOfLeadingZeros(mask);
    metadata =
        CompactHashing.maskCombine(metadata, hashTableBits, CompactHashing.HASH_TABLE_BITS_MASK);
  }

  /** Gets the hash table mask using the stored number of hash table bits. */
  private int hashTableMask() {
    return (1 << (metadata & CompactHashing.HASH_TABLE_BITS_MASK)) - 1;
  }

  void incrementModCount() {
    metadata += CompactHashing.MODIFICATION_COUNT_INCREMENT;
  }

  /**
   * Mark an access of the specified entry. Used only in {@code CompactLinkedHashMap} for LRU
   * ordering.
   */
  void accessEntry(int index) {
    // no-op by default
  }

  @CanIgnoreReturnValue
  @Override
  public @Nullable V put(K key, V value) {
    if (needsAllocArrays()) {
      allocArrays();
    }
    Map<K, V> delegate = delegateOrNull();
    if (delegate != null) {
      return delegate.put(key, value);
    }
    int[] entries = requireEntries();
    @Nullable Object[] keys = requireKeys();
    @Nullable Object[] values = requireValues();

    int newEntryIndex = this.size; // current size, and pointer to the entry to be appended
    int newSize = newEntryIndex + 1;
    int hash = smearedHash(key);
    int mask = hashTableMask();
    int tableIndex = hash & mask;
    int next = CompactHashing.tableGet(requireTable(), tableIndex);
    if (next == UNSET) { // uninitialized bucket
      if (newSize > mask) {
        // Resize and add new entry
        mask = resizeTable(mask, CompactHashing.newCapacity(mask), hash, newEntryIndex);
      } else {
        CompactHashing.tableSet(requireTable(), tableIndex, newEntryIndex + 1);
      }
    } else {
      int entryIndex;
      int entry;
      int hashPrefix = CompactHashing.getHashPrefix(hash, mask);
      int bucketLength = 0;
      do {
        entryIndex = next - 1;
        entry = entries[entryIndex];
        if (CompactHashing.getHashPrefix(entry, mask) == hashPrefix
            && Objects.equal(key, keys[entryIndex])) {
          @SuppressWarnings("unchecked") // known to be a V
          V oldValue = (V) values[entryIndex];

          values[entryIndex] = value;
          accessEntry(entryIndex);
          return oldValue;
        }
        next = CompactHashing.getNext(entry, mask);
        bucketLength++;
      } while (next != UNSET);

      if (bucketLength >= MAX_HASH_BUCKET_LENGTH) {
        return convertToHashFloodingResistantImplementation().put(key, value);
      }

      if (newSize > mask) {
        // Resize and add new entry
        mask = resizeTable(mask, CompactHashing.newCapacity(mask), hash, newEntryIndex);
      } else {
        entries[entryIndex] = CompactHashing.maskCombine(entry, newEntryIndex + 1, mask);
      }
    }
    resizeMeMaybe(newSize);
    insertEntry(newEntryIndex, key, value, hash, mask);
    this.size = newSize;
    incrementModCount();
    return null;
  }

  /**
   * Creates a fresh entry with the specified object at the specified position in the entry arrays.
   */
  void insertEntry(int entryIndex, K key, V value, int hash, int mask) {
    this.setEntry(entryIndex, CompactHashing.maskCombine(hash, UNSET, mask));
    this.setKey(entryIndex, key);
    this.setValue(entryIndex, value);
  }

  /** Resizes the entries storage if necessary. */
  private void resizeMeMaybe(int newSize) {
    int entriesSize = requireEntries().length;
    if (newSize > entriesSize) {
      // 1.5x but round up to nearest odd (this is optimal for memory consumption on Android)
      int newCapacity =
          Math.min(CompactHashing.MAX_SIZE, (entriesSize + Math.max(1, entriesSize >>> 1)) | 1);
      if (newCapacity != entriesSize) {
        resizeEntries(newCapacity);
      }
    }
  }

  /**
   * Resizes the internal entries array to the specified capacity, which may be greater or less than
   * the current capacity.
   */
  void resizeEntries(int newCapacity) {
    this.entries = Arrays.copyOf(requireEntries(), newCapacity);
    this.keys = Arrays.copyOf(requireKeys(), newCapacity);
    this.values = Arrays.copyOf(requireValues(), newCapacity);
  }

  @CanIgnoreReturnValue
  private int resizeTable(int oldMask, int newCapacity, int targetHash, int targetEntryIndex) {
    Object newTable = CompactHashing.createTable(newCapacity);
    int newMask = newCapacity - 1;

    if (targetEntryIndex != UNSET) {
      // Add target first; it must be last in the chain because its entry hasn't yet been created
      CompactHashing.tableSet(newTable, targetHash & newMask, targetEntryIndex + 1);
    }

    Object oldTable = requireTable();
    int[] entries = requireEntries();

    // Loop over `oldTable` to construct its replacement, ``newTable`. The entries do not move, so
    // the `keys` and `values` arrays do not need to change. But because the "short hash" now has a
    // different number of bits, we must rewrite each element of `entries` so that its contribution
    // to the full hashcode reflects the change, and so that its `next` link corresponds to the new
    // linked list of entries with the new short hash.
    for (int oldTableIndex = 0; oldTableIndex <= oldMask; oldTableIndex++) {
      int oldNext = CompactHashing.tableGet(oldTable, oldTableIndex);
      // Each element of `oldTable` is the head of a (possibly empty) linked list of elements in
      // `entries`. The `oldNext` loop is going to traverse that linked list.
      // We need to rewrite the `next` link of each of the elements so that it is in the appropriate
      // linked list starting from `newTable`. In general, each element from the old linked list
      // belongs to a different linked list from `newTable`. We insert each element in turn at the
      // head of its appropriate `newTable` linked list.
      while (oldNext != UNSET) {
        int entryIndex = oldNext - 1;
        int oldEntry = entries[entryIndex];

        // Rebuild the full 32-bit hash using entry hashPrefix and oldTableIndex ("hashSuffix").
        int hash = CompactHashing.getHashPrefix(oldEntry, oldMask) | oldTableIndex;

        int newTableIndex = hash & newMask;
        int newNext = CompactHashing.tableGet(newTable, newTableIndex);
        CompactHashing.tableSet(newTable, newTableIndex, oldNext);
        entries[entryIndex] = CompactHashing.maskCombine(hash, newNext, newMask);

        oldNext = CompactHashing.getNext(oldEntry, oldMask);
      }
    }

    this.table = newTable;
    setHashTableMask(newMask);
    return newMask;
  }

  private int indexOf(@Nullable Object key) {
    if (needsAllocArrays()) {
      return -1;
    }
    int hash = smearedHash(key);
    int mask = hashTableMask();
    int next = CompactHashing.tableGet(requireTable(), hash & mask);
    if (next == UNSET) {
      return -1;
    }
    int hashPrefix = CompactHashing.getHashPrefix(hash, mask);
    do {
      int entryIndex = next - 1;
      int entry = entry(entryIndex);
      if (CompactHashing.getHashPrefix(entry, mask) == hashPrefix
          && Objects.equal(key, key(entryIndex))) {
        return entryIndex;
      }
      next = CompactHashing.getNext(entry, mask);
    } while (next != UNSET);
    return -1;
  }

  @Override
  public boolean containsKey(@Nullable Object key) {
    Map<K, V> delegate = delegateOrNull();
    return (delegate != null) ? delegate.containsKey(key) : indexOf(key) != -1;
  }

  @Override
  public @Nullable V get(@Nullable Object key) {
    Map<K, V> delegate = delegateOrNull();
    if (delegate != null) {
      return delegate.get(key);
    }
    int index = indexOf(key);
    if (index == -1) {
      return null;
    }
    accessEntry(index);
    return value(index);
  }

  @CanIgnoreReturnValue
  @SuppressWarnings("unchecked") // known to be a V
  @Override
  public @Nullable V remove(@Nullable Object key) {
    Map<K, V> delegate = delegateOrNull();
    if (delegate != null) {
      return delegate.remove(key);
    }
    Object oldValue = removeHelper(key);
    return (oldValue == NOT_FOUND) ? null : (V) oldValue;
  }

  private @Nullable Object removeHelper(@Nullable Object key) {
    if (needsAllocArrays()) {
      return NOT_FOUND;
    }
    int mask = hashTableMask();
    int index =
        CompactHashing.remove(
            key,
            /* value= */ null,
            mask,
            requireTable(),
            requireEntries(),
            requireKeys(),
            /* values= */ null);
    if (index == -1) {
      return NOT_FOUND;
    }

    Object oldValue = value(index);

    moveLastEntry(index, mask);
    size--;
    incrementModCount();

    return oldValue;
  }

  /**
   * Moves the last entry in the entry array into {@code dstIndex}, and nulls out its old position.
   */
  void moveLastEntry(int dstIndex, int mask) {
    Object table = requireTable();
    int[] entries = requireEntries();
    @Nullable Object[] keys = requireKeys();
    @Nullable Object[] values = requireValues();
    int srcIndex = size() - 1;
    if (dstIndex < srcIndex) {
      // move last entry to deleted spot
      Object key = keys[srcIndex];
      keys[dstIndex] = key;
      values[dstIndex] = values[srcIndex];
      keys[srcIndex] = null;
      values[srcIndex] = null;

      // move the last entry to the removed spot, just like we moved the element
      entries[dstIndex] = entries[srcIndex];
      entries[srcIndex] = 0;

      // also need to update whoever's "next" pointer was pointing to the last entry place
      int tableIndex = smearedHash(key) & mask;
      int next = CompactHashing.tableGet(table, tableIndex);
      int srcNext = srcIndex + 1;
      if (next == srcNext) {
        // we need to update the root pointer
        CompactHashing.tableSet(table, tableIndex, dstIndex + 1);
      } else {
        // we need to update a pointer in an entry
        int entryIndex;
        int entry;
        do {
          entryIndex = next - 1;
          entry = entries[entryIndex];
          next = CompactHashing.getNext(entry, mask);
        } while (next != srcNext);
        // here, entries[entryIndex] points to the old entry location; update it
        entries[entryIndex] = CompactHashing.maskCombine(entry, dstIndex + 1, mask);
      }
    } else {
      keys[dstIndex] = null;
      values[dstIndex] = null;
      entries[dstIndex] = 0;
    }
  }

  int firstEntryIndex() {
    return isEmpty() ? -1 : 0;
  }

  int getSuccessor(int entryIndex) {
    return (entryIndex + 1 < size) ? entryIndex + 1 : -1;
  }

  /**
   * Updates the index an iterator is pointing to after a call to remove: returns the index of the
   * entry that should be looked at after a removal on indexRemoved, with indexBeforeRemove as the
   * index that *was* the next entry that would be looked at.
   */
  int adjustAfterRemove(int indexBeforeRemove, @SuppressWarnings("unused") int indexRemoved) {
    return indexBeforeRemove - 1;
  }

  private abstract class Itr<T extends @Nullable Object> implements Iterator<T> {
    int expectedMetadata = metadata;
    int currentIndex = firstEntryIndex();
    int indexToRemove = -1;

    @Override
    public boolean hasNext() {
      return currentIndex >= 0;
    }

    abstract T getOutput(int entry);

    @Override
    public T next() {
      checkForConcurrentModification();
      if (!hasNext()) {
        throw new NoSuchElementException();
      }
      indexToRemove = currentIndex;
      T result = getOutput(currentIndex);
      currentIndex = getSuccessor(currentIndex);
      return result;
    }

    @Override
    public void remove() {
      checkForConcurrentModification();
      checkRemove(indexToRemove >= 0);
      incrementExpectedModCount();
      CompactHashMap.this.remove(key(indexToRemove));
      currentIndex = adjustAfterRemove(currentIndex, indexToRemove);
      indexToRemove = -1;
    }

    void incrementExpectedModCount() {
      expectedMetadata += CompactHashing.MODIFICATION_COUNT_INCREMENT;
    }

    private void checkForConcurrentModification() {
      if (metadata != expectedMetadata) {
        throw new ConcurrentModificationException();
      }
    }
  }

<<<<<<< HEAD
  private transient @Nullable Set<K> keySetView;
=======
  @LazyInit @CheckForNull private transient Set<K> keySetView;
>>>>>>> 514f2127

  @Override
  public Set<K> keySet() {
    return (keySetView == null) ? keySetView = createKeySet() : keySetView;
  }

  Set<K> createKeySet() {
    return new KeySetView();
  }

  @WeakOuter
  class KeySetView extends AbstractSet<K> {
    @Override
    public int size() {
      return CompactHashMap.this.size();
    }

    @Override
    public boolean contains(@Nullable Object o) {
      return CompactHashMap.this.containsKey(o);
    }

    @Override
    public boolean remove(@Nullable Object o) {
      Map<K, V> delegate = delegateOrNull();
      return (delegate != null)
          ? delegate.keySet().remove(o)
          : CompactHashMap.this.removeHelper(o) != NOT_FOUND;
    }

    @Override
    public Iterator<K> iterator() {
      return keySetIterator();
    }

    @Override
    public void clear() {
      CompactHashMap.this.clear();
    }
  }

  Iterator<K> keySetIterator() {
    Map<K, V> delegate = delegateOrNull();
    if (delegate != null) {
      return delegate.keySet().iterator();
    }
    return new Itr<K>() {
      @Override
      K getOutput(int entry) {
        return key(entry);
      }
    };
  }

<<<<<<< HEAD
  private transient @Nullable Set<Entry<K, V>> entrySetView;
=======
  @LazyInit @CheckForNull private transient Set<Entry<K, V>> entrySetView;
>>>>>>> 514f2127

  @Override
  public Set<Entry<K, V>> entrySet() {
    return (entrySetView == null) ? entrySetView = createEntrySet() : entrySetView;
  }

  Set<Entry<K, V>> createEntrySet() {
    return new EntrySetView();
  }

  @WeakOuter
  class EntrySetView extends AbstractSet<Entry<K, V>> {

    @Override
    public int size() {
      return CompactHashMap.this.size();
    }

    @Override
    public void clear() {
      CompactHashMap.this.clear();
    }

    @Override
    public Iterator<Entry<K, V>> iterator() {
      return entrySetIterator();
    }

    @Override
    public boolean contains(@Nullable Object o) {
      Map<K, V> delegate = delegateOrNull();
      if (delegate != null) {
        return delegate.entrySet().contains(o);
      } else if (o instanceof Entry) {
        Entry<?, ?> entry = (Entry<?, ?>) o;
        int index = indexOf(entry.getKey());
        return index != -1 && Objects.equal(value(index), entry.getValue());
      }
      return false;
    }

    @Override
    public boolean remove(@Nullable Object o) {
      Map<K, V> delegate = delegateOrNull();
      if (delegate != null) {
        return delegate.entrySet().remove(o);
      } else if (o instanceof Entry) {
        Entry<?, ?> entry = (Entry<?, ?>) o;
        if (needsAllocArrays()) {
          return false;
        }
        int mask = hashTableMask();
        int index =
            CompactHashing.remove(
                entry.getKey(),
                entry.getValue(),
                mask,
                requireTable(),
                requireEntries(),
                requireKeys(),
                requireValues());
        if (index == -1) {
          return false;
        }

        moveLastEntry(index, mask);
        size--;
        incrementModCount();

        return true;
      }
      return false;
    }
  }

  Iterator<Entry<K, V>> entrySetIterator() {
    Map<K, V> delegate = delegateOrNull();
    if (delegate != null) {
      return delegate.entrySet().iterator();
    }
    return new Itr<Entry<K, V>>() {
      @Override
      Entry<K, V> getOutput(int entry) {
        return new MapEntry(entry);
      }
    };
  }

  final class MapEntry extends AbstractMapEntry<K, V> {
    private final K key;

    private int lastKnownIndex;

    MapEntry(int index) {
      this.key = key(index);
      this.lastKnownIndex = index;
    }

    @Override
    public K getKey() {
      return key;
    }

    private void updateLastKnownIndex() {
      if (lastKnownIndex == -1
          || lastKnownIndex >= size()
          || !Objects.equal(key, key(lastKnownIndex))) {
        lastKnownIndex = indexOf(key);
      }
    }

    @Override
    public V getValue() {
      Map<K, V> delegate = delegateOrNull();
      if (delegate != null) {
        /*
         * The cast is safe because the entry is present in the map. Or, if it has been removed by a
         * concurrent modification, behavior is undefined.
         */
        return uncheckedCastNullableTToT(delegate.get(key));
      }
      updateLastKnownIndex();
      /*
       * If the entry has been removed from the map, we return null, even though that might not be a
       * valid value. That's the best we can do, short of holding a reference to the most recently
       * seen value. And while we *could* do that, we aren't required to: Map.Entry explicitly says
       * that behavior is undefined when the backing map is modified through another API. (It even
       * permits us to throw IllegalStateException. Maybe we should have done that, but we probably
       * shouldn't change now for fear of breaking people.)
       */
      return (lastKnownIndex == -1) ? unsafeNull() : value(lastKnownIndex);
    }

    @Override
    public V setValue(V value) {
      Map<K, V> delegate = delegateOrNull();
      if (delegate != null) {
        return uncheckedCastNullableTToT(delegate.put(key, value)); // See discussion in getValue().
      }
      updateLastKnownIndex();
      if (lastKnownIndex == -1) {
        put(key, value);
        return unsafeNull(); // See discussion in getValue().
      } else {
        V old = value(lastKnownIndex);
        CompactHashMap.this.setValue(lastKnownIndex, value);
        return old;
      }
    }
  }

  @Override
  public int size() {
    Map<K, V> delegate = delegateOrNull();
    return (delegate != null) ? delegate.size() : size;
  }

  @Override
  public boolean isEmpty() {
    return size() == 0;
  }

  @Override
  public boolean containsValue(@Nullable Object value) {
    Map<K, V> delegate = delegateOrNull();
    if (delegate != null) {
      return delegate.containsValue(value);
    }
    for (int i = 0; i < size; i++) {
      if (Objects.equal(value, value(i))) {
        return true;
      }
    }
    return false;
  }

<<<<<<< HEAD
  private transient @Nullable Collection<V> valuesView;
=======
  @LazyInit @CheckForNull private transient Collection<V> valuesView;
>>>>>>> 514f2127

  @Override
  public Collection<V> values() {
    return (valuesView == null) ? valuesView = createValues() : valuesView;
  }

  Collection<V> createValues() {
    return new ValuesView();
  }

  @WeakOuter
  class ValuesView extends AbstractCollection<V> {
    @Override
    public int size() {
      return CompactHashMap.this.size();
    }

    @Override
    public void clear() {
      CompactHashMap.this.clear();
    }

    @Override
    public Iterator<V> iterator() {
      return valuesIterator();
    }
  }

  Iterator<V> valuesIterator() {
    Map<K, V> delegate = delegateOrNull();
    if (delegate != null) {
      return delegate.values().iterator();
    }
    return new Itr<V>() {
      @Override
      V getOutput(int entry) {
        return value(entry);
      }
    };
  }

  /**
   * Ensures that this {@code CompactHashMap} has the smallest representation in memory, given its
   * current size.
   */
  public void trimToSize() {
    if (needsAllocArrays()) {
      return;
    }
    Map<K, V> delegate = delegateOrNull();
    if (delegate != null) {
      Map<K, V> newDelegate = createHashFloodingResistantDelegate(size());
      newDelegate.putAll(delegate);
      this.table = newDelegate;
      return;
    }
    int size = this.size;
    if (size < requireEntries().length) {
      resizeEntries(size);
    }
    int minimumTableSize = CompactHashing.tableSize(size);
    int mask = hashTableMask();
    if (minimumTableSize < mask) { // smaller table size will always be less than current mask
      resizeTable(mask, minimumTableSize, UNSET, UNSET);
    }
  }

  @Override
  public void clear() {
    if (needsAllocArrays()) {
      return;
    }
    incrementModCount();
    Map<K, V> delegate = delegateOrNull();
    if (delegate != null) {
      metadata =
          Ints.constrainToRange(size(), CompactHashing.DEFAULT_SIZE, CompactHashing.MAX_SIZE);
      delegate.clear(); // invalidate any iterators left over!
      table = null;
      size = 0;
    } else {
      Arrays.fill(requireKeys(), 0, size, null);
      Arrays.fill(requireValues(), 0, size, null);
      CompactHashing.tableClear(requireTable());
      Arrays.fill(requireEntries(), 0, size, 0);
      this.size = 0;
    }
  }

  @J2ktIncompatible
  private void writeObject(ObjectOutputStream stream) throws IOException {
    stream.defaultWriteObject();
    stream.writeInt(size());
    Iterator<Entry<K, V>> entryIterator = entrySetIterator();
    while (entryIterator.hasNext()) {
      Entry<K, V> e = entryIterator.next();
      stream.writeObject(e.getKey());
      stream.writeObject(e.getValue());
    }
  }

  @SuppressWarnings("unchecked")
  @J2ktIncompatible
  private void readObject(ObjectInputStream stream) throws IOException, ClassNotFoundException {
    stream.defaultReadObject();
    int elementCount = stream.readInt();
    if (elementCount < 0) {
      throw new InvalidObjectException("Invalid size: " + elementCount);
    }
    init(elementCount);
    for (int i = 0; i < elementCount; i++) {
      K key = (K) stream.readObject();
      V value = (V) stream.readObject();
      put(key, value);
    }
  }

  /*
   * The following methods are safe to call as long as both of the following hold:
   *
   * - allocArrays() has been called. Callers can confirm this by checking needsAllocArrays().
   *
   * - The map has not switched to delegating to a java.util implementation to mitigate hash
   *   flooding. Callers can confirm this by null-checking delegateOrNull().
   *
   * In an ideal world, we would document why we know those things are true every time we call these
   * methods. But that is a bit too painful....
   */

  private Object requireTable() {
    return requireNonNull(table);
  }

  private int[] requireEntries() {
    return requireNonNull(entries);
  }

  private @Nullable Object[] requireKeys() {
    return requireNonNull(keys);
  }

  private @Nullable Object[] requireValues() {
    return requireNonNull(values);
  }

  /*
   * The following methods are safe to call as long as the conditions in the *previous* comment are
   * met *and* the index is less than size().
   *
   * (The above explains when these methods are safe from a `nullness` perspective. From an
   * `unchecked` perspective, they're safe because we put only K/V elements into each array.)
   */

  @SuppressWarnings("unchecked")
  private K key(int i) {
    return (K) requireKeys()[i];
  }

  @SuppressWarnings("unchecked")
  private V value(int i) {
    return (V) requireValues()[i];
  }

  private int entry(int i) {
    return requireEntries()[i];
  }

  private void setKey(int i, K key) {
    requireKeys()[i] = key;
  }

  private void setValue(int i, V value) {
    requireValues()[i] = value;
  }

  private void setEntry(int i, int value) {
    requireEntries()[i] = value;
  }
}<|MERGE_RESOLUTION|>--- conflicted
+++ resolved
@@ -276,8 +276,7 @@
 
   @SuppressWarnings("unchecked")
   @VisibleForTesting
-  @Nullable
-  Map<K, V> delegateOrNull() {
+  @Nullable Map<K, V> delegateOrNull() {
     if (table instanceof Map) {
       return (Map<K, V>) table;
     }
@@ -662,11 +661,7 @@
     }
   }
 
-<<<<<<< HEAD
-  private transient @Nullable Set<K> keySetView;
-=======
-  @LazyInit @CheckForNull private transient Set<K> keySetView;
->>>>>>> 514f2127
+  @LazyInit private transient @Nullable Set<K> keySetView;
 
   @Override
   public Set<K> keySet() {
@@ -721,11 +716,7 @@
     };
   }
 
-<<<<<<< HEAD
-  private transient @Nullable Set<Entry<K, V>> entrySetView;
-=======
-  @LazyInit @CheckForNull private transient Set<Entry<K, V>> entrySetView;
->>>>>>> 514f2127
+  @LazyInit private transient @Nullable Set<Entry<K, V>> entrySetView;
 
   @Override
   public Set<Entry<K, V>> entrySet() {
@@ -902,11 +893,7 @@
     return false;
   }
 
-<<<<<<< HEAD
-  private transient @Nullable Collection<V> valuesView;
-=======
-  @LazyInit @CheckForNull private transient Collection<V> valuesView;
->>>>>>> 514f2127
+  @LazyInit private transient @Nullable Collection<V> valuesView;
 
   @Override
   public Collection<V> values() {
