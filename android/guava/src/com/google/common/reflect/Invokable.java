--- conflicted
+++ resolved
@@ -273,14 +273,7 @@
   public final ImmutableList<Parameter> getParameters() {
     Type[] parameterTypes = getGenericParameterTypes();
     Annotation[][] annotations = getParameterAnnotations();
-<<<<<<< HEAD
-    @Nullable
-    Object[] annotatedTypes =
-        ANNOTATED_TYPE_EXISTS ? getAnnotatedParameterTypes() : new Object[parameterTypes.length];
-=======
-    @Nullable Object[] annotatedTypes =
-        new Object[parameterTypes.length];
->>>>>>> 514f2127
+    @Nullable Object[] annotatedTypes = new Object[parameterTypes.length];
     ImmutableList.Builder<Parameter> builder = ImmutableList.builder();
     for (int i = 0; i < parameterTypes.length; i++) {
       builder.add(
