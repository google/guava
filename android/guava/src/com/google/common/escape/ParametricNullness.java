/*
 * Copyright (C) 2021 The Guava Authors
 *
 * Licensed under the Apache License, Version 2.0 (the "License");
 * you may not use this file except in compliance with the License.
 * You may obtain a copy of the License at
 *
 * http://www.apache.org/licenses/LICENSE-2.0
 *
 * Unless required by applicable law or agreed to in writing, software
 * distributed under the License is distributed on an "AS IS" BASIS,
 * WITHOUT WARRANTIES OR CONDITIONS OF ANY KIND, either express or implied.
 * See the License for the specific language governing permissions and
 * limitations under the License.
 */

package com.google.common.escape;

import static java.lang.annotation.ElementType.FIELD;
import static java.lang.annotation.ElementType.METHOD;
import static java.lang.annotation.ElementType.PARAMETER;
import static java.lang.annotation.RetentionPolicy.RUNTIME;

import com.google.common.annotations.GwtCompatible;
import java.lang.annotation.Retention;
import java.lang.annotation.Target;

/**
<<<<<<< HEAD
 * Marks a "top-level" type-variable usage as (a) a Kotlin platform type when the type argument is
 * non-nullable and (b) nullable when the type argument is nullable. This is the closest we can get
 * to "non-nullable when non-nullable; nullable when nullable" (like the Android <a
 * href="https://android.googlesource.com/platform/libcore/+/master/luni/src/main/java/libcore/util/NullFromTypeParam.java">{@code
=======
 * Annotates a "top-level" type-variable usage that takes its nullness from the type argument
 * supplied by the user of the class. For example, {@code Multiset.Entry.getElement()} returns
 * {@code @ParametricNullness E}, which means:
 *
 * <ul>
 *   <li>{@code getElement} on a {@code Multiset.Entry<@NonNull String>} returns {@code @NonNull
 *       String}.
 *   <li>{@code getElement} on a {@code Multiset.Entry<@Nullable String>} returns {@code @Nullable
 *       String}.
 * </ul>
 *
 * This is the same behavior as type-variable usages have to Kotlin and to the Checker Framework.
 * Contrast the method above to:
 *
 * <ul>
 *   <li>methods whose return type is a type variable but which can never return {@code null},
 *       typically because the type forbids nullable type arguments: For example, {@code
 *       ImmutableList.get} returns {@code E}, but that value is never {@code null}. (Accordingly,
 *       {@code ImmutableList} is declared to forbid {@code ImmutableList<@Nullable String>}.)
 *   <li>methods whose return type is a type variable but which can return {@code null} regardless
 *       of the type argument supplied by the user of the class: For example, {@code
 *       ImmutableMap.get} returns {@code @Nullable E} because the method can return {@code null}
 *       even on an {@code ImmutableMap<K, @NonNull String>}.
 * </ul>
 *
 * <p>Consumers of this annotation include:
 *
 * <ul>
 *   <li>Kotlin, for which it makes the type-variable usage (a) a Kotlin platform type when the type
 *       argument is non-nullable and (b) nullable when the type argument is nullable. We use this
 *       to "undo" {@link ElementTypesAreNonnullByDefault}. It is the best we can do for Kotlin
 *       under our current constraints.
 *   <li>NullAway, which will <a
 *       href="https://github.com/google/guava/issues/6126#issuecomment-1204399671">treat it
 *       identically to {@code Nullable} as of version 0.9.9</a>. To treat it that way before then,
 *       you can set {@code
 *       -XepOpt:NullAway:CustomNullableAnnotations=com.google.common.base.ParametricNullness,...,com.google.common.util.concurrent.ParametricNullness},
 *       where the {@code ...} contains the names of all the other {@code ParametricNullness}
 *       annotations in Guava. Or you might prefer to omit Guava from your {@code AnnotatedPackages}
 *       list.
 *   <li><a href="https://developers.google.com/j2objc">J2ObjC</a>
 *   <li>{@code NullPointerTester}, at least in the Android backport (where the type-use annotations
 *       {@code NullPointerTester} would need are not available) and in case of <a
 *       href="https://bugs.openjdk.java.net/browse/JDK-8202469">JDK-8202469</a>
 * </ul>
 *
 * <p>This annotation is a temporary hack. We will remove it after we're able to adopt the <a
 * href="https://jspecify.dev/">JSpecify</a> nullness annotations and <a
 * href="https://github.com/google/guava/issues/6126#issuecomment-1203145963">tools no longer need
 * it</a>.
>>>>>>> 28ee96ff
 */
@GwtCompatible
@Retention(RUNTIME)
@Target({FIELD, METHOD, PARAMETER})
@javax.annotation.meta.TypeQualifierNickname
@javax.annotation.Nonnull(when = javax.annotation.meta.When.UNKNOWN)
@interface ParametricNullness {}<|MERGE_RESOLUTION|>--- conflicted
+++ resolved
@@ -26,12 +26,6 @@
 import java.lang.annotation.Target;
 
 /**
-<<<<<<< HEAD
- * Marks a "top-level" type-variable usage as (a) a Kotlin platform type when the type argument is
- * non-nullable and (b) nullable when the type argument is nullable. This is the closest we can get
- * to "non-nullable when non-nullable; nullable when nullable" (like the Android <a
- * href="https://android.googlesource.com/platform/libcore/+/master/luni/src/main/java/libcore/util/NullFromTypeParam.java">{@code
-=======
  * Annotates a "top-level" type-variable usage that takes its nullness from the type argument
  * supplied by the user of the class. For example, {@code Multiset.Entry.getElement()} returns
  * {@code @ParametricNullness E}, which means:
@@ -82,7 +76,6 @@
  * href="https://jspecify.dev/">JSpecify</a> nullness annotations and <a
  * href="https://github.com/google/guava/issues/6126#issuecomment-1203145963">tools no longer need
  * it</a>.
->>>>>>> 28ee96ff
  */
 @GwtCompatible
 @Retention(RUNTIME)
